# Create your first page

# Create a new page.html file

1. In the files pane of your code editor, navigate to the folder `src/pages/` where you will see the existing file page.html
2. In that same folder, create a new file named about.html.
3. Copy, or retype the contents of page.html into your new about.html file.

:::tip
Your editor might show a solid white circle on the tab label for this file. This means that the file is not yet saved. Under the File menu in VS Code, enable “Auto Save” and you should no longer need to save any files manually.
:::

4. Add `/about` to the end of your website preview’s URL in the address bar and check that you can see a page load there. (e.g. http://localhost:3333/about)

Right now, your `About` page should look exactly the same as the first page, but we’re going to change that!

# Edit your page

Edit the HTML content to make this page about you.

<<<<<<< HEAD
To change or add more content to your About page, add more HTML element tags containing content. You can copy and paste the HTML code below between the existing ``` <body></body>``` tags, or create your own.
=======
To change or add more content to your About page, add more HTML element tags containing content. You can copy and paste the HTML code below between the existing ```<body></body>``` tags, or create your own.
>>>>>>> d72bf73c

```html title="src/pages/about.html"
<body>
// deletion
  <h1>Welcome to my CMS</h1>
  // addition
  <h1>About Me</h1>
  // addition
  <h2>... and my new Daikoku site!</h2>
</body>
```

Now, visit your `/about` page in your browser tab again, and you should see your updated content.

# Add navigation links

To make it easier to preview all your pages, add HTML page navigation links before your 
`<h1>` at the top of both of your pages (page.html and about.html):

```html title="src/pages/about.html"
<a href="/_/">Home</a>
<a href="/_/about/">About</a>

<h1>About Me</h1>
<h2>... and my new Daikoku site!</h2>
```

Check that you can click these links to move back and forth between pages on your site.

:::note 
Unlike many frameworks, Daikoku CLI uses standard HTML `<a>` elements to navigate between pages (also called routes), with traditional page refreshes.
:::

# Publish your changes to your Daikoku

If you’ve followed our setup in Unit 1, you can publish your changes to your live Daikoku.

```sh
daikoku push
```

After waiting a few seconds, visit your Daikoku URL to verify that your changes are published live.<|MERGE_RESOLUTION|>--- conflicted
+++ resolved
@@ -18,11 +18,7 @@
 
 Edit the HTML content to make this page about you.
 
-<<<<<<< HEAD
-To change or add more content to your About page, add more HTML element tags containing content. You can copy and paste the HTML code below between the existing ``` <body></body>``` tags, or create your own.
-=======
 To change or add more content to your About page, add more HTML element tags containing content. You can copy and paste the HTML code below between the existing ```<body></body>``` tags, or create your own.
->>>>>>> d72bf73c
 
 ```html title="src/pages/about.html"
 <body>
