import { test, expect } from '@playwright/test';

const adminApikeyId = 'admin_key_client_id';
const adminApikeySecret = 'admin_key_client_secret';

const exposedPort = process.env.EXPOSED_PORT || 5173

test.beforeEach(async () => {
  console.log(`Running ${test.info().title}`);
  await fetch('http://localhost:9000/admin-api/state/reset', {
    method: 'POST',
    headers: {
      "Authorization": `Basic ${btoa(adminApikeyId + ":" + adminApikeySecret)}`
    }
  })
    .then(r => r.json())
    .then(r => console.log({ r }))
    .then(() => fetch('http://localhost:1080/api/emails', {
      method: 'DELETE'
    }))
}) 

test('[public tenant] - external user can join a team', async ({ page }) => {
  await page.goto(`http://localhost:${exposedPort}/apis`);
  await expect(page.getByRole('heading', { name: 'public with permissions API' })).toBeHidden();
  await expect(page.getByRole('heading', { name: 'admin-api-tenant-default' })).toBeHidden();
  await expect(page.getByRole('heading', { name: 'test API' })).toBeVisible();
  await page.getByRole('img', { name: 'user menu' }).click();
  await page.getByPlaceholder('Email adress').fill('admin@foo.bar');
  await page.getByPlaceholder('Password').fill('password');
  await page.getByPlaceholder('Password').press('Enter');
  await page.getByText('Consumers').click();
  await page.getByText('Members').click();
  await page.getByRole('button', { name: 'Invite a collaborator' }).click();
  await page.getByPlaceholder('Email').fill('bob@foo.bar');
  await page.getByRole('button', { name: 'Send invitation' }).click();
  await page.getByText('Pending (1)').click();
  await expect(page.getByText('bob@foo.bar')).toBeVisible();
  await page.getByRole('img', { name: 'user menu' }).click();
  await page.getByRole('link', { name: 'Logout' }).click();
  await page.goto('http://localhost:1080/');
  await expect(page.getByText('bob@foo.bar').first()).toBeVisible();
  await page.getByText('Join Consumers', { exact: true }).click();
  await page.getByRole('link', { name: 'Click to join the team' }).click();
  await page.getByRole('button', { name: 'Accept' }).click();
  await page.getByLabel('Name').fill('bob');
  await page.getByLabel('Email address').fill('bob@foo.bar');
  await page.getByLabel('Password', { exact: true }).fill('password');
  await expect(page.getByText('Your password must have 8')).toBeVisible();
  await page.getByLabel('Password', { exact: true }).fill('Pa$$w0rd');
  await page.getByLabel('Confirm password').fill('password');
  await expect(page.getByText('confirm and password must be')).toBeVisible();
  await page.getByLabel('Confirm password').fill('Pa$$w0rd');
  await page.getByRole('button', { name: 'Create account' }).click();
  await expect(page.getByText('You will receive an email at bob@foo.bar to finish your account creation process. ')).toBeVisible();
  await page.goto('http://localhost:1080/');
  await page.locator('div.px-2').filter({ hasText: 'Validate your Evil Corp. account' }).waitFor({ state: 'visible' })
  await page.getByText('Validate your Evil Corp.').first().click();
  await page.getByRole('link', { name: 'Confirm' }).click();
  await page.getByRole('img', { name: 'user menu' }).click();
  await page.getByPlaceholder('Email adress').fill('bob@foo.bar');
  await page.getByPlaceholder('Password').fill('Pa$$w0rd');
  await page.getByRole('button', { name: 'Login' }).click();
  await expect(page.getByRole('heading', { name: 'public with permissions API' })).toBeVisible();
  await page.getByRole('link', { name: 'Access to the notifications' }).click();
  await expect(page.getByText('Admin, as admin of Consumers')).toBeVisible();
  await page.getByRole('link', { name: 'Accept' }).click();
  await page.getByRole('link', { name: 'Go home' }).click();
  await expect(page.getByText('Consumers')).toBeVisible();
})

test('[private tenant] - external user can join a team', async ({ page, request }) => {
  await request.patch('http://localhost:9000/admin-api/tenants/default', {
    headers: {
      "Authorization": `Basic ${btoa(adminApikeyId + ":" + adminApikeySecret)}`
    },
    data: [
      {
        "op": "replace",
        "path": "/isPrivate",
        "value": true
      }
    ]
  }) 

  await page.goto(`http://localhost:${exposedPort}/auth/Local/login`);
  await page.locator('input[name="username"]').fill('admin@foo.bar');
  await page.locator('input[name="password"]').fill('password');
  await page.getByRole('button', { name: 'Login' }).click();
  await page.getByText('Consumers').click();
  await page.getByText('Members').click();
  await page.getByRole('button', { name: 'Invite a collaborator' }).click();
  await page.getByPlaceholder('Email').fill('bob@foo.bar');
  await page.getByRole('button', { name: 'Send invitation' }).click();
  await page.getByText('Pending (1)').click();
  await expect(page.getByText('bob@foo.bar')).toBeVisible();
  await page.getByRole('img', { name: 'user menu' }).click();
  await page.getByRole('link', { name: 'Logout' }).click();
  await page.goto('http://localhost:1080/');
  await expect(page.getByText('bob@foo.bar').first()).toBeVisible();
  await page.getByText('Join Consumers', { exact: true }).click();
  await page.getByRole('link', { name: 'Click to join the team' }).click();
  await page.getByRole('button', { name: 'Accept' }).click();
  await page.getByLabel('Name').fill('bob');
  await page.getByLabel('Email address').fill('bob@foo.bar');
  await page.getByLabel('Password', { exact: true }).fill('password');
  await expect(page.getByText('Your password must have 8')).toBeVisible();
  await page.getByLabel('Password', { exact: true }).fill('Pa$$w0rd');
  await page.getByLabel('Confirm password').fill('password');
  await expect(page.getByText('confirm and password must be')).toBeVisible();
  await page.getByLabel('Confirm password').fill('Pa$$w0rd');
  await page.getByRole('button', { name: 'Create account' }).click();
  await expect(page.getByText('You will receive an email at bob@foo.bar to finish your account creation process. ')).toBeVisible();
  await page.goto('http://localhost:1080/');
  await page.locator('div.px-2').filter({ hasText: 'Validate your Evil Corp. account' }).waitFor({ state: 'visible' })
  await page.getByText('Validate your Evil Corp.').first().click();
  await page.getByRole('link', { name: 'Confirm' }).click();
  await page.goto(`http://localhost:${exposedPort}/auth/Local/login`);
  await page.locator('input[name="username"]').fill('bob@foo.bar');
  await page.locator('input[name="password"]').fill('Pa$$w0rd');
  await page.getByRole('button', { name: 'Login' }).click();
  await expect(page.getByRole('heading', { name: 'public with permissions API' })).toBeVisible();
  await page.getByRole('link', { name: 'Access to the notifications' }).click();
  await expect(page.getByText('Admin, as admin of Consumers')).toBeVisible();
  await page.getByRole('link', { name: 'Accept' }).click();
  await page.getByRole('link', { name: 'Go home' }).click();
  await expect(page.getByText('Consumers')).toBeVisible();
})

test('[Private tenant] - anonymous user automatically redirected', async ({ page, request }) => {
  await request.patch('http://localhost:9000/admin-api/tenants/default', {
    headers: {
      "Authorization": `Basic ${btoa(adminApikeyId + ":" + adminApikeySecret)}`
    },
    data: [
      {
        "op": "replace",
        "path": "/isPrivate",
        "value": true
      }
    ]
  })

  await page.goto(`http://localhost:${exposedPort}/apis`);
  await page.waitForURL(`http://localhost:${exposedPort}/auth/Local/login`);
  await expect(page.getByRole('heading', { name: 'Login to Evil Corp.' })).toBeVisible();

})

test('[private tenant] - external user can signup', async ({page, request}) => {
  await request.patch('http://localhost:9000/admin-api/tenants/default', {
    headers: {
      "Authorization": `Basic ${btoa(adminApikeyId + ":" + adminApikeySecret)}`
    },
    data: [
      {
        "op": "replace",
        "path": "/isPrivate",
        "value": true
      }
    ]
  })

  await page.goto(`http://localhost:${exposedPort}/auth/Local/login`);
  await page.getByRole('link', { name: 'Create your account' }).click();
  await page.getByLabel('Name').fill('fifou');
  await page.getByLabel('Email address').fill('fifou@foo.bar');
  await page.getByLabel('Password', { exact: true }).fill('Pa$$w0rd');
  await page.getByLabel('Confirm password').fill('Pa$$w0rd');
  await page.getByRole('button', { name: 'Create account' }).click();
  await expect(page.getByRole('paragraph')).toContainText('You will receive an email at fifou@foo.bar');
  await page.goto('http://localhost:1080');
  await page.getByText('Validate your Evil Corp. account', { exact: true }).click();
  await page.getByRole('link', { name: 'Confirm' }).click();
  await page.locator('input[name="username"]').fill('fifou@foo.bar');
  await page.locator('input[name="password"]').fill('Pa$$w0rd');
  await page.getByRole('button', { name: 'Login' }).click();
  await expect(page.getByRole('heading', { name: 'public with permissions API' })).toBeHidden();
})

//anonymous user - private tenant
// can signup
test('[public tenant] - external user can signup', async ({ page }) => {
  await page.goto(`http://localhost:${exposedPort}/`);
  await page.getByRole('img', { name: 'user menu' }).click();
  await page.getByRole('link', { name: 'Create an account' }).click();
  await page.getByLabel('Name').fill('fifou');
  await page.getByLabel('Email address').fill('fifou@foo.bar');
  await page.locator('form.signup-form input[name="password"]').fill('Pa$$w0rd');
  await page.getByLabel('Confirm password').fill('Pa$$w0rd');
  await page.getByRole('button', { name: 'Create account' }).click();
  await expect(page.getByRole('paragraph')).toContainText('You will receive an email at fifou@foo.bar');
  await page.goto('http://localhost:1080');
  await page.getByText('Validate your Evil Corp. account', { exact: true }).click();
  await page.getByRole('link', { name: 'Confirm' }).click();
  await page.locator('h1.jumbotron-heading').filter({ hasText: 'Evil Corp.' }).waitFor({ state: 'visible' })
  await page.getByRole('img', { name: 'user menu' }).click();
  await page.getByPlaceholder('Email adress').fill('fifou@foo.bar');
  await page.getByPlaceholder('Password').fill('Pa$$w0rd');
  await page.getByRole('button', { name: 'Login' }).click();
  await page.waitForResponse(response => response.url().includes('/auth/Local/callback') && response.status() === 303)
  await page.waitForSelector("section.organisation__header")
  await expect(page.getByRole('heading', { name: 'public with permissions API' })).toBeVisible();
})

test('[private tenant] - unlogged user can accept subscription demand', async ({ page, request}) => {
  await request.patch('http://localhost:9000/admin-api/tenants/default', {
    headers: {
      "Authorization": `Basic ${btoa(adminApikeyId + ":" + adminApikeySecret)}`
    },
    data: [
      {
        "op": "replace",
        "path": "/isPrivate",
        "value": true
      }
    ]
  }) 
  
  await request.patch('http://localhost:9000/admin-api/usage-plans/lhsc79x9s0p4drv8j3ebapwrbnqhu1oo', {
    headers: {
      "Authorization": `Basic ${btoa(adminApikeyId + ":" + adminApikeySecret)}`
    },
    data: [
      {
        "op": "add",
        "path": "/subscriptionProcess/0",
        "value": {
          "id": "xmvkSDiXhIgS-ucS5Aqa4qCTF3gfGEAZ",
          "type": "email",
          "title": "validate demand",
          "emails": [
            "validator@foo.bar"
          ],
          "message": null
        }
      },
    ]
  })

  await page.goto(`http://localhost:${exposedPort}/auth/Local/login`);
  await page.locator('input[name="username"]').fill('admin@foo.bar');
  await page.locator('input[name="password"]').fill('password');
  await page.getByRole('button', { name: 'Login' }).click();
  await page.getByRole('heading', { name: 'test API' }).click();
  await page.getByText('Plans').click();
  await page.getByRole('button', { name: 'Request API key' }).click();
  await page.getByText('Consumers').click();
  await expect(page.getByRole('status')).toContainText('The API key request for Free with quotas plan and the team Consumers is pending acceptance');
  await page.getByRole('img', { name: 'user menu' }).click();
  await page.getByRole('link', { name: 'Logout' }).click();
  await page.goto('http://localhost:1080')
  await page.getByText('Validate a subscription', { exact: true }).click();
  await page.getByRole('link', { name: 'Accept' }).click();
  await expect(page.getByRole('alert')).toContainText('Thank you for your response');
  await page.getByRole('link', { name: 'Go back' }).click();
  await page.locator('input[name="username"]').fill('admin@foo.bar');
  await page.locator('input[name="password"]').fill('password');
  await page.getByRole('button', { name: 'Login' }).click();
  await page.getByText('Consumers').click();
  await page.getByText('API keys').click();
<<<<<<< HEAD
  await page.getByRole('row', { name: 'test API 2.0.0 ' }).getByRole('link', { name: '' }).click();
=======
  await page.getByRole('row', { name: 'test API 2.0.0' }).getByLabel('View APIkeys').click();
>>>>>>> 95eeedda
  await expect(page.locator('.card-header')).toContainText('not test plan');
})
//anonymous user can accept demand
test('[public tenant] - unlogged user can accept subscription demand', async ({ page, request}) => {
  await request.patch('http://localhost:9000/admin-api/usage-plans/lhsc79x9s0p4drv8j3ebapwrbnqhu1oo', {
    headers: {
      "Authorization": `Basic ${btoa(adminApikeyId + ":" + adminApikeySecret)}`
    },
    data: [
      {
        "op": "add",
        "path": "/subscriptionProcess/0",
        "value": {
          "id": "xmvkSDiXhIgS-ucS5Aqa4qCTF3gfGEAZ",
          "type": "email",
          "title": "validate demand",
          "emails": [
            "validator@foo.bar"
          ],
          "message": null
        }
      },
    ]
  })

  await page.goto(`http://localhost:${exposedPort}/auth/Local/login`);
  await page.locator('input[name="username"]').fill('admin@foo.bar');
  await page.locator('input[name="password"]').fill('password');
  await page.getByRole('button', { name: 'Login' }).click();
  await page.getByRole('heading', { name: 'test API' }).click();
  await page.getByText('Plans').click();
  await page.getByRole('button', { name: 'Request API key' }).click();
  await page.getByText('Consumers').click();
  await expect(page.getByRole('status')).toContainText('The API key request for Free with quotas plan and the team Consumers is pending acceptance');
  await page.getByRole('img', { name: 'user menu' }).click();
  await page.getByRole('link', { name: 'Logout' }).click();
  await page.goto('http://localhost:1080')
  await page.getByText('Validate a subscription', { exact: true }).click();
  await page.getByRole('link', { name: 'Accept' }).click();
  // await expect(page.getByRole('alert')).toContainText('Thank you for your response');
  // await page.getByRole('link', { name: 'Go back' }).click();
  await page.getByRole('img', { name: 'user menu' }).click();
  await page.getByPlaceholder('Email adress').fill('admin@foo.bar');
  await page.getByPlaceholder('Password').fill('password');
  await page.getByPlaceholder('Password').press('Enter');
  await page.getByText('Consumers').click();
  await page.getByText('API keys').click();
<<<<<<< HEAD
  await page.getByRole('row', { name: 'test API 2.0.0 ' }).getByRole('link', { name: '' }).click();
=======
  await page.getByRole('row', { name: 'test API 2.0.0' }).getByLabel('View APIkeys').click();
>>>>>>> 95eeedda
  await expect(page.locator('.card-header')).toContainText('not test plan');
})<|MERGE_RESOLUTION|>--- conflicted
+++ resolved
@@ -259,11 +259,7 @@
   await page.getByRole('button', { name: 'Login' }).click();
   await page.getByText('Consumers').click();
   await page.getByText('API keys').click();
-<<<<<<< HEAD
-  await page.getByRole('row', { name: 'test API 2.0.0 ' }).getByRole('link', { name: '' }).click();
-=======
   await page.getByRole('row', { name: 'test API 2.0.0' }).getByLabel('View APIkeys').click();
->>>>>>> 95eeedda
   await expect(page.locator('.card-header')).toContainText('not test plan');
 })
 //anonymous user can accept demand
@@ -311,10 +307,6 @@
   await page.getByPlaceholder('Password').press('Enter');
   await page.getByText('Consumers').click();
   await page.getByText('API keys').click();
-<<<<<<< HEAD
-  await page.getByRole('row', { name: 'test API 2.0.0 ' }).getByRole('link', { name: '' }).click();
-=======
   await page.getByRole('row', { name: 'test API 2.0.0' }).getByLabel('View APIkeys').click();
->>>>>>> 95eeedda
   await expect(page.locator('.card-header')).toContainText('not test plan');
 })