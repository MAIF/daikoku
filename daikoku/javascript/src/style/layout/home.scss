

.organisation__header {
<<<<<<< HEAD
  display: flex;
  border-bottom: 1px solid $section-bottom-color;
=======
>>>>>>> 39497e36
  position: relative;
  background-color: $level2_bg-color;
  color:$level2_text-color;
  .organisation__avatar {
    width: 150px;
  }
}<|MERGE_RESOLUTION|>--- conflicted
+++ resolved
@@ -1,11 +1,8 @@
 
 
 .organisation__header {
-<<<<<<< HEAD
-  display: flex;
+  //display: flex;
   border-bottom: 1px solid $section-bottom-color;
-=======
->>>>>>> 39497e36
   position: relative;
   background-color: $level2_bg-color;
   color:$level2_text-color;
