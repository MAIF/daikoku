import React, { Component } from 'react';
import { Link, Route } from 'react-router-dom';
import classNames from 'classnames';
import { connect } from 'react-redux';

import * as Services from '../../services';
import { Error, Can, manage, read, api, apikey, stat, team, asset, daikoku } from '../utils';
import { t, Translation } from '../../locales';

function elvis(value, f) {
  if (value) {
    return f(value);
  } else {
    return value;
  }
}

const BackOfficeContent = props => {
  return (
    <div className="pt-5 pr-3 pl-3" style={{ height: '100%' }}>
      {props.error.status && <Error error={props.error} />}
      {!props.error.status && props.children}
    </div>
  );
};

class TeamBackOfficeHomeComponent extends Component {
  state = {
    team: undefined,
  };

  componentDidMount() {
    this.props.history.listen(() => {
      elvis(document.getElementById('sidebar'), e =>
        e.setAttribute('class', 'col-md-2 d-md-block sidebar collapse')
      );
      // document.getElementById('navbar').setAttribute('class', 'navbar-collapse collapse');
      elvis(document.getElementById('toggle-sidebar'), e =>
        e.setAttribute('class', 'navbar-toggle menu collapsed')
      );
      // document.getElementById('toggle-navigation').setAttribute('class', 'navbar-toggle collapsed');
    });

    Services.teamHome(this.props.currentTeam._id).then(team => this.setState({ team }));
  }

  render() {
    if (!this.state.team) {
      return null;
    }

    return (
      <TeamBackOffice tab="Home">
        <div className="row">
          <div className="col">
<<<<<<< HEAD
            <h1>{this.props.currentTeam.name}
                <a className="ml-1 btn btn-sm btn-access-negative" title="View this Team" href={`/${this.props.currentTeam._humanReadableId}`}>
                <i className="fas fa-eye"></i>
                </a>
          </h1>
=======
            <h1>
              {this.props.currentTeam.name}
              <a
                className="ml-1 btn btn-sm btn-access-negative"
                title="View this Team"
                href={`/${this.props.currentTeam._humanReadableId}`}>
                <i className="fas fa-eye"></i>
              </a>
            </h1>
>>>>>>> 07e3742e
            <div className="d-flex justify-content-center align-items-center col-12 mt-5">
              <div className="home-tiles d-flex justify-content-center align-items-center flex-wrap">
                <Link
                  to={`/${this.props.currentTeam._humanReadableId}/settings/apis`}
                  className="home-tile">
                  <span className="home-tile-number">{this.state.team.apisCount}</span>
                  <span className="home-tile-text">
                    <Translation
                      i18nkey="apis published"
                      language={this.props.currentLanguage}
                      count={this.state.team.apisCount}>
                      apis published
                    </Translation>
                  </span>
                </Link>
                <Link
                  to={`/${this.props.currentTeam._humanReadableId}/settings/apikeys`}
                  className="home-tile">
                  <span className="home-tile-number">{this.state.team.subscriptionsCount}</span>
                  <span className="home-tile-text">
                    <Translation
                      i18nkey="apis subcriptions"
                      language={this.props.currentLanguage}
                      count={this.state.team.subscriptionsCount}>
                      apis subcriptions
                    </Translation>
                  </span>
                </Link>
                <Link
                  to={
                    this.props.currentTeam.type === 'Personal'
                      ? '#'
                      : `/${this.props.currentTeam._humanReadableId}/settings/members`
                  }
                  className="home-tile">
                  <span className="home-tile-number">{this.state.team.users.length}</span>
                  <span className="home-tile-text">
                    <Translation
                      i18nkey="members"
                      language={this.props.currentLanguage}
                      count={this.state.team.users.length}>
                      members
                    </Translation>
                  </span>
                </Link>
                <Link to={'/notifications'} className="home-tile">
                  <span className="home-tile-number">{this.state.team.notificationCount}</span>
                  <span className="home-tile-text">
                    <Translation
                      i18nkey="unread notifications"
                      language={this.props.currentLanguage}
                      count={this.state.team.notificationCount}>
                      unread notifications
                    </Translation>
                  </span>
                </Link>
              </div>
            </div>
          </div>
        </div>
      </TeamBackOffice>
    );
  }
}

class TeamBackOfficeComponent extends Component {
  state = {
    tenant: null,
  };

  UNSAFE_componentWillMount() {
    if (!this.props.currentTeam || (this.props.currentTeam && !this.props.currentTeam._id)) {
      console.warn(
        'The <TeamBackOffice /> component does not have a team id props. Everything will fail !'
      );
    }
  }

  __componentWillReceiveProps(nextProps) {
    if (
      this.props.currentTeam &&
      nextProps.team &&
      nextProps.team._id !== this.props.currentTeam._id
    ) {
      console.log('force');
      this.forceUpdate();
    }
  }

  render() {
    const { tab, currentTeam } = this.props;

    if (!currentTeam) {
      return null;
    }
    return (
      <>
        <Route
          path={['/teams/:teamId/settings', '/:teamId/settings']}
          render={() => (
            <div className="row">
              <button
                id="toggle-sidebar"
                type="button"
                className="navbar-toggle btn btn-sm btn-access-negative float-left mr-2"
                data-toggle="collapse"
                data-target="#sidebar"
                aria-expanded="false"
                aria-controls="sidebar">
                <span className="sr-only">Toggle sidebar</span>
                <span className="chevron" />
              </button>
              <nav className="col-md-2 d-md-block sidebar collapse" id="sidebar">
                <div className="sidebar-sticky">
                  <h6 className="sidebar-heading d-flex justify-content-between align-items-center px-3 mt-4 mb-1 text-muted">
                    <Link to={`/${currentTeam._humanReadableId}/settings`}>
                      {this.props.currentTeam.name}
                    </Link>
                    <Can I={manage} a={team} team={this.props.currentTeam}>
                      <Link
                        to={`/${this.props.currentTeam._humanReadableId}/settings/edition`}
                        className=""
                        title={t('Update team', this.props.currentLanguage)}>
                        <i className="fas fa-pen" />
                      </Link>
                    </Can>
                  </h6>
                  <ul className="nav flex-column mt-3">
                    <Can I={read} a={api} team={this.props.currentTeam}>
                      <li className="nav-item">
                        <Link
                          className={`nav-link ${tab === 'Apis' ? 'active' : ''}`}
                          to={`/${currentTeam._humanReadableId}/settings/apis`}>
                          <i className="fas fa-atlas" />
                          <Translation i18nkey="Team Apis" language={this.props.currentLanguage}>
                            Team Apis
                          </Translation>
                        </Link>
                      </li>
                    </Can>
                    <Can I={read} a={stat} team={this.props.currentTeam}>
                      <li className="nav-item">
                        <Link
                          className={`nav-link ${tab === 'Income' ? 'active' : ''}`}
                          to={`/${currentTeam._humanReadableId}/settings/income`}>
                          <i className="fas fa-file-invoice-dollar" />
                          <Translation i18nkey="Team Income" language={this.props.currentLanguage}>
                            Team Income
                          </Translation>
                        </Link>
                      </li>
                    </Can>
                    <Can I={read} a={apikey} team={this.props.currentTeam}>
                      <li className="nav-item">
                        <Link
                          className={`nav-link ${tab === 'ApiKeys' ? 'active' : ''}`}
                          to={`/${currentTeam._humanReadableId}/settings/apikeys`}>
                          <i className="fas fa-key" />
                          <Translation
                            i18nkey="Team api keys"
                            language={this.props.currentLanguage}>
                            Team api keys
                          </Translation>
                        </Link>
                      </li>
                    </Can>
                    <Can I={read} a={stat} team={this.props.currentTeam}>
                      <li className="nav-item">
                        <Link
                          className={`nav-link ${tab === 'Billing' ? 'active' : ''}`}
                          to={`/${currentTeam._humanReadableId}/settings/billing`}>
                          <i className="fas fa-file-invoice-dollar" />
                          <Translation i18nkey="Team billing" language={this.props.currentLanguage}>
                            Team billing
                          </Translation>
                        </Link>
                      </li>
                    </Can>

                    {this.props.currentTeam.type !== 'Personal' && (
                      <Can I={manage} a={team} team={this.props.currentTeam}>
                        <li className="nav-item">
                          <Link
                            className={`nav-link ${tab === 'Members' ? 'active' : ''}`}
                            to={`/${currentTeam._humanReadableId}/settings/members`}>
                            <i className="fas fa-users" />
                            <Translation
                              i18nkey="Team members"
                              language={this.props.currentLanguage}>
                              Team members
                            </Translation>
                          </Link>
                        </li>
                      </Can>
                    )}
                    <Can I={manage} a={asset} team={this.props.currentTeam}>
                      <li className="nav-item">
                        <Link
                          className={`nav-link ${tab === 'Assets' ? 'active' : ''}`}
                          to={`/${currentTeam._humanReadableId}/settings/assets`}>
                          <i className="fas fa-tools" />
                          <Translation i18nkey="Team assets" language={this.props.currentLanguage}>
                            Team assets
                          </Translation>
                        </Link>
                      </li>
                    </Can>
                  </ul>
                </div>
              </nav>
              <main role="main" className="col-md-10 ml-sm-auto px-4 sidebar-next-main">
                <div
                  className={classNames('back-office-overlay', {
                    active: this.props.isLoading && !this.props.error.status,
                  })}
                />
                <BackOfficeContent error={this.props.error}>
                  {this.props.children}
                </BackOfficeContent>
              </main>
            </div>
          )}
        />
      </>
    );
  }
}

class UserBackOfficeComponent extends Component {
  render() {
    const { tab } = this.props;

    return (
      <>
        <Route
          path={['/notifications', '/settings']}
          render={() => (
            <div className="row">
              <button
                id="toggle-sidebar"
                type="button"
                className="navbar-toggle btn btn-sm btn-access-negative float-left mr-2"
                data-toggle="collapse"
                data-target="#sidebar"
                aria-expanded="false"
                aria-controls="sidebar">
                <span className="sr-only">Toggle sidebar</span>
                <span className="chevron" />
              </button>
              <nav className="col-md-2 d-md-block sidebar collapse" id="sidebar">
                <div className="sidebar-sticky">
                  <ul className="nav flex-column mt-3">
                    <li className="nav-item">
                      <Link
                        className={`nav-link ${tab === 'Me' ? 'active' : ''}`}
                        to={'/settings/me'}>
                        <i className="fas fa-user" />
                        <Translation i18nkey="My profile" language={this.props.currentLanguage}>
                          My profile
                        </Translation>
                      </Link>
                    </li>
                    <li className="nav-item">
                      <Link
                        className={`nav-link ${tab === 'Notifications' ? 'active' : ''}`}
                        to={'/notifications'}>
                        <i className="fas fa-bell" />
                        <Translation i18nkey="Notifications" language={this.props.currentLanguage}>
                          Notifications
                        </Translation>
                      </Link>
                      {this.props.notificationSubMenu || null}
                    </li>
                  </ul>

                  <Can I={manage} a={daikoku}>
                    <h6 className="sidebar-heading d-flex justify-content-between align-items-center px-3 mt-4 mb-1 text-muted">
                      <span>
                        <Translation
                          i18nkey="Tenant administration"
                          language={this.props.currentLanguage}>
                          Tenant administration
                        </Translation>
                      </span>
                    </h6>
                    <ul className="nav flex-column mb-2">
                      <li className="nav-item">
                        <Link
                          className={`nav-link ${tab === 'Otoroshi' ? 'active' : ''}`}
                          to={'/settings/otoroshis'}>
                          <i className="fas fa-pastafarianism" />
                          <Translation
                            i18nkey="Otoroshi instance"
                            language={this.props.currentLanguage}
                            isPlural>
                            Otoroshi instances
                          </Translation>
                        </Link>
                      </li>
                      <li className="nav-item">
                        <Link
                          className={`nav-link ${tab === 'Audit trail' ? 'active' : ''}`}
                          to={'/settings/audit'}>
                          <i className="fas fa-book" />
                          <Translation i18nkey="Audit trail" language={this.props.currentLanguage}>
                            Audit trail
                          </Translation>
                        </Link>
                      </li>
                      <li className="nav-item">
                        <Link
                          className={`nav-link ${tab === 'Teams' ? 'active' : ''}`}
                          to={'/settings/teams'}>
                          <i className="fas fa-user-friends" />
                          <Translation i18nkey="Teams" language={this.props.currentLanguage}>
                            Teams
                          </Translation>
                        </Link>
                      </li>
                      <li className="nav-item">
                        <Link
                          className={`nav-link ${tab === 'Assets' ? 'active' : ''}`}
                          to={'/settings/assets'}>
                          <i className="fas fa-tools" />
                          <Translation
                            i18nkey="Tenant assets"
                            language={this.props.currentLanguage}>
                            Tenant assets
                          </Translation>
                        </Link>
                      </li>
                    </ul>
                    <h6 className="sidebar-heading d-flex justify-content-between align-items-center px-3 mt-4 mb-1 text-muted">
                      <span>
                        <Translation
                          i18nkey="Daikoku administration"
                          language={this.props.currentLanguage}>
                          Daikoku administration
                        </Translation>
                      </span>
                    </h6>
                    <ul className="nav flex-column mb-2">
                      <li className="nav-item">
                        <Link
                          className={`nav-link ${tab === 'Tenants' ? 'active' : ''}`}
                          to={'/settings/tenants'}>
                          <i className="fas fa-globe" />

                          <Translation i18nkey="Tenants" language={this.props.currentLanguage}>
                            Tenants
                          </Translation>
                        </Link>
                      </li>
                      <li className="nav-item">
                        <Link
                          className={`nav-link ${tab === 'Users' ? 'active' : ''}`}
                          to={'/settings/users'}>
                          <i className="fas fa-users" />
                          <Translation i18nkey="Users" language={this.props.currentLanguage}>
                            Users
                          </Translation>
                        </Link>
                      </li>
                      <li className="nav-item">
                        <Link
                          className={`nav-link ${tab === 'User sessions' ? 'active' : ''}`}
                          to={'/settings/sessions'}>
                          <i className="fas fa-address-card" />
                          <Translation
                            i18nkey="User sessions"
                            language={this.props.currentLanguage}>
                            User sessions
                          </Translation>
                        </Link>
                      </li>
                      <li className="nav-item">
                        <Link
                          className={`nav-link ${tab === 'Import / Export' ? 'active' : ''}`}
                          to={'/settings/import-export'}>
                          <i className="fas fa-download" />
                          <Translation
                            i18nkey="Import / Export"
                            language={this.props.currentLanguage}>
                            Import / Export
                          </Translation>
                        </Link>
                      </li>
                    </ul>
                  </Can>
                </div>
              </nav>
              <main role="main" className="col-md-10 ml-sm-auto px-4 sidebar-next-main">
                <div
                  className={classNames('back-office-overlay', { active: this.props.isLoading })}
                />
                <BackOfficeContent error={this.props.error}>
                  {this.props.children}
                </BackOfficeContent>
              </main>
            </div>
          )}
        />
      </>
    );
  }
}

const mapStateToProps = state => ({
  ...state.context,
  error: state.error,
});

export const TeamBackOffice = connect(mapStateToProps)(TeamBackOfficeComponent);
export const UserBackOffice = connect(mapStateToProps)(UserBackOfficeComponent);

export const TeamBackOfficeHome = connect(mapStateToProps)(TeamBackOfficeHomeComponent);<|MERGE_RESOLUTION|>--- conflicted
+++ resolved
@@ -53,13 +53,6 @@
       <TeamBackOffice tab="Home">
         <div className="row">
           <div className="col">
-<<<<<<< HEAD
-            <h1>{this.props.currentTeam.name}
-                <a className="ml-1 btn btn-sm btn-access-negative" title="View this Team" href={`/${this.props.currentTeam._humanReadableId}`}>
-                <i className="fas fa-eye"></i>
-                </a>
-          </h1>
-=======
             <h1>
               {this.props.currentTeam.name}
               <a
@@ -69,7 +62,6 @@
                 <i className="fas fa-eye"></i>
               </a>
             </h1>
->>>>>>> 07e3742e
             <div className="d-flex justify-content-center align-items-center col-12 mt-5">
               <div className="home-tiles d-flex justify-content-center align-items-center flex-wrap">
                 <Link
