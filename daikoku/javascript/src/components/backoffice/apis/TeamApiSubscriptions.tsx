import { getApolloContext } from "@apollo/client";
import { format, type } from "@maif/react-forms";
import { createColumnHelper } from '@tanstack/react-table';
import { useContext, useEffect, useRef, useState } from 'react';
import { useSelector } from 'react-redux';
import { toastr } from 'react-redux-toastr';

import { ModalContext } from '../../../contexts';
import { CustomSubscriptionData } from '../../../contexts/modals/SubscriptionMetadataModal';
import { I18nContext } from '../../../core';
import * as Services from '../../../services';
import { IApi, IState, ISubscriptionWithApiInfo, ITeamSimple, IUsagePlan, isError } from "../../../types";
import { SwitchButton, Table, TableRef } from '../../inputs';
import {
  api as API,
  BeautifulTitle,
  Can,
  Option,
  Spinner,
  formatDate,
  formatPlanType,
  manage,
  queryClient,
} from '../../utils';
import { useQuery } from "@tanstack/react-query";

type TeamApiSubscriptionsProps = {
  api: IApi,
}
type SubscriptionsFilter = {
  metadata: Array<{ key: string, value: string }>,
  tags: Array<string>,
  clientIds: Array<string>
}
type LimitedPlan = {
  _id: string
  customName?: string
  type: string

}
interface IApiSubscriptionGql {
  _id: string
  apiKey: {
    clientName: string
    clientId: string
    clientSecret: string
  }
  plan: LimitedPlan
  team: {
    _id: string
    name: string
    type: string
  }
  createdAt: string
  api: {
    _id: string
  }
  customName: string
  enabled: boolean
  customMetadata?: JSON
  adminCustomName?: string
  customMaxPerSecond?: number
  customMaxPerDay?: number
  customMaxPerMonth?: number
  tags: Array<string>
  metadata?: JSON
  parent: {
    _id: string
    adminCustomName: string
    api: {
      _id: string
      name: string
    }
    plan: {
      _id: string
      customName: string
      type: string
    }
  }
}

interface IApiSubscriptionGqlWithUsage extends IApiSubscriptionGql {
  lastUsage?: number
}

export const TeamApiSubscriptions = ({ api }: TeamApiSubscriptionsProps) => {
  const currentTeam = useSelector<IState, ITeamSimple>((s) => s.context.currentTeam);

  const { client } = useContext(getApolloContext());

  const [filters, setFilters] = useState<SubscriptionsFilter>()
  const tableRef = useRef<TableRef>()

  const { translate, language, Translation } = useContext(I18nContext);
  const { confirm, openFormModal, openSubMetadataModal, } = useContext(ModalContext);

<<<<<<< HEAD
  const plansQuery = useQuery({ queryKey: ['plans'], queryFn: () => Services.getAllPlanOfApi(api.team, api._id, api.currentVersion) })
  const subscriptionsQuery = useQuery({
    queryKey: ['subscriptions'],
    queryFn: () => client!.query<{ apiApiSubscriptions: Array<IApiSubscriptionGql>; }>({
      query: Services.graphql.getApiSubscriptions,
      fetchPolicy: "no-cache",
      variables: {
        apiId: api._id,
        teamId: currentTeam._id,
        version: api.currentVersion
      }
    }).then(({ data: { apiApiSubscriptions } }) => {
=======
  const plansQuery = useQuery(['plans'], () => Services.getAllPlanOfApi(api.team, api._id, api.currentVersion))
  const subscriptionsQuery = useQuery(['subscriptions'], () => client!.query<{ apiApiSubscriptions: Array<IApiSubscriptionGql>; }>({
    query: Services.graphql.getApiSubscriptions,
    fetchPolicy: "no-cache",
    variables: {
      apiId: api._id,
      teamId: currentTeam._id,
      version: api.currentVersion
    }
  })
    .then(({ data: { apiApiSubscriptions } }) => {
>>>>>>> a834f9c1
      if (!filters || (!filters.tags.length && !Object.keys(filters.metadata).length && !filters.clientIds.length)) {
        return apiApiSubscriptions
      } else {
        const filterByMetadata = (subscription: IApiSubscriptionGql) => {
          const meta = { ...(subscription.metadata || {}), ...(subscription.customMetadata || {}) };

          return !Object.keys(meta) || (!filters.metadata.length || filters.metadata.every(item => {
            const value = meta[item.key]
            return value && value.includes(item.value)
          }))
        }

        const filterByTags = (subscription: IApiSubscriptionGql) => {
          return filters.tags.every(tag => subscription.tags.includes(tag))
        }

        const filterByClientIds = (subscription: IApiSubscriptionGql) => {
          return filters.clientIds.includes(subscription.apiKey.clientId)
        }


        return apiApiSubscriptions
          .filter(filterByMetadata)
          .filter(filterByTags)
          .filter(filterByClientIds)
      }
    })
<<<<<<< HEAD
  }
  )
  const lastUsagesQuery = useQuery({
    queryKey: ['usages'],
    queryFn: () => Services.getSubscriptionsLastUsages(api.team, subscriptionsQuery.data?.map(s => s._id) || [])
=======
    .then((apiApiSubscriptions) => Services.getSubscriptionsLastUsages(api.team, subscriptionsQuery.data?.map(s => s._id) || [])
>>>>>>> a834f9c1
      .then(lastUsages => {
        if (isError(lastUsages)) {
          return subscriptionsQuery.data as IApiSubscriptionGqlWithUsage[]
        } else {
<<<<<<< HEAD
          return (subscriptionsQuery.data ?? []).map(s => ({ ...s, lastUsage: lastUsages.find(u => u.subscription === s._id)?.date } as IApiSubscriptionGqlWithUsage))
        }
      }),
    enabled: !!subscriptionsQuery.data && !isError(subscriptionsQuery.data)
  })
=======
          const value = (apiApiSubscriptions ?? [])
            .map(s => ({ ...s, lastUsage: lastUsages.find(u => u.subscription === s._id)?.date } as IApiSubscriptionGqlWithUsage))
          return value;
        }
      }))
  )
>>>>>>> a834f9c1

  useEffect(() => {
    document.title = `${currentTeam.name} - ${translate('Subscriptions')}`;
  }, []);

  useEffect(() => {
    if (api && subscriptionsQuery.data) {
      tableRef.current?.update()
    }
  }, [api, subscriptionsQuery.data])

  useEffect(() => {
    tableRef.current?.update()
  }, [filters])

  const columnHelper = createColumnHelper<IApiSubscriptionGqlWithUsage>()
  const columns = (usagePlans) => [
    columnHelper.accessor(row => row.adminCustomName || row.apiKey.clientName, {
      id: 'adminCustomName',
      header: translate('Name'),
      meta: { style: { textAlign: 'left' } },
      filterFn: (row, _, value) => {
        const sub = row.original
        const displayed: string = sub.team._id === currentTeam._id ? sub.customName || sub.apiKey.clientName : sub.apiKey.clientName

        return displayed.toLocaleLowerCase().includes(value.toLocaleLowerCase())
      },
      sortingFn: 'basic',
      cell: (info) => {
        const sub = info.row.original;
        if (sub.parent) {
          const title = `<div>
            <strong>${translate('aggregated.apikey.badge.title')}</strong>
            <ul>
              <li>${translate('Api')}: ${sub.parent.api.name}</li>
              <li>${translate('Plan')}: ${sub.parent.plan.customName}</li>
              <li>${translate('aggregated.apikey.badge.apikey.name')}: ${sub.parent.adminCustomName}</li>
            </ul>
          </div>`
          return (
            <div className="d-flex flex-row justify-content-between">
              <span>{info.getValue()}</span>
              <BeautifulTitle title={title} html>

                <div className="badge iconized">A</div>
              </BeautifulTitle>
            </div>
          );
        }
        return <div>{info.getValue()}</div>;
      }
    }),
    columnHelper.accessor('plan', {
      header: translate('Plan'),
      meta: { style: { textAlign: 'left' } },
      cell: (info) => Option(usagePlans.find((pp) => pp._id === info.getValue()._id))
        .map((p: IUsagePlan) => p.customName || formatPlanType(p, translate))
        .getOrNull(),
      filterFn: (row, columnId, value) => {
        const displayed: string = Option(usagePlans.find((pp) => pp._id === row.original.plan._id))
          .map((p: IUsagePlan) => p.customName || formatPlanType(p, translate))
          .getOrElse("")

        return displayed.toLocaleLowerCase().includes(value.toLocaleLowerCase())
      }
    }),
    columnHelper.accessor('team', {
      header: translate('Team'),
      meta: { style: { textAlign: 'left' } },
      cell: (info) => info.getValue().name,
      filterFn: (row, columnId, value) => {
        const displayed: string = row.original.team.name

        return displayed.toLocaleLowerCase().includes(value.toLocaleLowerCase())
      }
    }),
    columnHelper.accessor('enabled', {
      header: translate('Enabled'),
      enableColumnFilter: false,
      enableSorting: false,
      meta: { style: { textAlign: 'center' } },
      cell: (info) => {
        const sub = info.row.original;
        return (
          <SwitchButton
            onSwitch={() => Services.archiveSubscriptionByOwner(currentTeam._id, sub._id, !sub.enabled)
              .then(() => tableRef.current?.update())}
            checked={sub.enabled} />);
      },
    }),
    columnHelper.accessor('createdAt', {
      enableColumnFilter: false,
      header: translate('Created at'),
      meta: { style: { textAlign: 'left' } },
      cell: (info) => {
        const date = info.getValue()
        if (!!date) {
          return formatDate(date, language)
        }
        return translate('N/A')
      },
    }),
    columnHelper.accessor('lastUsage', {
      enableColumnFilter: false,
      header: translate('apisubscription.lastUsage.label'),
      meta: { style: { textAlign: 'left' } },
      cell: (info) => {
        const date = info.getValue()
        if (!!date) {
          return formatDate(date, language)
        }
        return translate('N/A')
      },
    }),
    columnHelper.display({
      header: translate('Actions'),
      meta: { style: { textAlign: 'center', width: '120px' } },
      cell: (info) => {
        const sub = info.row.original;
        return (<div className="btn-group">
          <BeautifulTitle title={translate('Update metadata')}>
            <button key={`edit-meta-${sub._id}`} type="button" className="btn btn-sm btn-access-negative me-1" onClick={() => updateMeta(sub)}>
              <i className="fas fa-pen" />
            </button>
          </BeautifulTitle>
          <BeautifulTitle title={translate('Refresh secret')}>
            <button key={`edit-meta-${sub._id}`} type="button" className="btn btn-sm btn-access-negative btn-outline-danger me-1" onClick={() => regenerateSecret(sub)}>
              <i className="fas fa-sync" />
            </button>
          </BeautifulTitle>
          <BeautifulTitle title={translate('api.delete.subscription')}>
            <button key={`edit-meta-${sub._id}`} type="button" className="btn btn-sm btn-access-negative btn-outline-danger" onClick={() => deleteSubscription(sub)}>
              <i className="fas fa-trash-alt"></i>
            </button>
          </BeautifulTitle>
        </div>);
      },
    }),
  ]

  const updateMeta = (sub: IApiSubscriptionGql) => openSubMetadataModal({
    save: (updates: CustomSubscriptionData) => {
      Services.updateSubscription(currentTeam, { ...sub, ...updates })
        .then(() => {
          queryClient.invalidateQueries(['subscriptions'])
        });
    },
    api: sub.api._id,
    plan: sub.plan._id,
    team: sub.team,
    subscription: sub,
    creationMode: false,
    value: (plansQuery.data as Array<IUsagePlan>)
      .find(p => sub.plan._id === p._id)!
  });

  const regenerateSecret = (sub: IApiSubscriptionGql) => {

    const plan = sub.plan

    confirm({
      message: translate({ key: 'secret.refresh.confirm', replacements: [sub.team.name, plan.customName ? plan.customName : plan.type] }),
      okLabel: translate('Yes'),
      cancelLabel: translate('No'),
    })
      .then((ok) => {
        if (ok) {
          Services.regenerateApiKeySecret(currentTeam._id, sub._id).then(() => {
            toastr.success(translate('Success'), translate('secret.refresh.success'));
            tableRef.current?.update();
          });
        }
      });
  };

  const deleteSubscription = (sub: IApiSubscriptionGql) => {
    confirm({
      title: translate('api.delete.subscription.form.title'),
      message: translate({ key: 'api.delete.subscription.message', replacements: [sub.team.name, sub.plan.customName ? sub.plan.customName : sub.plan.type] }),
      okLabel: translate('Yes'),
      cancelLabel: translate('No'),
    }).then((ok) => {
      if (ok) {
        Services.deleteApiSubscription(sub.team._id, sub._id)
          .then((res) => {
            if (!isError(res)) {
              toastr.success(translate('deletion successful'), translate('api.delete.subscription.deleted'));
              tableRef.current?.update();
            } else {
              toastr.error(
                translate('Error'),
                res.error
              )
            }
          })
      }
    })
  }


  if (plansQuery.isLoading) {
    return (<Spinner />)
  } else if (plansQuery.data && !isError(plansQuery.data)) {
    const usagePlans = plansQuery.data;

    const options = usagePlans.flatMap(plan => {
      return [
        ...(plan.otoroshiTarget?.apikeyCustomization.customMetadata.map(({ key }) => key) || []),
        ...Object.keys(plan.otoroshiTarget?.apikeyCustomization.metadata || {})
      ]
    });

    return (
      <Can I={manage} a={API} dispatchError={true} team={currentTeam}>
        <div className="px-2">
          <div className='d-flex flex-row justify-content-start align-items-center mb-2'>
            <button className='btn btn-sm btn-outline-primary' onClick={() => openFormModal({
              actionLabel: translate("Filter"),
              onSubmit: data => {
                setFilters(data)
              },
              schema: {
                metadata: {
                  type: type.object,
                  format: format.form,
                  label: translate('Filter metadata'),
                  array: true,
                  schema: {
                    key: {
                      type: type.string,
                      createOption: true
                    },
                    value: {
                      type: type.string,
                    }
                  }
                },
                tags: {
                  type: type.string,
                  label: translate('Filter tags'),
                  array: true,
                },
                clientIds: {
                  type: type.string,
                  array: true,
                  label: translate('Filter Client Ids')
                }
              },
              title: translate("Filter data"),
              value: filters
            })}> {translate('Filter')} </button>
            {!!filters && (
              <div className="clear cursor-pointer ms-1" onClick={() => setFilters(undefined)}>
                <i className="far fa-times-circle me-1" />
                <Translation i18nkey="clear filter">clear filter</Translation>
              </div>
            )}
          </div>
          <div className="col-12">
            <Table
              defaultSort="name"
              columns={columns(usagePlans)}
              fetchItems={() => {
                if (subscriptionsQuery.isLoading || subscriptionsQuery.error) {
                  return []
                } else {
                  return subscriptionsQuery.data ?? []
                }
              }}
              ref={tableRef}
            />
          </div>
        </div>
      </Can>
    );
  } else {
    return <div>error while fetching usage plan</div>
  }
};<|MERGE_RESOLUTION|>--- conflicted
+++ resolved
@@ -1,28 +1,28 @@
-import { getApolloContext } from "@apollo/client";
-import { format, type } from "@maif/react-forms";
-import { createColumnHelper } from '@tanstack/react-table';
-import { useContext, useEffect, useRef, useState } from 'react';
-import { useSelector } from 'react-redux';
-import { toastr } from 'react-redux-toastr';
-
-import { ModalContext } from '../../../contexts';
-import { CustomSubscriptionData } from '../../../contexts/modals/SubscriptionMetadataModal';
-import { I18nContext } from '../../../core';
+import {getApolloContext} from "@apollo/client";
+import {format, type} from "@maif/react-forms";
+import {createColumnHelper} from '@tanstack/react-table';
+import {useContext, useEffect, useRef, useState} from 'react';
+import {useSelector} from 'react-redux';
+import {toastr} from 'react-redux-toastr';
+
+import {ModalContext} from '../../../contexts';
+import {CustomSubscriptionData} from '../../../contexts/modals/SubscriptionMetadataModal';
+import {I18nContext} from '../../../core';
 import * as Services from '../../../services';
-import { IApi, IState, ISubscriptionWithApiInfo, ITeamSimple, IUsagePlan, isError } from "../../../types";
-import { SwitchButton, Table, TableRef } from '../../inputs';
+import {IApi, isError, IState, ITeamSimple, IUsagePlan} from "../../../types";
+import {SwitchButton, Table, TableRef} from '../../inputs';
 import {
   api as API,
   BeautifulTitle,
   Can,
-  Option,
-  Spinner,
   formatDate,
   formatPlanType,
   manage,
+  Option,
   queryClient,
+  Spinner,
 } from '../../utils';
-import { useQuery } from "@tanstack/react-query";
+import {useQuery} from "@tanstack/react-query";
 
 type TeamApiSubscriptionsProps = {
   api: IApi,
@@ -94,7 +94,6 @@
   const { translate, language, Translation } = useContext(I18nContext);
   const { confirm, openFormModal, openSubMetadataModal, } = useContext(ModalContext);
 
-<<<<<<< HEAD
   const plansQuery = useQuery({ queryKey: ['plans'], queryFn: () => Services.getAllPlanOfApi(api.team, api._id, api.currentVersion) })
   const subscriptionsQuery = useQuery({
     queryKey: ['subscriptions'],
@@ -107,19 +106,6 @@
         version: api.currentVersion
       }
     }).then(({ data: { apiApiSubscriptions } }) => {
-=======
-  const plansQuery = useQuery(['plans'], () => Services.getAllPlanOfApi(api.team, api._id, api.currentVersion))
-  const subscriptionsQuery = useQuery(['subscriptions'], () => client!.query<{ apiApiSubscriptions: Array<IApiSubscriptionGql>; }>({
-    query: Services.graphql.getApiSubscriptions,
-    fetchPolicy: "no-cache",
-    variables: {
-      apiId: api._id,
-      teamId: currentTeam._id,
-      version: api.currentVersion
-    }
-  })
-    .then(({ data: { apiApiSubscriptions } }) => {
->>>>>>> a834f9c1
       if (!filters || (!filters.tags.length && !Object.keys(filters.metadata).length && !filters.clientIds.length)) {
         return apiApiSubscriptions
       } else {
@@ -147,33 +133,19 @@
           .filter(filterByClientIds)
       }
     })
-<<<<<<< HEAD
-  }
-  )
-  const lastUsagesQuery = useQuery({
-    queryKey: ['usages'],
-    queryFn: () => Services.getSubscriptionsLastUsages(api.team, subscriptionsQuery.data?.map(s => s._id) || [])
-=======
     .then((apiApiSubscriptions) => Services.getSubscriptionsLastUsages(api.team, subscriptionsQuery.data?.map(s => s._id) || [])
->>>>>>> a834f9c1
-      .then(lastUsages => {
-        if (isError(lastUsages)) {
-          return subscriptionsQuery.data as IApiSubscriptionGqlWithUsage[]
-        } else {
-<<<<<<< HEAD
-          return (subscriptionsQuery.data ?? []).map(s => ({ ...s, lastUsage: lastUsages.find(u => u.subscription === s._id)?.date } as IApiSubscriptionGqlWithUsage))
-        }
-      }),
-    enabled: !!subscriptionsQuery.data && !isError(subscriptionsQuery.data)
+        .then(lastUsages => {
+          if (isError(lastUsages)) {
+            return subscriptionsQuery.data as IApiSubscriptionGqlWithUsage[]
+          } else {
+            return (apiApiSubscriptions ?? [])
+              .map(s => ({
+                ...s,
+                lastUsage: lastUsages.find(u => u.subscription === s._id)?.date
+              } as IApiSubscriptionGqlWithUsage));
+          }
+        }))
   })
-=======
-          const value = (apiApiSubscriptions ?? [])
-            .map(s => ({ ...s, lastUsage: lastUsages.find(u => u.subscription === s._id)?.date } as IApiSubscriptionGqlWithUsage))
-          return value;
-        }
-      }))
-  )
->>>>>>> a834f9c1
 
   useEffect(() => {
     document.title = `${currentTeam.name} - ${translate('Subscriptions')}`;
