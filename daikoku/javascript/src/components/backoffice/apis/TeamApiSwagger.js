import React, { useState, useEffect, useContext } from 'react';
import SwaggerEditor, { plugins } from 'swagger-editor';
import { I18nContext } from '../../../core';
import { TextInput, BooleanInput, ObjectInput } from '../../inputs';

<<<<<<< HEAD
=======
import 'swagger-editor/dist/swagger-editor.css';
import { ensurePluginOrder } from 'react-table';
>>>>>>> 08b120db

export const TeamApiSwagger = ({ value, onChange }) => {
  const [lastContent, setLastContent] = useState(undefined);
  let unsubscribe = () => { };

  const { translateMethod } = useContext(I18nContext);

  useEffect(() => {
    if (value.swagger && value.swagger.content) {
      initSwaggerEditor(value.swagger.content);
    } else {
      killSwaggerEditor();
    }

    return () => {
      killSwaggerEditor();
    };
  }, [value]);

  const initSwaggerEditor = (content) => {
    window.editor = SwaggerEditor({
      // eslint-disable-line no-undef
      dom_id: '#swagger-editor',
      layout: 'EditorLayout',
      plugins,
      swagger2GeneratorUrl: 'https://generator.swagger.io/api/swagger.json',
      oas3GeneratorUrl: 'https://generator3.swagger.io/openapi.json',
      swagger2ConverterUrl: 'https://converter.swagger.io/api/convert',
      // spec: content,
    });
    window.editor.specActions.updateSpec(content);
    setLastContent(content);
    unsubscribe = window.editor.getStore().subscribe(() => {
      const ctt = window.editor.specSelectors.specStr();
      if (ctt !== lastContent) {
        updateStateFromSwaggerEditor();
        setLastContent(ctt);
        localStorage.removeItem('swagger-editor-content');
      }
    });
  };

  const updateStateFromSwaggerEditor = () => {
    const content = window.editor.specSelectors.specStr();
    onChange({ ...value, swagger: { ...value.swagger, content } });
  };

  const killSwaggerEditor = () => {
    if (unsubscribe) {
      unsubscribe();
    }
  };

  const swagger = value.swagger;
  if (!swagger) {
    return null;
  }

  return (
    <form>
      {!swagger.content && (
        <TextInput
          key={'test'}
          label={translateMethod('URL')}
          placeholder="The url of the swagger file"
          value={swagger.url}
          onChange={(url) => onChange({ ...value, swagger: { ...value.swagger, url } })}
        />
      )}
      {!swagger.content && (
        <ObjectInput
          label={translateMethod('Headers')}
          value={swagger.headers}
          onChange={(headers) => onChange({ ...value, swagger: { ...value.swagger, headers } })}
        />
      )}
      <BooleanInput
        label={translateMethod('Use swagger content')}
        value={!!swagger.content}
        onChange={(e) => {
          let content;
          if (e) {
            content = JSON.stringify(
              {
                swagger: '2.0',
                info: {
                  description: '...',
                  version: '1.0.0',
                  title: '...',
                },
                host: 'api.foo.bar',
                basePath: '/',
              },
              null,
              2
            );
          } else {
            content = null;
          }
          onChange({ ...value, swagger: { ...value.swagger, content } });
        }}
      />
      {!!swagger.content && (
        <div id="swagger-editor" style={{ height: window.outerHeight - 60 - 58 }}></div>
      )}
    </form>
  );
};<|MERGE_RESOLUTION|>--- conflicted
+++ resolved
@@ -3,11 +3,7 @@
 import { I18nContext } from '../../../core';
 import { TextInput, BooleanInput, ObjectInput } from '../../inputs';
 
-<<<<<<< HEAD
-=======
 import 'swagger-editor/dist/swagger-editor.css';
-import { ensurePluginOrder } from 'react-table';
->>>>>>> 08b120db
 
 export const TeamApiSwagger = ({ value, onChange }) => {
   const [lastContent, setLastContent] = useState(undefined);
