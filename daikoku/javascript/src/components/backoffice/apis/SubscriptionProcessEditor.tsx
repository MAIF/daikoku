--- conflicted
+++ resolved
@@ -149,11 +149,6 @@
 
 const ValidationStep = (props: ValidationStepProps) => {
   const step = props.step;
-<<<<<<< HEAD
-=======
-  console.debug(step)
->>>>>>> ce1a4d02
-
   switch (step.type) {
     case 'payment':
       const thirdPartyPaymentSettings =
