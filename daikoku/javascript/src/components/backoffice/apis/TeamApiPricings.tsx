import { UniqueIdentifier } from '@dnd-kit/core';
import { constraints, Form, format, Schema, type } from '@maif/react-forms';
import { useQuery } from '@tanstack/react-query';
import classNames from 'classnames';
import cloneDeep from 'lodash/cloneDeep';
import { nanoid } from 'nanoid';
import { useContext, useEffect, useState } from 'react';
import { toastr } from 'react-redux-toastr';
import { useParams } from 'react-router-dom';
import Select, { components } from 'react-select';
import CreatableSelect from 'react-select/creatable';
import Settings from 'react-feather/dist/icons/settings'
import Trash from 'react-feather/dist/icons/trash'
import Plus from 'react-feather/dist/icons/plus'
import AtSign from 'react-feather/dist/icons/at-sign'
import CreditCard from 'react-feather/dist/icons/credit-card'
import User from 'react-feather/dist/icons/user'

import { ModalContext } from '../../../contexts';
import { I18nContext } from '../../../core';
import * as Services from '../../../services';
import { currencies } from '../../../services/currencies';
import { ITeamSimple } from '../../../types';
import { IApi, isError, isValidationStepEmail, isValidationStepPayment, isValidationStepTeamAdmin, IUsagePlan, IValidationStep, IValidationStepEmail, IValidationStepTeamAdmin, UsagePlanVisibility } from '../../../types/api';
import { IOtoroshiSettings, ITenant, ITenantFull, IThirdPartyPaymentSettings } from '../../../types/tenant';
import {
  BeautifulTitle, formatPlanType, IMultistepsformStep,
  MultiStepForm, Option,
  renderPricing,
  team
} from '../../utils';
import { addArrayIf, insertArrayIndex } from '../../utils/array';
import { FixedItem, SortableItem, SortableList } from '../../utils/dnd/SortableList';

const SUBSCRIPTION_PLAN_TYPES = {
  FreeWithoutQuotas: {
    defaultName: 'Free plan',
    defaultDescription: 'Free plan with unlimited number of calls per day and per month',
  },
  FreeWithQuotas: {
    defaultName: 'Free plan with quotas',
    defaultDescription: 'Free plan with limited number of calls per day and per month',
  },
  QuotasWithLimits: {
    defaultName: 'Quotas with limits',
    defaultDescription: 'Priced plan with limited number of calls per day and per month',
  },
  QuotasWithoutLimits: {
    defaultName: 'Quotas with Pay per use',
    defaultDescription: 'Priced plan with unlimited number of calls per day and per month',
  },
  PayPerUse: { defaultName: 'Pay per use', defaultDescription: 'Plan priced on usage' },
};

const OtoroshiEntitiesSelector = ({
  rawValues,
  onChange,
  translate
}: any) => {
  const [loading, setLoading] = useState<boolean>(true);
  const [groups, setGroups] = useState<Array<any>>([]);
  const [services, setServices] = useState<Array<any>>([]);
  const [routes, setRoutes] = useState<Array<any>>([]);
  const [disabled, setDisabled] = useState<boolean>(true);
  const [value, setValue] = useState<any>(undefined);

  const { Translation } = useContext(I18nContext);

  const params = useParams();

  useEffect(() => {
    const otoroshiTarget = rawValues.otoroshiTarget;

    if (otoroshiTarget && otoroshiTarget.otoroshiSettings) {
      Promise.all([
        Services.getOtoroshiGroupsAsTeamAdmin(
          params.teamId,
          rawValues.otoroshiTarget.otoroshiSettings
        ),
        Services.getOtoroshiServicesAsTeamAdmin(
          params.teamId,
          rawValues.otoroshiTarget.otoroshiSettings
        ),
        Services.getOtoroshiRoutesAsTeamAdmin(
          params.teamId,
          rawValues.otoroshiTarget.otoroshiSettings
        )
      ])
        .then(([groups, services, routes]) => {
          if (!groups.error)
            setGroups(groups.map((g: any) => ({
              label: g.name,
              value: g.id,
              type: 'group'
            })));
          else setGroups([]);
          if (!services.error)
            setServices(services.map((g: any) => ({
              label: g.name,
              value: g.id,
              type: 'service'
            })));
          else setServices([]);
          if (!routes.error)
            setRoutes(routes.map((g: any) => ({
              label: g.name,
              value: g.id,
              type: 'route'
            })));
          else setRoutes([]);
        })
        .catch(() => {
          setGroups([]);
          setServices([]);
          setRoutes([]);
        });
    }
    setDisabled(!otoroshiTarget || !otoroshiTarget.otoroshiSettings);
  }, [rawValues?.otoroshiTarget?.otoroshiSettings]);

  useEffect(() => {
    if (groups && services && routes) {
      setLoading(false);
    }
  }, [services, groups, routes]);

  useEffect(() => {
    if (!!groups && !!services && !!routes && !!rawValues.otoroshiTarget.authorizedEntities) {
      setValue([
        ...rawValues.otoroshiTarget.authorizedEntities.groups.map((authGroup: any) => (groups as any).find((g: any) => g.value === authGroup)),
        ...(rawValues.otoroshiTarget.authorizedEntities.services || []).map((authService: any) => (services as any).find((g: any) => g.value === authService)),
        ...(rawValues.otoroshiTarget.authorizedEntities.routes || []).map((authRoute: any) => (routes as any).find((g: any) => g.value === authRoute))
      ].filter((f) => f));
    }
  }, [rawValues, groups, services, routes]);

  const onValueChange = (v: any) => {
    if (!v) {
      onChange(null);
      setValue(undefined);
    } else {
      const value = v.reduce(
        (acc: any, entitie: any) => {
          switch (entitie.type) {
            case 'group':
              return {
                ...acc,
                groups: [...acc.groups, groups.find((g: any) => g.value === entitie.value).value],
              };
            case 'service':
              return {
                ...acc,
                services: [...acc.services, services.find((s: any) => s.value === entitie.value).value],
              };
            case 'route':
              return {
                ...acc,
                routes: [...acc.routes, routes.find((s: any) => s.value === entitie.value).value],
              };
          }
        },
        { groups: [], services: [], routes: [] }
      );
      setValue([
        ...value.groups.map((authGroup: any) => groups.find((g: any) => g.value === authGroup)),
        ...value.services.map((authService: any) => services.find((g: any) => g.value === authService)),
        ...value.routes.map((authRoute: any) => routes.find((g: any) => g.value === authRoute)),
      ]);
      onChange(value);
    }
  };

  return (<div>
    <Select
      id={`input-label`}
      isMulti
      name={`search-label`}
      isLoading={loading}
      isDisabled={disabled && !loading}
      placeholder={translate('Authorized.entities.placeholder')} //@ts-ignore //FIXME
      components={(props: any) => <components.Group {...props} />}
      options={[
        { label: 'Service groups', options: groups },
        { label: 'Services', options: services },
        { label: 'Routes', options: routes },
      ]} value={value} onChange={onValueChange} classNamePrefix="reactSelect" className="reactSelect" />
    <div className="col-12 d-flex flex-row mt-1">
      <div className="d-flex flex-column flex-grow-1">
        <strong className="font-italic">
          <Translation i18nkey="authorized.groups">Services Groups</Translation>
        </strong>
        {!!value &&
          value.filter((x: any) => x.type === 'group')
            .map((g: any, idx: any) => (<span className="font-italic" key={idx}>
              {g.label}
            </span>))}
      </div>
      <div className="d-flex flex-column flex-grow-1">
        <strong className="font-italic">
          <Translation i18nkey="authorized.services">Services</Translation>
        </strong>
        {!!value &&
          value.filter((x: any) => x.type === 'service')
            .map((g: any, idx: any) => (<span className="font-italic" key={idx}>
              {g.label}
            </span>))}
      </div>
      <div className="d-flex flex-column flex-grow-1">
        <strong className="font-italic">
          <Translation i18nkey="authorized.routes">Routes</Translation>
        </strong>
        {!!value &&
          value.filter((x: any) => x.type === 'route')
            .map((g: any, idx: any) => (<span className="font-italic" key={idx}>
              {g.label}
            </span>))}
      </div>
    </div>
  </div>);
};

const CustomMetadataInput = (props: {
  value?: Array<{ key: string, possibleValues: Array<string> }>;
  onChange?: (param: any) => void;
  setValue?: (key: string, data: any) => void;
  translate: (key: string) => string
}) => {
  const { alert } = useContext(ModalContext);

  const changeValue = (possibleValues: any, key: any) => {
    const oldValue = Option(props.value?.find((x: any) => x.key === key)).getOrElse({ '': '' });
    const newValues = [...(props.value || []).filter((x: any) => x.key !== key), { ...oldValue, key, possibleValues }];
    props.onChange && props.onChange(newValues);
  };

  const changeKey = (e: any, oldName: any) => {
    if (e && e.preventDefault) e.preventDefault();

    const oldValue = Option(props.value?.find((x: any) => x.key === oldName)).getOrElse({ '': '' });
    const newValues = [
      ...(props.value || []).filter((x: any) => x.key !== oldName),
      { ...oldValue, key: e.target.value },
    ];
    props.onChange && props.onChange(newValues);
  };

  const addFirst = (e: any) => {
    if (e && e.preventDefault) e.preventDefault();
    if (!props.value || props.value.length === 0) {
      props.onChange && props.onChange([{ key: '', possibleValues: [] }]);
      //FIXME: add better info to user for the new subscription process
      alert({ message: props.translate('custom.metadata.process.change.to.manual'), title: props.translate('Information') })
    }
  };

  const addNext = (e: any) => {
    if (e && e.preventDefault) e.preventDefault();
    const newItem = { key: '', possibleValues: [] };
    const newValues = [...(props.value || []), newItem];
    props.onChange && props.onChange(newValues);
  };

  const remove = (e: any, key: any) => {
    if (e && e.preventDefault) e.preventDefault();

    props.onChange && props.onChange((props.value || []).filter((x: any) => x.key !== key));
  };

  return (
    <div>
      {!props.value?.length && (
        <div className="col-sm-10">
          <button type="button" className="btn btn-outline-primary" onClick={addFirst}>
            <i className="fas fa-plus" />{' '}
          </button>
        </div>
      )}

      {(props.value || []).map(({
        key,
        possibleValues
      }, idx) => (
        <div key={idx} className="col-sm-10">
          <div className="input-group">
            <input
              type="text"
              className="form-control col-5 me-1"
              value={key}
              onChange={(e) => changeKey(e, key)}
            />
            <CreatableSelect
              isMulti
              onChange={(e) =>
                changeValue(
                  e.map(({ value }) => value),
                  key
                )
              }
              options={undefined}
              value={possibleValues.map((value: any) => ({
                label: value,
                value
              }))}
              className="input-select reactSelect flex-grow-1"
              classNamePrefix="reactSelect"
            />
            <button
              type="button"
              className="input-group-text btn btn-outline-danger"
              onClick={(e) => remove(e, key)}
            >
              <i className="fas fa-trash" />
            </button>
            {idx === (props.value?.length || 0) - 1 && (
              <button
                type="button"
                className="input-group-text btn btn-outline-primary"
                onClick={addNext}
              >
                <i className="fas fa-plus" />{' '}
              </button>
            )}
          </div>
        </div>
      ))}
    </div>
  );
};

type CardProps = {
  plan: IUsagePlan
  isDefault: boolean
  makeItDefault?: () => void
  toggleVisibility?: () => void
  deletePlan?: () => void
  editPlan?: () => void
  duplicatePlan?: () => void
  creation?: boolean
}
const Card = ({
  plan,
  isDefault,
  makeItDefault,
  toggleVisibility,
  deletePlan,
  editPlan,
  duplicatePlan,
  creation
}: CardProps) => {
  const { translate, Translation } = useContext(I18nContext);
  const { confirm } = useContext(ModalContext);


  const pricing = renderPricing(plan, translate)

  const deleteWithConfirm = () => {
    confirm({ message: translate('delete.plan.confirm') })
      .then((ok) => {
        if (ok && deletePlan) {
          deletePlan()
        }
      });
  };

  const noOtoroshi = !plan.otoroshiTarget || !plan.otoroshiTarget.authorizedEntities ||
    (!plan.otoroshiTarget.authorizedEntities.groups.length &&
      !plan.otoroshiTarget.authorizedEntities.services.length &&
      !plan.otoroshiTarget.authorizedEntities.routes.length)

  return (
    <div className="card hoverable-card mb-4 shadow-sm" style={{ position: 'relative' }}>
      {noOtoroshi && (
        <BeautifulTitle className="" title={translate("warning.missing.otoroshi")} style={{
          position: 'absolute',
          fontSize: '20px',
          bottom: '15px',
          right: '15px',
          zIndex: '100',
          color: 'var(--error-color, #ff6347)'
        }}>
          <i className="fas fa-exclamation-triangle" />
        </BeautifulTitle>
      )}
      <div style={{
        position: 'absolute',
        fontSize: '20px',
        top: '15px',
        right: '15px',
        zIndex: '100',
      }}>
        {plan.visibility === PRIVATE && (
          <i className="fas fa-lock" />
        )}
        {isDefault && (
          <i className="fas fa-star" />
        )}
      </div>
      {!creation && (
        <div
          className="dropdown"
          style={{ position: 'absolute', top: '15px', left: '15px', zIndex: '100' }}
        >
          <i
            className="fa fa-cog cursor-pointer dropdown-menu-button"
            style={{ fontSize: '20px' }}
            data-bs-toggle="dropdown"
            aria-expanded="false"
            id="dropdownMenuButton"
          />
          <div className="dropdown-menu" aria-labelledby="dropdownMenuButton">
            {!isDefault && plan.visibility !== PRIVATE && (
              <span className="dropdown-item cursor-pointer" onClick={makeItDefault}>
                <Translation i18nkey="Make default plan">Make default plan</Translation>
              </span>
            )}
            {!isDefault && (
              <span onClick={toggleVisibility} className="dropdown-item cursor-pointer">
                {plan.visibility === PUBLIC && (
                  <Translation i18nkey="Make it private">Make it private</Translation>
                )}
                {plan.visibility === PRIVATE && (
                  <Translation i18nkey="Make it public">Make it public</Translation>
                )}
              </span>
            )}
            <div className="dropdown-divider" />
            <span className="dropdown-item cursor-pointer" onClick={duplicatePlan}>
              <Translation i18nkey="Duplicate plan">duplicate</Translation>
            </span>
            <span className="dropdown-item cursor-pointer" onClick={editPlan}>
              <Translation i18nkey="Edit plan">Edit</Translation>
            </span>
            <div className="dropdown-divider" />
            <span
              className="dropdown-item cursor-pointer btn-danger-negative"
              onClick={deleteWithConfirm}
            >
              <Translation i18nkey="Delete plan">delete</Translation>
            </span>
          </div>
        </div>
      )}
      <div className="card-img-top card-link card-skin" data-holder-rendered="true">
        <span>{plan.customName || formatPlanType(plan, translate)}</span>
      </div>
      <div className="card-body plan-body d-flex flex-column">
        <p className="card-text text-justify">
          <span>{plan.customDescription}</span>
        </p>
        <div className="d-flex flex-column mb-2">
          <span className="plan-quotas">
            {!plan.maxPerSecond && !plan.maxPerMonth && translate('plan.limits.unlimited')}
            {!!plan.maxPerSecond && !!plan.maxPerMonth && (
              <div>
                <div>
                  <Translation
                    i18nkey="plan.limits"
                    replacements={[plan.maxPerSecond, plan.maxPerMonth]}
                  >
                    Limits: {plan.maxPerSecond} req./sec, {plan.maxPerMonth} req./month
                  </Translation>
                </div>
              </div>
            )}
          </span>
          <span className="plan-pricing">
            <Translation i18nkey="plan.pricing" replacements={[pricing]}>
              pricing: {pricing}
            </Translation>
          </span>
        </div>
      </div>
    </div>
  );
};

const PUBLIC: UsagePlanVisibility = 'Public';
const PRIVATE: UsagePlanVisibility = 'Private';

type Props = {
  api: IApi
  team: ITeamSimple
  tenant: ITenant
  setApi: (api: IApi) => void
  setDefaultPlan: (plan: IUsagePlan) => void
  creation: boolean
  expertMode: boolean
  injectSubMenu: (x: JSX.Element | null) => void
  openApiSelectModal?: () => void
}
type Tab = 'settings' | 'security' | 'payment' | 'subscription-process'
export const TeamApiPricings = (props: Props) => {
  const possibleMode = { list: 'LIST', creation: 'CREATION', edition: 'EDITION' };
  const [planForEdition, setPlanForEdition] = useState<IUsagePlan>();
  const [mode, setMode] = useState('LIST');
  const [creation, setCreation] = useState(false);
  const [selectedTab, setSelectedTab] = useState<Tab>('settings')

  const { translate } = useContext(I18nContext);
  const { openApiSelectModal, confirm } = useContext(ModalContext);

  const queryFullTenant = useQuery(['full-tenant'], () => Services.oneTenant(props.tenant._id))

  useEffect(() => {
    return () => {
      props.injectSubMenu(null);
    };
  }, []);

  useEffect(() => {
    if (mode !== possibleMode.list) {
      props.injectSubMenu(<div className='entry__submenu d-flex flex-column'>
        <span
          className={classNames('submenu__entry__link', { active: selectedTab === 'settings' })}
          onClick={() => setSelectedTab('settings')}>{translate('Settings')}</span>
        {mode === possibleMode.edition && paidPlans.includes(planForEdition!.type) && (
          <span className={classNames('submenu__entry__link', { active: selectedTab === 'payment' })}
            onClick={() => setSelectedTab('payment')}>{translate('Payment')}</span>
        )}
        {mode === possibleMode.edition && (
          <span className={classNames('submenu__entry__link', { active: selectedTab === 'subscription-process' })}
            onClick={() => setSelectedTab('subscription-process')}>{translate('Process')}</span>
        )}
        {mode === possibleMode.edition && (
          <span className={classNames('submenu__entry__link', { active: selectedTab === 'security' })}
            onClick={() => setSelectedTab('security')}>{translate('Security')}</span>
        )}
      </div>)
    } else {
      props.injectSubMenu(null)
    }

  }, [mode, selectedTab])

  useEffect(() => {
    if (mode === possibleMode.creation) {
      setPlanForEdition(planForEdition);
      setMode(possibleMode.edition);
    }
  }, [props.api]);


  const pathes = {
    type: type.object,
    format: format.form,
    array: true,
    schema: {
      method: {
        type: type.string,
        format: format.select,
        label: translate('http.method'),
        options: [
          '*',
          'GET',
          'HEAD',
          'POST',
          'PUT',
          'DELETE',
          'CONNECT',
          'OPTIONS',
          'TRACE',
          'PATCH',
        ],
      },
      path: {
        type: type.string,
        label: translate('http.path'),
        defaultValue: '/',
        constraints: [
          constraints.matches(/^\/([^\s]\w*)*$/, translate('constraint.match.path')),
        ],
      },
    },
    flow: ['method', 'path'],
  };

  const freeWithQuotasFlow = [
    {
      label: translate('Quotas'),
      collapsed: false,
      flow: ['maxPerSecond', 'maxPerDay', 'maxPerMonth'],
    },
  ];

  const quotasWithLimitsFlow = [
    {
      label: translate('Third-party Payment'),
      collapsed: false,
      flow: ['paymentSettings'],
    },
    {
      label: translate('Billing'),
      collapsed: false,
      flow: ['trialPeriod', 'billingDuration', 'costPerMonth', 'currency'],
    },
  ];

  const quotasWithoutLimitsFlow = [
    {
      label: translate('Third-party Payment'),
      collapsed: false,
      flow: ['paymentSettings'],
    },
    {
      label: translate('Billing'),
      collapsed: false,
      flow: [
        'trialPeriod',
        'billingDuration',
        'costPerMonth',
        'costPerAdditionalRequest',
        'currency',
      ],
    },
  ];

  const payPerUseFlow = [
    {
      label: translate('Third-party Payment'),
      collapsed: false,
      flow: ['paymentSettings'],
    },
    {
      label: translate('Billing'),
      collapsed: false,
      flow: [
        'trialPeriod',
        'billingDuration',
        'costPerMonth',
        'costPerRequest',
        'currency',
      ],
    },
  ];

  const getRightBillingFlow = (plan: IUsagePlan) => {
    if (!plan) {
      return [];
    }
    switch (plan.type) {
      case 'FreeWithQuotas':
        return freeWithQuotasFlow;
      case 'QuotasWithLimits':
        return quotasWithLimitsFlow;
      case 'QuotasWithoutLimits':
        return quotasWithoutLimitsFlow;
      case 'PayPerUse':
        return payPerUseFlow;
      default:
        return [];
    }
  };



  const deletePlan = (plan: IUsagePlan) => {
    Services.deletePlan(props.team._id, props.api._id, props.api.currentVersion, plan)
  };

  const createNewPlan = () => {
    Services.fetchNewPlan('FreeWithQuotas')
      .then(newPlan => {
        setPlanForEdition(newPlan);
        setMode(possibleMode.creation);
        setSelectedTab('settings')
        setCreation(true);
      })
  };
  const editPlan = (plan: IUsagePlan) => {
    setCreation(false);
    setPlanForEdition(plan);
    setMode(possibleMode.edition);
  };

  const makePlanDefault = (plan: IUsagePlan) => {
    props.setDefaultPlan(plan);
  };

  const toggleVisibility = (plan: IUsagePlan) => {
    if (props.api.defaultUsagePlan !== plan._id) {
      const originalVisibility = plan.visibility;
      const visibility = originalVisibility === PUBLIC ? PRIVATE : PUBLIC;
      const updatedPlan = { ...plan, visibility };
      savePlan(updatedPlan);
    }
  };

  const savePlan = (plan: IUsagePlan) => {
    const service = creation ? Services.createPlan : Services.updatePlan
    return service(props.team._id, props.api._id, props.api.currentVersion, plan)
      .then(response => {
        if (isError(response)) {
          toastr.error(translate('Error'), translate(response.error))
        } else {
          toastr.success(translate('Success'), creation ? translate('plan.creation.successful') : translate('plan.update.successful'))
          setPlanForEdition(response.possibleUsagePlans.find(p => p._id === plan._id))
          props.setApi(response)
        }
      })
  };

  const setupPayment = (plan: IUsagePlan) => {
    //FIXME: beware of update --> display a message to explain what user is doing !!
    return Services.setupPayment(props.team._id, props.api._id, props.api.currentVersion, plan)
      .then(response => {
        if (isError(response)) {
          toastr.error(translate('Error'), translate(response.error))
        } else {
          toastr.success(translate('Success'), translate('plan.payment.setup.successful'))
          setPlanForEdition(response.possibleUsagePlans.find(p => p._id === plan._id))
          props.setApi(response)
        }
      })
  }

  const clonePlanAndEdit = (plan: IUsagePlan) => {
    const clone: IUsagePlan = {
      ...cloneDeep(plan),
      _id: nanoid(32),
      customName: `${plan.customName} (copy)`,
      paymentSettings: undefined
    };
    setPlanForEdition(clone);
    setMode(possibleMode.creation);
    setCreation(true);
  };

  const importPlan = () => {
    openApiSelectModal({
      api: props.api,
      teamId: props.team._id,
      onClose: (plan) => {
        const clone = {
          ...cloneDeep(plan),
          _id: nanoid(32),
          customName: `${plan.customName} (import)`,
        };
        setPlanForEdition(clone);
        setMode(possibleMode.creation);
        setCreation(true);
      },
    });
  };

  const cancelEdition = () => {
    setPlanForEdition(undefined);
    setMode(possibleMode.list);
    props.injectSubMenu(null);
    setCreation(false);
  };

  const planTypes = [
    'FreeWithoutQuotas',
    'FreeWithQuotas',
    'QuotasWithLimits',
    'QuotasWithoutLimits',
    'PayPerUse',
  ];

  const paidPlans = [
    'QuotasWithLimits',
    'QuotasWithoutLimits',
    'PayPerUse',
  ];

  const steps: Array<IMultistepsformStep<IUsagePlan>> = [
    {
      id: 'info',
      label: 'Informations',
      schema: {
        type: {
          type: type.string,
          format: format.select,
          label: translate('Type'),
          onAfterChange: ({ rawValues, setValue, value, reset }: any) => {

            Services.fetchNewPlan(value)
              .then((newPlan => {
                const isDescIsDefault = Object.values(SUBSCRIPTION_PLAN_TYPES)
                  .map(({ defaultDescription }) => defaultDescription)
                  .some((d) => !rawValues.customDescription || d === rawValues.customDescription);
                let customDescription = rawValues.customDescription;
                if (isDescIsDefault) {
                  const planType = SUBSCRIPTION_PLAN_TYPES[value]
                  customDescription = planType.defaultDescription;
                }

                reset({ ...newPlan, ...rawValues, type: value, customDescription })
              }))

          },
          options: planTypes,
          transformer: (value: any) => ({
            label: translate(value),
            value
          }),
          constraints: [
            constraints.required(translate('constraints.required.type')),
            constraints.oneOf(planTypes, translate('constraints.oneof.plan.type')),
          ],
        },
        customName: {
          type: type.string,
          label: translate('Name'),
          placeholder: translate('Plan name'),
        },
        customDescription: {
          type: type.string,
          format: format.text,
          label: translate('Description'),
          placeholder: translate('Plan description'),
        },
      },
      flow: ['type', 'customName', 'customDescription'],
    },
    {
      id: 'oto',
      label: translate('Otoroshi Settings'),
      schema: {
        otoroshiTarget: {
          type: type.object,
          format: format.form,
          label: translate('Otoroshi target'),
          schema: {
            otoroshiSettings: {
              type: type.string,
              format: format.select,
              disabled: !creation && !!planForEdition?.otoroshiTarget?.otoroshiSettings,
              label: translate('Otoroshi instances'),
              optionsFrom: Services.allSimpleOtoroshis(props.tenant._id),
              transformer: (s: IOtoroshiSettings) => ({
                label: s.url,
                value: s._id
              }),
            },
            authorizedEntities: {
              type: type.object,
              visible: ({ rawValues }) => !!rawValues.otoroshiTarget.otoroshiSettings,
              deps: ['otoroshiTarget.otoroshiSettings'],
              render: (props) => OtoroshiEntitiesSelector({ ...props, translate }),
              label: translate('Authorized entities'),
              placeholder: translate('Authorized.entities.placeholder'),
              help: translate('authorized.entities.help'),
            },
          },
        }
      },
      flow: ['otoroshiTarget', 'subscriptionProcess'],
    },
    {
      id: 'customization',
      label: translate('Otoroshi Customization'),
      schema: {
        otoroshiTarget: {
          type: type.object,
          format: format.form,
          label: null,
          schema: {
            otoroshiSettings: {
              type: type.string,
              visible: false,
            },
            authorizedEntities: {
              type: type.object,
              visible: false,
            },
            apikeyCustomization: {
              type: type.object,
              format: format.form,
              label: null,
              schema: {
                clientIdOnly: {
                  type: type.bool,
                  label: ({ rawValues }) => {
                    if (rawValues.aggregationApiKeysSecurity) {
                      return `${translate('Read only apikey')} (${translate('disabled.due.to.aggregation.security')})`;
                    }
                    else {
                      return translate('Apikey with clientId only');
                    }
                  },
                  disabled: ({ rawValues }) => !!rawValues.aggregationApiKeysSecurity,
                  onChange: ({ setValue, value }) => {
                    if (value) {
                      setValue('aggregationApiKeysSecurity', false);
                    }
                  },
                },
                readOnly: {
                  type: type.bool,
                  label: ({ rawValues }) => {
                    if (rawValues.aggregationApiKeysSecurity) {
                      return `${translate('Read only apikey')} (${translate('disabled.due.to.aggregation.security')})`;
                    }
                    else {
                      return translate('Read only apikey');
                    }
                  },
                  disabled: ({ rawValues }) => !!rawValues.aggregationApiKeysSecurity,
                  onChange: ({ setValue, value }) => {
                    if (value) {
                      setValue('aggregationApiKeysSecurity', false);
                    }
                  },
                },
                constrainedServicesOnly: {
                  type: type.bool,
                  label: translate('Constrained services only'),
                },
                metadata: {
                  type: type.object,
                  label: translate('Automatic API key metadata'),
                  help: translate('automatic.metadata.help'),
                },
                customMetadata: {
                  type: type.object,
                  array: true,
                  label: translate('Custom Apikey metadata'),
                  defaultValue: [],
                  render: (props) => <CustomMetadataInput {...props} translate={translate} />,
                  help: translate('custom.metadata.help'),
                },
                tags: {
                  type: type.string,
                  array: true,
                  label: translate('Apikey tags'),
                  constraints: [
                    constraints.required(translate('constraints.required.value'))
                  ]
                },
                restrictions: {
                  type: type.object,
                  format: format.form,
                  schema: {
                    enabled: {
                      type: type.bool,
                      label: translate('Enable restrictions'),
                    },
                    allowLast: {
                      type: type.bool,
                      visible: ({ rawValues }) => !!rawValues.otoroshiTarget.apikeyCustomization.restrictions.enabled,
                      deps: ['otoroshiTarget.apikeyCustomization.restrictions.enabled'],
                      label: translate('Allow at last'),
                      help: translate('allow.least.help'),
                    },
                    allowed: {
                      label: translate('Allowed pathes'),
                      visible: ({ rawValues }) => rawValues.otoroshiTarget.apikeyCustomization.restrictions.enabled,
                      deps: ['otoroshiTarget.apikeyCustomization.restrictions.enabled'],
                      ...pathes,
                    },
                    forbidden: {
                      label: translate('Forbidden pathes'),
                      visible: ({ rawValues }) => rawValues.otoroshiTarget.apikeyCustomization.restrictions.enabled,
                      deps: ['otoroshiTarget.apikeyCustomization.restrictions.enabled'],
                      ...pathes,
                    },
                    notFound: {
                      label: translate('Not found pathes'),
                      visible: ({ rawValues }) => rawValues.otoroshiTarget.apikeyCustomization.restrictions.enabled,
                      deps: ['otoroshiTarget.apikeyCustomization.restrictions.enabled'],
                      ...pathes,
                    },
                  },
                },
              },
            },
          },
        },
      },
    },
    {
      id: 'quotas',
      label: translate('Quotas'),
      disabled: (plan) => plan.type === 'FreeWithoutQuotas' || plan.type === 'PayPerUse',
      schema: {
        maxPerSecond: {
          type: type.number,
          label: translate('Max. per second'),
          placeholder: translate('Max. requests per second'),
          props: {
            step: 1,
            min: 0,
          },
          constraints: [
            constraints.positive('constraints.positive'),
            constraints.integer('constraints.integer'),
          ],
        },
        maxPerDay: {
          type: type.number,
          label: translate('Max. per day'),
          placeholder: translate('Max. requests per day'),
          props: {
            step: 1,
            min: 0,
          },
          constraints: [
            constraints.positive('constraints.positive'),
            constraints.integer('constraints.integer'),
          ],
        },
        maxPerMonth: {
          type: type.number,
          label: translate('Max. per month'),
          placeholder: translate('Max. requests per month'),
          props: {
            step: 1,
            min: 0,
          },
          constraints: [
            constraints.positive('constraints.positive'),
            constraints.integer('constraints.integer'),
          ],
        },
      },
    },
  ];

  const billingSchema = {
    paymentSettings: {
      type: type.object,
      format: format.form,
      label: translate('payment settings'),
      schema: {
        thirdPartyPaymentSettingsId: {
          type: type.string,
          format: format.select,
          label: translate('Type'),
          help: 'If no type is selected, use daikokuy APIs to get billing informations',
          options: queryFullTenant.data ? (queryFullTenant.data as ITenantFull).thirdPartyPaymentSettings : [],
          transformer: (s: IThirdPartyPaymentSettings) => ({ label: s.name, value: s._id }),
          props: { isClearable: true },
          onChange: ({ rawValues, setValue, value }) => {
            const settings = queryFullTenant.data ? (queryFullTenant.data as ITenantFull).thirdPartyPaymentSettings : []
            setValue('paymentSettings.type', settings.find(s => value === s._id)?.type);
          }
        }
      }
    },
    costPerMonth: {
      type: type.number,
      label: ({ rawValues }) => translate(`Cost per ${rawValues?.billingDuration?.unit.toLocaleLowerCase()}`),
      placeholder: translate('Cost per billing period'),
      constraints: [constraints.positive('constraints.positive')],
    },
    costPerAdditionalRequest: {
      type: type.number,
      label: translate('Cost per add. req.'),
      placeholder: translate('Cost per additionnal request'),
      constraints: [constraints.positive('constraints.positive')],
    },
    costPerRequest: {
      type: type.number,
      label: translate('Cost per req.'),
      placeholder: translate('Cost per request'),
      constraints: [constraints.positive('constraints.positive')],
    },
    currency: {
      type: type.object,
      format: format.form,
      label: null,
      schema: {
        code: {
          type: type.string,
          format: format.select,
          label: translate('Currency'),
          defaultValue: 'EUR',
          options: currencies.map((c) => ({
            label: `${c.name} (${c.symbol})`,
            value: c.code,
          })),
        },
      },
    },
    billingDuration: {
      type: type.object,
      format: format.form,
      label: translate('Billing every'),
      schema: {
        value: {
          type: type.number,
          label: translate('Billing period'),
          placeholder: translate('The Billing period'),
          props: {
            step: 1,
            min: 0,
          },
          constraints: [
            constraints.positive('constraints.positive'),
            constraints.integer('constraints.integer'),
            constraints.required('constraints.required.billing.period'),
          ],
        },
        unit: {
          type: type.string,
          format: format.buttonsSelect,
          label: translate('Billing period unit'),
          options: [
            { label: translate('Hours'), value: 'Hour' },
            { label: translate('Days'), value: 'Day' },
            { label: translate('Months'), value: 'Month' },
            { label: translate('Years'), value: 'Year' },
          ],
          constraints: [
            constraints.required('constraints.required.billing.period'),
            constraints.oneOf(['Hour', 'Day', 'Month', 'Year'], translate('constraints.oneof.period')),
          ],
        },
      },
    },
    trialPeriod: {
      type: type.object,
      format: format.form,
      label: translate('Trial'),
      schema: {
<<<<<<< HEAD
        value: {
          type: type.number,
          label: translate('Trial period'),
          placeholder: translate('The trial period'),
          defaultValue: 0,
          props: {
            step: 1,
            min: 0,
=======
        otoroshiTarget: {
          type: type.object,
          visible: false,
        },
        autoRotation: {
          type: type.bool,
          label: translate('Force apikey auto-rotation'),
        },
        aggregationApiKeysSecurity: {
          type: type.bool,
          visible: !!props.tenant.aggregationApiKeysSecurity,
          label: translate('aggregation api keys security'),
          help: translate('aggregation_apikeys.security.help'),
          onChange: ({ value, setValue }: any) => {
            if (value)
              confirm({ message: translate('aggregation.api_key.security.notification') })
                .then((ok) => {
                  if (ok) {
                    setValue('otoroshiTarget.apikeyCustomization.readOnly', false);
                    setValue('otoroshiTarget.apikeyCustomization.clientIdOnly', false);
                  }
                });
>>>>>>> 1bf4e28b
          },
          constraints: [
            constraints.integer(translate('constraints.integer')),
            constraints.test('positive', translate('constraints.positive'), (v) => v >= 0),
          ],
        },
        unit: {
          type: type.string,
          format: format.buttonsSelect,
          label: translate('Trial period unit'),
          defaultValue: 'Month',
          options: [
            { label: translate('Hours'), value: 'Hour' },
            { label: translate('Days'), value: 'Day' },
            { label: translate('Months'), value: 'Month' },
            { label: translate('Years'), value: 'Year' },
          ],
          constraints: [
            constraints.oneOf(['Hour', 'Day', 'Month', 'Year'], translate('constraints.oneof.period')),
            // constraints.when('trialPeriod.value', (value) => value > 0, [constraints.oneOf(['Hour', 'Day', 'Month', 'Year'], translate('constraints.oneof.period'))]) //FIXME
          ],
        },
      },
    },
  }

  const securitySchema: Schema = {
    otoroshiTarget: {
      type: type.object,
      visible: false,
    },
    autoRotation: {
      type: type.bool,
      format: format.buttonsSelect,
      label: translate('Force apikey auto-rotation'),
      props: {
        trueLabel: translate('Enabled'),
        falseLabel: translate('Disabled'),
      }
    },
    aggregationApiKeysSecurity: {
      type: type.bool,
      format: format.buttonsSelect,
      visible: !!props.tenant.aggregationApiKeysSecurity,
      label: translate('aggregation api keys security'),
      help: translate('aggregation_apikeys.security.help'),
      onChange: ({ value, setValue }: any) => {
        if (value)
          confirm({ message: translate('aggregation.api_key.security.notification') })
            .then((ok) => {
              if (ok) {
                setValue('otoroshiTarget.apikeyCustomization.readOnly', false);
                setValue('otoroshiTarget.apikeyCustomization.clientIdOnly', false);
              }
            });
      },
      props: {
        trueLabel: translate('Enabled'),
        falseLabel: translate('Disabled'),
      }
    },
    allowMultipleKeys: {
      type: type.bool,
      format: format.buttonsSelect,
      label: translate('Allow multiple apiKey demands'),
      props: {
        trueLabel: translate('Enabled'),
        falseLabel: translate('Disabled'),
      }
    },
    integrationProcess: {
      type: type.string,
      format: format.buttonsSelect,
      label: () => translate('Integration'),
      options: [
        {
          label: translate('Automatic'),
          value: 'Automatic',
        },
        { label: translate('ApiKey'), value: 'ApiKey' },
      ], //@ts-ignore //FIXME
      expert: true,
    },
  }

  return (<div className="d-flex col flex-column pricing-content">
    <div className="album">
      {planForEdition && mode !== possibleMode.list && <i onClick={cancelEdition} className="fa-regular fa-circle-left fa-lg cursor-pointer" style={{ marginTop: 0 }} />}
      <div className="container">
        <div className="d-flex mb-3">
<<<<<<< HEAD
          {!planForEdition && <button onClick={createNewPlan} type="button" className="btn btn-outline-primary me-1">
=======
          <button onClick={createNewPlan} type="button" className="btn btn-outline-success btn-sm me-1">
>>>>>>> 1bf4e28b
            {translate('add a new plan')}
          </button>}
          {!planForEdition && !!props.api.parent && (<button onClick={importPlan} type="button" className="btn btn-outline-primary me-1" style={{ marginTop: 0 }}>
            {translate('import a plan')}
          </button>)}
        </div>
        {planForEdition && mode !== possibleMode.list && (<div className="row">
          <div className="col-md-12">
            {selectedTab === 'settings' && <MultiStepForm<IUsagePlan>
              value={planForEdition}
              steps={steps}
              initial="info"
              creation={creation}
              save={savePlan}
              labels={{
                previous: translate('Previous'),
                skip: translate('Skip'),
                next: translate('Next'),
                save: translate('Save'),
              }} />}
            {selectedTab === 'payment' && (
              <Form
                schema={billingSchema}
                flow={getRightBillingFlow(planForEdition)}
                onSubmit={plan => setupPayment(plan)}
                value={planForEdition}
              />
            )}
            {selectedTab === 'security' && (
              <Form
                schema={securitySchema}
                onSubmit={savePlan}
                value={planForEdition}
              />
            )}
            {selectedTab === 'subscription-process' && (
              <SubscriptionProcessEditor savePlan={savePlan} value={planForEdition} team={props.team} tenant={queryFullTenant.data as ITenantFull} />
            )}
          </div>
        </div>)}
        {mode === possibleMode.list && (<div className="row">
<<<<<<< HEAD
          {props.api.possibleUsagePlans
            .sort((a, b) => (a.customName || a.type).localeCompare(b.customName || b.type))
            .map((plan) => <div key={plan._id} className="col-md-4">
              <Card
                plan={plan}
                isDefault={plan._id === props.api.defaultUsagePlan}
=======
          {props.value.possibleUsagePlans
            .sort((a, b) => (a.customName || a.type).localeCompare(b.customName || b.type))
            .map((plan) => <div key={plan._id} className="col-md-4">
              <Card
                api={props.value}
                plan={plan}
                isDefault={plan._id === props.value.defaultUsagePlan}
>>>>>>> 1bf4e28b
                makeItDefault={() => makePlanDefault(plan)}
                toggleVisibility={() => toggleVisibility(plan)}
                deletePlan={() => deletePlan(plan)}
                editPlan={() => editPlan(plan)}
                duplicatePlan={() => clonePlanAndEdit(plan)} />
            </div>)}
        </div>)}
      </div>
    </div>
  </div>);
};



type SubProcessProps = {
  savePlan: (plan: IUsagePlan) => Promise<void>,
  value: IUsagePlan,
  team: ITeamSimple,
  tenant: ITenantFull
}

type EmailOption = { option: 'all' | 'oneOf' }

const SubscriptionProcessEditor = (props: SubProcessProps) => {
  const { translate } = useContext(I18nContext);
  const { openFormModal, close } = useContext(ModalContext);

  const addStepToRightPlace = (process: Array<IValidationStep>, step: IValidationStep, index: number): Array<IValidationStep> => {
    if (step.type === 'teamAdmin') {
      return insertArrayIndex(step, process, 0)
    } else if (step.type === 'email') {
      return insertArrayIndex(step, process, index)
    } else {
      return process
    }
  }


  const editProcess = (name: string, index: number) => {
    //todo: use the index !!
    switch (name) {
      case 'email':
        return openFormModal({
          title: translate('subscription.process.add.email.step.title'),
          schema: {
            title: {
              type: type.string,
              defaultValue: "Email",
              constraints: [
                constraints.required(translate('constraints.required.value'))
              ]
            },
            emails: {
              type: type.string,
              format: format.email,
              array: true,
            },
            message: {
              type: type.string,
              format: format.text
            },
            option: {
              type: type.string,
              format: format.buttonsSelect,
              options: ["all", 'oneOf'],
              defaultValue: 'oneOf'
            }
          },
          onSubmit: (data: IValidationStepEmail & EmailOption) => {
            if (data.option === 'oneOf') {
              const step: IValidationStepEmail = { type: 'email', emails: data.emails, message: data.message, id: nanoid(32), title: data.title }
              props.savePlan({ ...props.value, subscriptionProcess: addStepToRightPlace(props.value.subscriptionProcess, { ...step, id: nanoid(32) }, index) })
            } else {
              const steps: Array<IValidationStepEmail> = data.emails.map(email => ({ type: 'email', emails: [email], message: data.message, id: nanoid(32), title: data.title }))
              const subscriptionProcess = steps.reduce((process, step) => addStepToRightPlace(process, step, index), props.value.subscriptionProcess)
              props.savePlan({ ...props.value, subscriptionProcess })

            }
          },
          actionLabel: translate('Create')
        })
      case 'teamAdmin': {
        const step: IValidationStepTeamAdmin = { type: 'teamAdmin', team: props.team._id, id: nanoid(32), title: 'Admin' }
        return props.savePlan({ ...props.value, subscriptionProcess: [step, ...props.value.subscriptionProcess] })
          .then(() => close())

      }
    }
  }

  const editMailStep = (value: IValidationStepEmail) => {
    return openFormModal({
      title: translate('subscription.process.update.email.step.title'),
      schema: {
        emails: {
          type: type.string,
          array: true,
        },
        message: {
          type: type.string,
          format: format.text
        }
      },
      onSubmit: (data: IValidationStepEmail) => {
        props.savePlan({
          ...props.value,
          subscriptionProcess: props.value.subscriptionProcess.map(p => {
            if (p.id === data.id) {
              return data
            }
            return p
          })
        })
      },
      actionLabel: translate('Update'),
      value
    })
  }

  //todo
  const addProcess = (index: number) => {
    const alreadyStepAdmin = props.value.subscriptionProcess.some(isValidationStepTeamAdmin)

    const options = addArrayIf(!alreadyStepAdmin, [
      { value: 'email', label: translate('subscription.process.email') }
    ], { value: 'teamAdmin', label: translate('subscription.process.team.admin') })

    openFormModal({
      title: translate('subscription.process.creation.title'),
      schema: {
        type: {
          type: type.string,
          format: format.buttonsSelect,
          label: translate('subscription.process.type.selection'),
          options
        }
      },
      onSubmit: (data: IValidationStep) => editProcess(data.type, index),
      actionLabel: translate('Create'),
      noClose: true
    })
  }

  const deleteStep = (deletedStepId: UniqueIdentifier) => {
    const subscriptionProcess = props.value.subscriptionProcess.filter(step => step.id !== deletedStepId)
    props.savePlan({ ...props.value, subscriptionProcess })
  }

  if (!props.value.subscriptionProcess.length) {
    return (
      <div className='d-flex flex-column align-items-center'>
        <div> {translate('api.pricings.no.step.explanation')}</div>
        <button className='btn btn-outline-secondary my-2' onClick={() => addProcess(0)}>
          {translate('api.pricings.add.first.step.btn.label')}
        </button>
      </div>
    )
  }

  return (
    <div className='d-flex flex-row align-items-center'>
      <button className='btn btn-outline-secondary sortable-list-btn' onClick={() => addProcess(0)}><Plus /></button>
      <SortableList
        items={props.value.subscriptionProcess}
        onChange={subscriptionProcess => props.savePlan({ ...props.value, subscriptionProcess })}
        className="flex-grow-1"
        renderItem={(item, idx) => {
          if (isValidationStepTeamAdmin(item) && !!Object.keys(props.value.otoroshiTarget?.apikeyCustomization.customMetadata || {}).length) {
            return (
              <FixedItem id={item.id}>
                <ValidationStep
                  index={idx + 1}
                  step={item}
                  tenant={props.tenant} />
              </FixedItem>
            )
          } else if (isValidationStepPayment(item)) {
            return (
              <FixedItem id={item.id}>
                <ValidationStep
                  index={idx + 1}
                  step={item}
                  tenant={props.tenant} />
              </FixedItem>
            )
          } else {
            return (
              <>
                <SortableItem
                  className="validation-step-container"
                  action={
                    <div className={classNames('d-flex flex-row', {
                      'justify-content-between': isValidationStepEmail(item),
                      'justify-content-end': !isValidationStepEmail(item),
                    })}>
                      {isValidationStepEmail(item) ? <button className='btn btn-sm btn-outline-primary' onClick={() => editMailStep(item)}><Settings size={15} /></button> : <></>}
                      <button className='btn btn-sm btn-outline-danger' onClick={() => deleteStep(item.id)}><Trash size={15} /></button>
                    </div>}
                  id={item.id}>
                  <ValidationStep
                    index={idx + 1}
                    step={item}
                    tenant={props.tenant} />
                </SortableItem>
                <button className='btn btn-outline-secondary sortable-list-btn' onClick={() => addProcess(idx + 1)}><Plus /></button>
              </>
            )
          }
        }}
      />
    </div>
  )
}

type ValidationStepProps = {
  step: IValidationStep,
  tenant: ITenantFull,
  update?: () => void,
  index: number
}

const ValidationStep = (props: ValidationStepProps) => {
  const step = props.step
  if (isValidationStepPayment(step)) {
    const thirdPartyPaymentSettings = props.tenant.thirdPartyPaymentSettings.find(setting => setting._id == step.thirdPartyPaymentSettingsId)
    return (
      <div className='d-flex flex-column validation-step'>
        <span className='validation-step__index'>{String(props.index).padStart(2, '0')}</span>
        <span className='validation-step__name'>{step.title}</span>
        <span className='validation-step__type'><CreditCard /></span>
        <div className="d-flex flex-row validation-step__infos">
          <span>{thirdPartyPaymentSettings?.name}</span>
          <span>{thirdPartyPaymentSettings?.type}</span>
        </div>
      </div>
    )
  } else if (isValidationStepEmail(step)) {
    return (
      <div className='d-flex flex-column validation-step'>
        <span className='validation-step__index'>{String(props.index).padStart(2, '0')}</span>
        <span className='validation-step__name'>{step.title}</span>
        <span className='validation-step__type'><AtSign /></span>
        <div className="d-flex flex-row validation-step__infos">
          <span>{step.emails[0]}</span>
          {step.emails.length > 1 && <span>{` + ${step.emails.length - 1}`}</span>}
        </div>
      </div>
    )
  } else if (isValidationStepTeamAdmin(step)) {
    return (
      <div className='d-flex flex-column validation-step'>
        <span className='validation-step__index'>{String(props.index).padStart(2, '0')}</span>
        <span className='validation-step__name'>{step.title}</span>
        <span className='validation-step__type'><User /></span>
      </div>
    )
  } else {
    return <></>
  }
}<|MERGE_RESOLUTION|>--- conflicted
+++ resolved
@@ -1114,7 +1114,6 @@
       format: format.form,
       label: translate('Trial'),
       schema: {
-<<<<<<< HEAD
         value: {
           type: type.number,
           label: translate('Trial period'),
@@ -1123,30 +1122,6 @@
           props: {
             step: 1,
             min: 0,
-=======
-        otoroshiTarget: {
-          type: type.object,
-          visible: false,
-        },
-        autoRotation: {
-          type: type.bool,
-          label: translate('Force apikey auto-rotation'),
-        },
-        aggregationApiKeysSecurity: {
-          type: type.bool,
-          visible: !!props.tenant.aggregationApiKeysSecurity,
-          label: translate('aggregation api keys security'),
-          help: translate('aggregation_apikeys.security.help'),
-          onChange: ({ value, setValue }: any) => {
-            if (value)
-              confirm({ message: translate('aggregation.api_key.security.notification') })
-                .then((ok) => {
-                  if (ok) {
-                    setValue('otoroshiTarget.apikeyCustomization.readOnly', false);
-                    setValue('otoroshiTarget.apikeyCustomization.clientIdOnly', false);
-                  }
-                });
->>>>>>> 1bf4e28b
           },
           constraints: [
             constraints.integer(translate('constraints.integer')),
@@ -1237,11 +1212,7 @@
       {planForEdition && mode !== possibleMode.list && <i onClick={cancelEdition} className="fa-regular fa-circle-left fa-lg cursor-pointer" style={{ marginTop: 0 }} />}
       <div className="container">
         <div className="d-flex mb-3">
-<<<<<<< HEAD
-          {!planForEdition && <button onClick={createNewPlan} type="button" className="btn btn-outline-primary me-1">
-=======
-          <button onClick={createNewPlan} type="button" className="btn btn-outline-success btn-sm me-1">
->>>>>>> 1bf4e28b
+          {!planForEdition && <button onClick={createNewPlan} type="button" className="btn btn-outline-success btn-sm me-1">
             {translate('add a new plan')}
           </button>}
           {!planForEdition && !!props.api.parent && (<button onClick={importPlan} type="button" className="btn btn-outline-primary me-1" style={{ marginTop: 0 }}>
@@ -1283,22 +1254,12 @@
           </div>
         </div>)}
         {mode === possibleMode.list && (<div className="row">
-<<<<<<< HEAD
           {props.api.possibleUsagePlans
             .sort((a, b) => (a.customName || a.type).localeCompare(b.customName || b.type))
             .map((plan) => <div key={plan._id} className="col-md-4">
               <Card
                 plan={plan}
                 isDefault={plan._id === props.api.defaultUsagePlan}
-=======
-          {props.value.possibleUsagePlans
-            .sort((a, b) => (a.customName || a.type).localeCompare(b.customName || b.type))
-            .map((plan) => <div key={plan._id} className="col-md-4">
-              <Card
-                api={props.value}
-                plan={plan}
-                isDefault={plan._id === props.value.defaultUsagePlan}
->>>>>>> 1bf4e28b
                 makeItDefault={() => makePlanDefault(plan)}
                 toggleVisibility={() => toggleVisibility(plan)}
                 deletePlan={() => deletePlan(plan)}
