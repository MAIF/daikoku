--- conflicted
+++ resolved
@@ -21,13 +21,6 @@
   const testing = props.value.testing;
   const { translate, Translation } = useContext(I18nContext);
   const { confirm, openTestingApikeyModal, openSubMetadataModal } = useContext(ModalContext);
-
-<<<<<<< HEAD
-  console.debug({props})
-=======
-
-
->>>>>>> 39497e36
 
   const handleOtoroshiUsage = () => {
     const random = nanoid(16);
