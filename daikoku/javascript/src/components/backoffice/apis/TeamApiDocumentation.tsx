import { constraints, Flow, format, Schema, type } from '@maif/react-forms';
import { useQuery, useQueryClient } from '@tanstack/react-query';
import { nanoid } from 'nanoid';
import {useContext, useEffect, useState} from 'react';
import { useSelector } from 'react-redux';
import { toastr } from 'react-redux-toastr';
import { useParams } from 'react-router-dom';

import { IFormModalProps, ModalContext } from '../../../contexts';
import { AssetChooserByModal, MimeTypeFilter } from '../../../contexts/modals/AssetsChooserModal';
import { I18nContext } from '../../../core';
import * as Services from '../../../services';
import { IApi, IAsset, IDocPage, IDocumentationPage, IDocumentationPages, isError, IState, IStateContext, ITeamSimple } from '../../../types';
import { BeautifulTitle, Spinner } from '../../utils';
import { SortableTree } from '../../utils/dnd/SortableTree';
import { Wrapper } from '../../utils/dnd/Wrapper';

const mimeTypes = [
  { label: '.adoc Ascii doctor', value: 'text/asciidoc' },
  { label: '.avi	AVI : Audio Video Interleaved', value: 'video/x-msvideo' },
  // { label: '.doc	Microsoft Word', value: 'application/msword' },
  // {
  //   label: '.docx	Microsoft Word (OpenXML)',
  //   value: 'application/vnd.openxmlformats-officedocument.wordprocessingml.document',
  // },
  { label: '.gif	fichier Graphics Interchange Format (GIF)', value: 'image/gif' },
  { label: '.html	fichier HyperText Markup Language (HTML)', value: 'text/html' },
  { label: '.jpg	image JPEG', value: 'image/jpeg' },
  { label: '.md	Markdown file', value: 'text/markdown' },
  { label: '.mpeg	vidéo MPEG', value: 'video/mpeg' },
  {
    label: '.odp OpenDocument presentation document ',
    value: 'application/vnd.oasis.opendocument.presentation',
  },
  {
    label: '.ods OpenDocument spreadsheet document ',
    value: 'application/vnd.oasis.opendocument.spreadsheet',
  },
  {
    label: '.odt OpenDocument text document ',
    value: 'application/vnd.oasis.opendocument.text',
  },
  { label: '.png	fichier Portable Network Graphics', value: 'image/png' },
  { label: '.pdf	Adobe Portable Document Format (PDF)', value: 'application/pdf' },
  { label: '.webm fichier vidéo WEBM', value: 'video/webm' },
  { label: '.js fichier javascript', value: 'text/javascript' },
  { label: '.css fichier css', value: 'text/css' },
];

const loremIpsum = 'Lorem ipsum dolor sit amet, consectetur adipiscing elit. Phasellus gravida convallis leo et aliquet. Aenean venenatis, elit et dignissim scelerisque, urna dui mollis nunc, id eleifend velit sem et ante. Quisque pharetra sed tellus id finibus. In quis porta libero. Nunc egestas eros elementum lacinia blandit. Donec nisi lacus, tristique vel blandit in, sodales eget lacus. Phasellus ultrices magna vel odio vestibulum, a rhoncus nunc ornare. Sed laoreet finibus arcu vitae aliquam. Aliquam quis ex dui.';
const longLoremIpsum = `Lorem ipsum dolor sit amet, consectetur adipiscing elit. Phasellus gravida convallis leo et aliquet. Aenean venenatis, elit et dignissim scelerisque, urna dui mollis nunc, id eleifend velit sem et ante. Quisque pharetra sed tellus id finibus. In quis porta libero. Nunc egestas eros elementum lacinia blandit. Donec nisi lacus, tristique vel blandit in, sodales eget lacus. Phasellus ultrices magna vel odio vestibulum, a rhoncus nunc ornare. Sed laoreet finibus arcu vitae aliquam. Aliquam quis ex dui.

Cras ut ultrices quam. Nulla eu purus sed turpis consequat sodales. Aenean vitae efficitur velit, vel accumsan felis. Curabitur aliquam odio dictum urna convallis faucibus. Vivamus eu dignissim lorem. Donec sed hendrerit massa. Suspendisse volutpat, nisi at fringilla consequat, eros lacus aliquam metus, eu convallis nulla mauris quis lacus. Aliquam ultricies, mi eget feugiat vestibulum, enim nunc eleifend nisi, nec tincidunt turpis elit id diam. Nunc placerat accumsan tincidunt. Nulla ut interdum dui. Praesent venenatis cursus aliquet. Nunc pretium rutrum felis nec pharetra.

Vivamus sapien ligula, hendrerit a libero vitae, convallis maximus massa. Praesent ante leo, fermentum vitae libero finibus, blandit porttitor risus. Nulla ac hendrerit turpis. Sed varius velit at libero feugiat luctus. Nunc rhoncus sem dolor, nec euismod justo rhoncus vitae. Vivamus finibus nulla a purus vestibulum sagittis. Maecenas maximus orci at est lobortis, nec facilisis erat rhoncus. Sed tempus leo et est dictum lobortis. Vestibulum rhoncus, nisl ut porta sollicitudin, arcu urna egestas arcu, eget efficitur neque ipsum ut felis. Ut commodo purus quis turpis tempus tincidunt. Donec id hendrerit eros. Vestibulum vitae justo consectetur, egestas nisi ac, eleifend odio.

Donec id mi cursus, volutpat dolor sed, bibendum sapien. Etiam vitae mauris sit amet urna semper tempus vel non metus. Integer sed ligula diam. Aenean molestie ultrices libero eget suscipit. Phasellus maximus euismod eros ut scelerisque. Ut quis tempus metus. Sed mollis volutpat velit eget pellentesque. Integer hendrerit ultricies massa eu tincidunt. Quisque at cursus augue. Sed diam odio, molestie sed dictum eget, efficitur nec nulla. Nullam vulputate posuere nunc nec laoreet. Integer varius sed erat vitae cursus. Vivamus auctor augue enim, a fringilla mauris molestie eget.

Proin vehicula ligula vel enim euismod, sed congue mi egestas. Nullam varius ut felis eu fringilla. Quisque sodales tortor nec justo tristique, sit amet consequat mi tincidunt. Suspendisse porttitor laoreet velit, non gravida nibh cursus at. Pellentesque faucibus, tellus in dapibus viverra, dolor mi dignissim tortor, id convallis ipsum lorem id nisl. Sed id nisi felis. Aliquam in ullamcorper ipsum, vel consequat magna. Donec nec mollis lacus, a euismod elit.`;

type AssetButtonProps = {
  onChange: (value: string) => void,
  team: ITeamSimple,
  setValue: (key: string, value: any) => void,
  rawValues: IDocPage,
  formModalProps: IFormModalProps<IDocPage>
}
const AssetButton = (props: AssetButtonProps) => {
  const { translate } = useContext(I18nContext);
  const { openFormModal } = useContext(ModalContext)



  return (
    <div className="mb-3 row">
      <label className="col-xs-12 col-sm-2 col-form-label" />
      <div
        className="col-sm-10"
        style={{ width: '100%', marginLeft: 0, display: 'flex', justifyContent: 'flex-end' }}
      >
        <AssetChooserByModal
          team={props.team}
          teamId={props.team._id}
          label={translate('Set from asset')}
          onSelect={(asset: IAsset) => {
            openFormModal({
              ...props.formModalProps,
              value: {
                ...props.rawValues,
                contentType: asset.contentType,
                remoteContentUrl: asset.link
              }
            })
          }}
          noClose
        />
      </div>
    </div>
  );
}

type TeamApiDocumentationProps = {
  team: ITeamSimple,
  api: IApi,
  versionId?: string,
  creationInProgress?: boolean,
  onChange: (value: IApi) => void,
  reloadState: () => void,
  saveApi: (value: IApi) => Promise<any>
}

export const TeamApiDocumentation = (props: TeamApiDocumentationProps) => {
  const { team, versionId } = props;

  const params = useParams();
  const { translate } = useContext(I18nContext);
  const { confirm, openFormModal, openApiDocumentationSelectModal } = useContext(ModalContext);

  const { currentTeam, tenant } = useSelector<IState, IStateContext>(s => s.context)

  const queryClient = useQueryClient();
  const apiQuery = useQuery(['api'], () => Services.teamApi(currentTeam._id, params.apiId!, versionId!));

  const flow: Flow = [
    'title',
    'contentType',
    'remoteContentEnabled',
    'remoteContentUrl',
    'remoteContentHeaders',
    'content',
  ];
  const [versions, setApiVersions] = useState<Array<string>>([]);

  useEffect(() => {
    Services.getAllApiVersions(props.team._id, params.apiId!)
      .then((versions) =>
        setApiVersions(versions
        )
      );
  }, []);

  const schema = (onSubmitAsset: (page: IDocPage) => void): Schema => {
    return {
      title: {
        type: type.string,
        label: translate('Page title'),
        constraints: [
          constraints.required(translate("constraints.required.name"))
        ]
      },
      content: {
        type: type.string,
        format: format.markdown,
        visible: ({
          rawValues
        }) => !rawValues.remoteContentEnabled,
        label: translate('Page content'),
        props: {
          height: '800px',
          team: team,
          actions: (insert) => {
            return <>
              <button
                type="button"
                className="btn-for-descriptionToolbar"
                aria-label={translate('Lorem Ipsum')}
                title={translate('Lorem Ipsum')}
                onClick={() => insert(loremIpsum)}
              >
                <i className={`fas fa-feather-alt`} />
              </button>
              <button
                type="button"
                className="btn-for-descriptionToolbar"
                aria-label={translate('Long Lorem Ipsum')}
                title={translate('Long Lorem Ipsum')}
                onClick={() => insert(longLoremIpsum)}
              >
                <i className={`fas fa-feather`} />
              </button>
              <BeautifulTitle
                placement="bottom"
                title={translate('image url from asset')}
              >
                <AssetChooserByModal
                  typeFilter={MimeTypeFilter.image}
                  onlyPreview
                  tenantMode={false}
                  team={team}
                  teamId={team._id}
                  icon="fas fa-file-image"
                  classNames="btn-for-descriptionToolbar"
                  onSelect={(asset) => insert(asset.link)}
                  label={translate("Insert URL")}
                />
              </BeautifulTitle>
            </>;
          }
        }
      },
      remoteContentEnabled: {
        type: type.bool,
        label: translate('Remote content'),
      },
      contentType: {
        type: type.string,
        format: format.select,
        label: translate('Content type'),
        options: mimeTypes,
      },
      remoteContentUrl: {
        type: type.string,
        visible: ({
          rawValues
        }) => !!rawValues.remoteContentEnabled,
        label: translate('Content URL'),
        render: ({
          onChange,
          value,
          setValue,
          rawValues
        }: any) => {
          return (
            <div className='flex-grow-1 ms-3'>
              <input className='mrf-input mb-3' value={value} onChange={onChange} />
              <div className="col-12 d-flex justify-content-end">
                <AssetButton onChange={onChange} team={team} setValue={setValue} rawValues={rawValues} formModalProps={{
                  title: translate('doc.page.update.modal.title'),
                  flow: flow,
                  schema: schema(onSubmitAsset),
                  value: rawValues,
                  onSubmit: onSubmitAsset,
                  actionLabel: translate('Save')
                }} />
              </div>
            </div>
          )
        }
      },
      remoteContentHeaders: {
        type: type.object,
        visible: ({
          rawValues
        }: any) => !!rawValues.remoteContentEnabled,
        label: translate('Content headers'),
      },
    }
  };

  const updatePage = (selectedPage: string) => {
    const api = apiQuery.data as IApi
    Services.getDocPage(api._id, selectedPage)
      .then((page) => {
        if (isError(page)) {
          toastr.error(translate('Error'), page.error);
        } else {
          openFormModal({
            title: translate('doc.page.update.modal.title'),
            flow: flow,
            schema: schema(updatedPage => savePage(updatedPage, page)),
            value: page,
            onSubmit: updatedPage => savePage(updatedPage, page),
            actionLabel: translate('Save')
          })
        }
      });
  }

  const updateTitle = (pages: IDocumentationPages, title: string, id: string) => {
    return pages.map(page => {
      if (page.id === id) {
        return { ...page, title }
      } else {
        return { ...page, children: updateTitle(page.children, title, id) }
      }
    })
  }

  const savePage = (page: IDocPage, original: IDocPage) => {
    if (page) {
      return Services.saveDocPage(team._id, page)
        .then((resp) => {
          if (isError(resp)) {
            toastr.error(translate('Error'), resp.error);
          } else if (resp.title === original.title) {
            queryClient.invalidateQueries(['api'])
            toastr.success(translate('Success'), translate("doc.page.save.successfull"))
          } else {
            const api = apiQuery.data as IApi;
            updatePages(updateTitle(api.documentation.pages, page.title, page._id))
          }
        })
    }
  }

  const updatePages = (pages: IDocumentationPages) => {
    const api = apiQuery.data as IApi;
    const updatedApi = { ...api, documentation: { ...api.documentation, pages } }

    return Services.saveTeamApi(
      currentTeam._id,
      updatedApi,
      updatedApi.currentVersion
    )
      .then(() => {
        toastr.success(translate('Success'), translate('doc.page.update.successfull'))
        queryClient.invalidateQueries(['api'])
      })
  }

  const addNewPage = () => {
    const newPage: IDocPage = {
      _id: nanoid(32),
      _tenant: tenant._id,
      _deleted: false,
      _humanReadableId: 'new-page',
      title: 'New page',
      lastModificationAt: Date.now(),
      content: '# New page\n\nA new page',
      contentType: 'text/markdown',
      remoteContentEnabled: false,
      remoteContentUrl: null,
      remoteContentHeaders: {}
    }

    openFormModal({
      title: translate('doc.page.create.modal.title'),
      flow: flow,
      schema: schema(saveNewPage),
      value: newPage,
      onSubmit: saveNewPage,
      actionLabel: translate('Save')
    })
  }

  const saveNewPage = (page: IDocPage) => {
    Services.createDocPage(team._id, page)
      .then(page => {
        const api = apiQuery.data as IApi
        const newPage: IDocumentationPage = {
          id: page._id,
          title: page.title,
          children: []
        }
        const updatedApi = {
          ...api,
          documentation: { ...api.documentation, pages: [...api.documentation.pages, newPage] }
        }

        return Services.saveTeamApi(
          currentTeam._id,
          updatedApi,
          updatedApi.currentVersion
        )
      })
      .then(() => queryClient.invalidateQueries(['api']))
  }

  const deletePage = (page: IDocumentationPage) => {
    const apiDocPageToList = (page: IDocumentationPage, list: Array<string>) => {
      if (page.children.length) {
        return [page, ...page.children.flatMap(child => apiDocPageToList(child, list) )]
      } else {
        return [page, ...list]
      }
    }
    if (apiQuery.data) {
      Promise.all([
        apiDocPageToList(page, []).map((apiDoc => Services.deleteDocPage(team._id, apiDoc.id)))
      ]).then(() => {
          toastr.success(translate('Success'), translate('doc.page.deletion.successfull'))
          queryClient.invalidateQueries(['details'])
        })
    }
  }

  const importPage = () => {
    const api = apiQuery.data as IApi
    openApiDocumentationSelectModal({
      api,
      teamId: team._id,
      onClose: () => {
        toastr.success(translate('Success'), translate('doc.page.import.successfull'))
        queryClient.invalidateQueries(['details'])
        queryClient.invalidateQueries(['api'])
      },
    });
  }

  if (apiQuery.isLoading) {
    return <Spinner />
  } else if (apiQuery.data && !isError(apiQuery.data)) {
    return (
      <div className="row">
        <div className="col-12 col-sm-6 col-lg-6">
          <div className="d-flex flex-column">
            <div className="">
              <div className="d-flex justify-content-between align-items-center">
                <div className="btn-group ms-2">
                  <button onClick={addNewPage} type="button" className="btn btn-sm btn-outline-success">
                    <i className="fas fa-plus" />
                  </button>
<<<<<<< HEAD
                  {versions.length > 1 &&
                    <button
                      onClick={importPage}
                      type="button"
                      className="btn btn-sm btn-outline-primary">
                      <i className="fas fa-download" />
                    </button>
                  }
=======
                  <button
                    onClick={importPage}
                    type="button"
                    className="btn btn-sm btn-outline-primary">
                    <i className="fas fa-copy" />
                  </button>
>>>>>>> 3fb502e0
                </div>
              </div>
            </div>
            <div className='d-flex flex-column'>
              <DnDoc
                items={apiQuery.data.documentation.pages}
                deletePage={deletePage}
                updatePages={updatePages}
                confirmRemoveItem={() => (confirm({ message: translate('delete.documentation.page.confirm') }))}
                updateItem={updatePage} />
            </div>
          </div>
        </div>
      </div>
    );
  } else {
    return <div>Error while fetching doc details</div>
  }
};

type DndProps = {
  items: IDocumentationPages,
  deletePage: (p: IDocumentationPage) => void,
  updatePages: (p: IDocumentationPages) => void,
  confirmRemoveItem: () => Promise<boolean>,
  updateItem: (id: string) => void
}

const DnDoc = ({ items, deletePage, updatePages, confirmRemoveItem, updateItem }: DndProps) => {
  return (
    <Wrapper>
      <SortableTree collapsible indicator removable defaultItems={items}
        handleUpdateItems={updatePages}
        handleUpdateItem={updateItem}
        handleRemoveItem={deletePage}
        confirmRemoveItem={confirmRemoveItem} />
    </Wrapper>
  )
}<|MERGE_RESOLUTION|>--- conflicted
+++ resolved
@@ -400,7 +400,6 @@
                   <button onClick={addNewPage} type="button" className="btn btn-sm btn-outline-success">
                     <i className="fas fa-plus" />
                   </button>
-<<<<<<< HEAD
                   {versions.length > 1 &&
                     <button
                       onClick={importPage}
@@ -409,14 +408,6 @@
                       <i className="fas fa-download" />
                     </button>
                   }
-=======
-                  <button
-                    onClick={importPage}
-                    type="button"
-                    className="btn btn-sm btn-outline-primary">
-                    <i className="fas fa-copy" />
-                  </button>
->>>>>>> 3fb502e0
                 </div>
               </div>
             </div>
