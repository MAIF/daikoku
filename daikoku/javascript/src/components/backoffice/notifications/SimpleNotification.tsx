--- conflicted
+++ resolved
@@ -244,12 +244,8 @@
             className="btn btn-sm btn-outline-success"
             onClick={() => {
               props.accept();
-<<<<<<< HEAD
-              navigate(notification.action.linkTo, { replace: true });
-=======
               notification.action.linkTo ?
               navigate(notification.action.linkTo, {replace: true}) : navigate("/apis", {replace: true})
->>>>>>> 1bf4e28b
             }}
           >
             <i className="fas fa-eye" />
@@ -420,18 +416,12 @@
       case 'ApiSubscriptionReject':
       case 'ApiSubscriptionAccept':
       case 'TeamInvitation':
-<<<<<<< HEAD
       case 'CheckoutForSubscription':
-        return sender.name;
-      case 'ApiSubscription':
-        return `${sender.name}/${Option(props.getTeam(action.team))
-          .map((team: any) => team.name)
-=======
         return props.notification.action.team!.name;
       case 'ApiSubscriptionDemand':
         return `${sender.name}/${Option(props.notification.action.team!.name)
->>>>>>> 1bf4e28b
-          .getOrNull()}`;
+            .map((team: any) => team.name)
+            .getOrNull()}`;
       case 'OtoroshiSyncSubscriptionError':
         return 'Otoroshi verifier job';
       case 'OtoroshiSyncApiError':
@@ -465,16 +455,12 @@
         <div className="d-flex align-items-center">
           {typeFormatter(notification.action.__typename)}
           <h5 className="alert-heading mb-0">
-<<<<<<< HEAD
-            {notification.action.type === 'CheckoutForSubscription' && (<div>
+            {notification.action.__typename === 'CheckoutForSubscription' && (<div>
               <Translation i18nkey="notif.CheckoutForSubscription">
                 You can checkout your subscription
               </Translation>
             </div>)}
-            {notification.action.type === 'ApiAccess' && (<div>
-=======
             {notification.action.__typename === 'ApiAccess' && (<div>
->>>>>>> 1bf4e28b
               <Translation i18nkey="notif.api.access" replacements={[(infos as any).api.name]}>
                 Request access to {(infos as any).api.name}
               </Translation>
@@ -496,27 +482,14 @@
                 Request subscription to {(infos as any).api.name} for plan {(infos as any).plan}
               </Translation>
             </div>)}
-<<<<<<< HEAD
-            {notification.action.type === 'ApiSubscriptionReject' && translate({
+            {notification.action.__typename === 'ApiSubscriptionReject' && translate({
               key: 'notif.api.demand.reject',
-              replacements: [(infos as any).api.name, Option((infos as any).plan.customName).getOrElse(formatPlanType((infos as any).plan, translate))]
-            })}
-            {notification.action.type === 'ApiSubscriptionAccept' && translate({
-              key: 'notif.api.demand.accept',
-              replacements: [(infos as any).api.name, Option((infos as any).plan.customName).getOrElse(formatPlanType((infos as any).plan, translate))]
-            })}
-            {notification.action.type === 'ApiKeyDeletionInformation' && (<div>
-              <Translation i18nkey="notif.apikey.deletion" replacements={[notification.action.clientId, notification.action.api]}>
-=======
-            {notification.action.__typename === 'ApiSubscriptionReject' && translate({
-              key: 'notif.api.demand.reject', 
               replacements: [(infos as any).api.name, Option((infos as any).plan.customName).getOrElse(formatPlanType((infos as any).plan, translate))]})}
             {notification.action.__typename === 'ApiSubscriptionAccept' && translate({
               key: 'notif.api.demand.accept',
               replacements: [(infos as any).api.name, Option((infos as any).plan.customName).getOrElse(formatPlanType((infos as any).plan, translate))]})}
             {notification.action.__typename === 'ApiKeyDeletionInformation' && (<div>
               <Translation i18nkey="notif.apikey.deletion" replacements={[notification.action.clientId, notification.action.apiName]}>
->>>>>>> 1bf4e28b
                 Your apiKey with clientId {notification.action.clientId} for api{' '}
                 {notification.action.apiName} has been deleted
               </Translation>
