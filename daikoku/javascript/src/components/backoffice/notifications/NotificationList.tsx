--- conflicted
+++ resolved
@@ -11,11 +11,7 @@
 import { GlobalContext } from '../../../contexts/globalContext';
 import { CustomSubscriptionData } from '../../../contexts/modals/SubscriptionMetadataModal';
 import * as Services from '../../../services';
-<<<<<<< HEAD
 import { DaikokuMode, Display, IAccountCreationGQL, IApi, IApiGQL, IApiPost, IIssuesTag, isError, Issue, ISubscription, ISubscriptionDemand, ISubscriptionDemandGQL, ITeamFullGql, ITeamSimple, ITenant, ITesting, IUsagePlan, IUser, IValidationStepPayment } from '../../../types';
-=======
-import { IAccountCreationGQL, IApiGQL, IApiPost, isError, Issue, ISubscription, ISubscriptionDemandGQL, ITeamFullGql, ITeamSimple, ITenant, IUsagePlan, IUser, IValidationStep } from '../../../types';
->>>>>>> ce1a4d02
 import { getLanguageFns, Spinner } from '../../utils';
 import { FeedbackButton } from '../../utils/FeedbackButton';
 import { SimpleApiKeyCard } from '../apikeys/TeamApiKeysForApi';
@@ -183,11 +179,7 @@
   }
   | {
     __typename: 'AccountCreationAttempt';
-<<<<<<< HEAD
-    demand: IAccountCreationGQL;
-=======
     demand?: IAccountCreationGQL;
->>>>>>> ce1a4d02
     motivation: string;
   };
 
@@ -927,10 +919,6 @@
         return translate('notif.issues.comment')
       case 'ApiSubscriptionTransferSuccess':
         return translate('notif.subscription.transfer.success')
-<<<<<<< HEAD
-      case 'AccountCreationAttempt': 
-        return translate('notif.account.creation.attempt');
-=======
       case 'AccountCreationAttempt':
         const description = translate('notif.account.creation.attempt');
         const value = notification.action.demand?.value
@@ -965,7 +953,6 @@
             </a>}
           </>
         )
->>>>>>> ce1a4d02
       default:
         return '';
     }
