import { Form, Schema, constraints, format, type } from '@maif/react-forms';
import { md5 } from 'js-md5';
import { ChangeEvent, useContext, useEffect, useState } from 'react';
import { toast } from 'sonner';

import { I18nContext, ModalContext, useUserBackOffice } from '../../../contexts';
import { GlobalContext } from '../../../contexts/globalContext';
import * as Services from '../../../services';
import { I2FAQrCode, ITenant, IUser, isError } from '../../../types';
import { Spinner } from '../../utils';

type TwoFactorAuthenticationProps = {
  user: IUser
}

const TwoFactorAuthentication = ({
  user
}: TwoFactorAuthenticationProps) => {
  const [modal, setModal] = useState<I2FAQrCode & { code: string }>();
  const [error, setError] = useState<string>();
  const [backupCodes, setBackupCodes] = useState('');

  const { translate } = useContext(I18nContext);
  const { confirm } = useContext(ModalContext);

  const getQRCode = () => {
    Services.getQRCode()
      .then((res) => {
        if (!isError(res)) {
          setModal({
            ...res,
            code: '',
          })
        } else {
          toast.error(res.error)
        }
      }
      );
  };

  const disable2FA = () => {
    confirm({ message: translate('2fa.disable_confirm_message') })
      .then((ok) => {
        if (ok) {
          Services.disable2FA()
            .then(() => {
              toast.success(translate('2fa.successfully_disabled_from_pr'));
              window.location.reload();
            });
        }
      });
  };

  function copyToClipboard() {
    navigator.clipboard.writeText(user!.twoFactorAuthentication!.backupCodes);
    toast.success(translate('2fa.copied'));
  }

  function verify() {
    if (!modal!.code || modal!.code.length !== 6) {
      setError(translate('2fa.code_error'));
      setModal({ ...modal!, code: '' });
    } else {
      Services.selfVerify2faCode(modal!.code)
        .then((res) => {
          if (res.error) {
            setError(translate('2fa.wrong_code'));
            setModal({ ...modal!, code: '' });
          } else {
            toast.success(res.message);
            setBackupCodes(res.backupCodes);
          }
        });
    }
  }

  return modal ? (<div>
    {backupCodes ? (<div className="d-flex flex-column justify-content-center align-items-center w-50 mx-auto">
      <span className="my-3">{translate('2fa.backup_codes_message')}</span>
      <div className="d-flex w-100 mb-3">
        <input type="text" disabled={true} value={backupCodes} className="form-control" />
        <button className="btn btn-outline-success ms-1" type="button" onClick={() => {
          navigator.clipboard.writeText(backupCodes);
          toast.success(translate('Copied'));
        }}>
          <i className="fas fa-copy" />
        </button>
      </div>
      <button className="btn btn-outline-success" type="button" onClick={() => window.location.reload()}>
        {translate('2fa.confirm')}
      </button>
    </div>) : (<div className="d-flex flex-column justify-content-center align-items-center p-3">
      <div className="d-flex justify-content-center align-items-center p-3">
        <div className="d-flex flex-column justify-content-center align-items-center">
          <span className="my-3 text-center w-75 mx-auto">
            {translate('2fa.advice_scan')}
          </span>
          <img src={`data:image/svg+xml;utf8,${encodeURIComponent(modal.qrcode)}`} style={{
            maxWidth: '250px',
            height: '250px',
          }} />
        </div>
        <div className="w-75">
          <span className="my-3 text-center">
            {translate('2fa.advice_enter_manually')}
          </span>
          <textarea style={{
            resize: 'none',
            background: 'none',
            fontWeight: 'bold',
            border: 0,
            color: 'black',
            letterSpacing: '3px',
          }}
            disabled={true}
            value={modal.rawSecret.match(/.{1,4}/g)!.join(' ')}
            className="form-control" />
        </div>
      </div>
      <div className="w-75 mx-auto">
        <span className="mt-3">{translate('2fa.enter_6_digits')}</span>
        <span className="mb-3">{translate('2fa.enter_a_code')}</span>
        {error && (<div className="alert alert-danger" role="alert">
          {error}
        </div>)}
        <input type="number" value={modal.code} placeholder={translate('2fa.insert_code')} onChange={(e) => {
          if (e.target.value.length < 7) {
            setError(undefined);
            setModal({ ...modal, code: e.target.value });
          }
        }} className="form-control my-3" />

        <button className="btn btn-outline-success" type="button" onClick={verify}>
          {translate('2fa.complete_registration')}
        </button>
      </div>
    </div>)}
  </div>) : (<>
    <div className="form-group row">
      <div className="col-sm-10">
        {user?.twoFactorAuthentication?.enabled ? (
          <button onClick={disable2FA} className="btn btn-outline-danger" type="button">
            {translate('2fa.disable_action')}
          </button>) : (<button onClick={getQRCode} className="btn btn-outline-success" type="button">
            {translate('2fa.enable_action')}
          </button>)}
      </div>
    </div>
    {user?.twoFactorAuthentication?.enabled && (<div className="form-group row">
      <label className="col-xs-12 col-sm-2 col-form-label">
        {translate('2fa.backup_codes')}
      </label>
      <div className="col-sm-10">
        <div className="d-flex">
          <input type="text" disabled={true} value={user?.twoFactorAuthentication.backupCodes}
            className="form-control" />
          <button className="btn btn-outline-success ms-1" type="button" onClick={copyToClipboard}>
            <i className="fas fa-copy" />
          </button>
        </div>
      </div>
    </div>)}
  </>);
};

const Avatar = ({
  setValue,
  rawValues,
  value,
  onChange,
  tenant
}: any) => {
  const { Translation } = useContext(I18nContext);

  const setFiles = (files: FileList | null) => {
    if (files) {
      const file = files[0];
      const filename = file.name;
      const contentType = file.type;
      return Services.storeUserAvatar(filename, contentType, file)
        .then((res) => {
          if (res.error) {
            toast.error(res.error);
          } else {
            setValue('pictureFromProvider', false);
            onChange(`/user-avatar/${tenant._humanReadableId}/${res.id}`);
          }
        });
    }
<<<<<<< HEAD
  };

  const setPictureFromProvider = () => {
    setValue('pictureFromProvider', true);
  };

  const changePicture = (picture: any) => {
    if (rawValues.pictureFromProvider) {
      setValue('pictureFromProvider', false);
      onChange(picture);
    } else {
      onChange(picture);
    }
  };

  const setGravatarLink = () => {
    const email = rawValues.email.toLowerCase().trim();
    const url = `https://www.gravatar.com/avatar/${md5(email)}?size=128&d=robohash`;
    changePicture(url);
  };

  const isOtherOriginThanLocal = rawValues?.origins?.some((o: any) => o.toLowerCase !== 'local');

  if (!isOtherOriginThanLocal) {
    return <></>;
  }
  return (
    <div className="">
      <div className="float-right mb-4 position-relative">
        <img
          src={`${rawValues?.picture}${rawValues?.picture?.startsWith('http') ? '' : `?${Date.now()}`
            }`}
          style={{
            width: 100,
            borderRadius: '50%',
            backgroundColor: 'white',
          }}
          alt="avatar"
          className="mx-3"
        />
        <PictureUpload setFiles={setFiles} tenant={tenant} />
      </div>
      <div className="">
        <input
          type="text"
          className="form-control"
          value={value}
          onChange={(e) => changePicture(e.target.value)}
        />
        <div className="d-flex mt-1 justify-content-end">
          <button type="button" className="btn btn-outline-primary me-1" onClick={setGravatarLink}>
            <i className="fas fa-user-circle me-1" />
            <Translation i18nkey="Set avatar from Gravatar">Set avatar from Gravatar</Translation>
          </button>
          {isOtherOriginThanLocal && (
            <button
              type="button"
              className="btn btn-outline-primary"
              onClick={setPictureFromProvider}
              disabled={rawValues.pictureFromProvider}
            >
              <i className="fas fa-user-circle me-1" />
              <Translation i18nkey="Set avatar from auth. provider">
                Set avatar from auth. Provider
              </Translation>
            </button>
          )}
=======
    return (
        <div className="">
            <div className="float-right mb-4 position-relative">
                <img
                    src={`${rawValues?.picture}${rawValues?.picture?.startsWith('http') ? '' : `?${Date.now()}`
                    }`}
                    style={{
                        width: 100,
                        borderRadius: '50%',
                        backgroundColor: 'white',
                    }}
                    alt="avatar"
                    className="mx-3"
                />
                <PictureUpload setFiles={setFiles} tenant={tenant}/>
            </div>
            <div className="">
                <input
                    type="text"
                    className="form-control"
                    value={value}
                    onChange={(e) => changePicture(e.target.value)}
                />
                <div className="d-flex mt-1 justify-content-end">
                    <button type="button" className="btn btn-outline-info me-1" onClick={setGravatarLink}>
                        <i className="fas fa-user-circle me-1"/>
                        <Translation i18nkey="Set avatar from Gravatar">Set avatar from Gravatar</Translation>
                    </button>
                    {isOtherOriginThanLocal && (
                        <button
                            type="button"
                            className="btn btn-outline-info"
                            onClick={setPictureFromProvider}
                            disabled={rawValues.pictureFromProvider}
                        >
                            <i className="fas fa-user-circle me-1"/>
                            <Translation i18nkey="Set avatar from auth. provider">
                                Set avatar from auth. Provider
                            </Translation>
                        </button>
                    )}
                </div>
            </div>
>>>>>>> 39497e36
        </div>
      </div>
    </div>
  );
};

type PictureUploadProps = {
  tenant: ITenant,
  setFiles: (files: FileList | null) => void
}
const PictureUpload = (props: PictureUploadProps) => {
<<<<<<< HEAD
  const [uploading, setUploading] = useState(false);

  const { Translation } = useContext(I18nContext);

  const setFiles = (e: ChangeEvent<HTMLInputElement>) => {

    const files = e.target.files;
    setUploading(true);
    props.setFiles(files);
    setUploading(false);
  };

  const trigger = () => {
    input.click();
  };

  let input: any;

  return (
    <div className="changePicture mx-3">
      <input
        ref={(r) => (input = r)}
        type="file"
        className="form-control hide"
        onChange={e => setFiles(e)}
      />
      <button
        type="button"
        className="btn btn-access-negative"
        disabled={uploading}
        onClick={trigger}
        style={{ width: 100, height: 100, borderRadius: '50%' }}
      >
        {uploading && <i className="fas fa-spinner" />}
        {!uploading && (
          <div className="text-white">
            <Translation i18nkey="Change your picture">Change your picture</Translation>
          </div>
        )}
      </button>
    </div>
  );
=======
    const [uploading, setUploading] = useState(false);

    const {Translation} = useContext(I18nContext);

    const setFiles = (e: ChangeEvent<HTMLInputElement>) => {

        const files = e.target.files;
        setUploading(true);
        props.setFiles(files);
        setUploading(false);
    };

    const trigger = () => {
        input.click();
    };

    let input: any;

    return (
        <div className="changePicture mx-3">
            <input
                ref={(r) => (input = r)}
                type="file"
                className="form-control hide"
                onChange={e => setFiles(e)}
            />
            <button
                type="button"
                className="btn btn-outline-primary"
                disabled={uploading}
                onClick={trigger}
                style={{width: 100, height: 100, borderRadius: '50%'}}
            >
                {uploading && <i className="fas fa-spinner"/>}
                {!uploading && (
                    <div className="text-white">
                        <Translation i18nkey="Change your picture">Change your picture</Translation>
                    </div>
                )}
            </button>
        </div>
    );
>>>>>>> 39497e36
};

export const MyProfile = () => {
  useUserBackOffice();

  const [user, setUser] = useState<IUser>();
  const [tab, setTab] = useState('infos');

  const { tenant, reloadContext } = useContext(GlobalContext);
  const [token, setToken] = useState("");

  const [copiedTimeout, setCopiedTimeout] = useState<any>()

  const { translate, setLanguage, language, Translation, languages } = useContext(I18nContext);
  const { confirm } = useContext(ModalContext);

  const formSchema: Schema = {
    name: {
      type: type.string,
      label: translate('Name'),
      constraints: [constraints.required(translate('constraints.required.name'))],
    },
    email: {
      type: type.string,
      format: format.email,
      label: translate('Email address'),
      constraints: [
        constraints.required(translate('constraints.required.email')),
        constraints.email(translate('constraints.matches.email')),
      ],
    },
    picture: {
      type: type.string,
      label: translate('Avatar'),
      render: (v) => Avatar({ ...v, tenant: tenant }),
      constraints: [
        constraints.required(translate('constraints.required.avatar')),
        constraints.url(
          translate({ key: 'constraints.format.url', replacements: [translate('Avatar')] })
        ),
      ],
    },
    defaultLanguage: {
      type: type.string,
      format: format.select,
      label: translate('Default language'),
      defaultValue: languages.find((l) => l.value === tenant.defaultLanguage)?.value || 'En',
      options: languages,
    },
  };

  const formFlow = ['picture', 'name', 'email', 'defaultLanguage'];

  const changePasswordSchema = {
    oldPassword: {
      type: type.string,
      format: format.password,
      label: translate('profile.security.oldPassword'),
      constraints: [constraints.required(translate('constraints.required.oldPassword'))],
    },
    newPassword: {
      type: type.string,
      format: format.password,
      label: translate('profile.security.newPassword'),
      constraints: [
        constraints.required(translate('constraints.required.newPassword')),
        constraints.matches(
          /^(?=.*[a-z])(?=.*[A-Z])(?=.*\d)(?=.*[#$^+=!*()@%&]).{8,1000}$/,
          translate('constraint.matches.password')
        ),
      ],
    },
    confirmNewPassword: {
      type: type.string,
      format: format.password,
      label: translate('profile.security.confirmPassword'),
      constraints: [
        constraints.required(translate('constraints.required.newPassword')),
        constraints.oneOf(
          [constraints.ref('newPassword')],
          translate('constraint.oneof.confirm.password')
        ),
      ],
    },
  };

  useEffect(() => {
    Services.me()
      .then((user) => {
        if (!isError(user)) {
          setUser(user);
          if (user.defaultLanguage && user.defaultLanguage !== language)
            setLanguage(user.defaultLanguage);
        } else {
          toast.error(user.error)
        }
      });

    return () => {
      if (copiedTimeout) {
        clearTimeout(copiedTimeout)
      }
    }
  }, []);

  const save = (data: any) => {
    Services.updateUserById(data)
      .then((user) => {
        setUser(user);
        reloadContext();

        if (language !== user.defaultLanguage) setLanguage(user.defaultLanguage);

        toast.success(translate({ key: 'user.updated.success', replacements: [user.name] }));
      });
  };

  const removeUser = () => {
    confirm({ message: translate('delete account'), okLabel: translate('Yes') })
      .then((ok) => {
        if (ok) {
          Services.deleteSelfUserById()
        }
      });
  };

  const updatePassword = ({
    oldPassword,
    newPassword
  }: { oldPassword: string, newPassword: string }) => {
    Services.updateMyPassword(oldPassword, newPassword)
      .then((user) => {
        if (user.error) {
          toast.error(translate(user.error));
        } else {
          setUser(user);
          reloadContext();

          toast.success(translate('user.password.updated.success'));
        }
      });
  };

  if (!user) {
    return <Spinner />
  }

  const resetToken = (copy?: boolean) => {
    let rawUser: IUser = user;

    fetch(`/api/users/${rawUser._id}/session`, {
      credentials: 'include'
    })
      .then(r => r.json())
      .then(data => {
        setToken(data.token);

        if (copy)
          copyToken()
      })
  }

  const copyToken = () => {
    if (navigator.clipboard && window.isSecureContext && !copiedTimeout) {
      navigator.clipboard.writeText(`daikokucli login --token=${token}`);

      setCopiedTimeout(setTimeout(() => {
        setCopiedTimeout(null)
      }, 1500))
    }
  }

  return (
    <div className="container-fluid">
      <div className="row">
        <ul className="nav nav-tabs flex-column flex-sm-row mb-3 mt-3">
          <li className="nav-item">
            <span
              className={`nav-link cursor-pointer ${tab === 'infos' ? 'active' : ''}`}
              onClick={() => setTab('infos')}
            >
              <Translation i18nkey="Informations">Informations</Translation>
            </span>
          </li>
          <li className="nav-item">
            <span
              className={`nav-link cursor-pointer ${tab === 'security' ? 'active' : ''}`}
              onClick={() => setTab('security')}
            >
              <Translation i18nkey="Security">AccountSecurity</Translation>
            </span>
          </li>
          <li className="nav-item">
            <span
              className={`nav-link cursor-pointer ${tab === 'cms_cli' ? 'active' : ''}`}
              onClick={() => {
                resetToken()
                setTab('cms_cli')
              }}
            >
              <Translation i18nkey="CMS CLI">CMS CLI</Translation>
            </span>
          </li>
        </ul>
        {tab === 'infos' && (
          <Form
            flow={formFlow}
            //@ts-ignore //FIXME: ???
            schema={formSchema}
            value={user}
            onSubmit={save}
            footer={({ valid }) => {
              return (
                <div className="d-flex mt-3" style={{ justifyContent: 'flex-end' }}>
                  <button
                    type="button"
                    className="btn btn-outline-danger"
                    style={{ marginLeft: 5 }}
                    onClick={removeUser}
                  >
                    <i className="fas fa-trash me-1" />
                    <Translation i18nkey="Delete my profile">Delete my profile</Translation>
                  </button>
                  <button
                    style={{ marginLeft: 5 }}
                    type="button"
                    className="btn btn-outline-success"
                    onClick={valid}
                  >
                    <span>
                      <i className="fas fa-save me-1" />
                      <Translation i18nkey="Save">Save</Translation>
                    </span>
                  </button>
                </div>
              );
            }}
          />
        )}
        {tab === 'security' && (
          <div className="row">
            <div className="col-sm-6">
              <div className="row">
                <h4>
                  <Translation i18nkey="profile.security.updatePassword">
                    Update password
                  </Translation>
                </h4>
                <Form
                  schema={changePasswordSchema}
                  onSubmit={updatePassword}
                  footer={({ valid }) => {
                    return (
                      <div className="d-flex justify-content-end">
                        <button
                          type="button"
                          className="btn btn-outline-success my-2"
                          onClick={valid}
                        >
                          <span>
                            <Translation i18nkey="profile.security.updatePassword">
                              Update password
                            </Translation>
                          </span>
                        </button>
                        {/* TODO: forgot password link */}
                      </div>
                    );
                  }}
                />
              </div>
            </div>
            <div className="col-sm-6">
              <h4>
                <Translation i18nkey="2fa">Two-factor authentication</Translation>
              </h4>
              <TwoFactorAuthentication user={user} />
            </div>
          </div>
        )}

        {tab === "cms_cli" && <div>
          <textarea
<<<<<<< HEAD
            readOnly
            rows={4}
            className="form-control input-sm" value={`daikokucli login --token=${token}`} />
          <div className='d-flex align-items-center mt-3' style={{ gap: '.25rem' }}>
            <button
              type="button"
              disabled={copiedTimeout}
              className="btn btn-sm btn-access-negative m-1"
              onClick={copyToken}
            >
              {copiedTimeout ? <span>
                <Translation i18nkey="profile.cmscli.paste.token">
=======
              readOnly
              rows={4}
              className="form-control input-sm" value={`daikokucli login --token=${token}`}/>
                  <div className='d-flex align-items-center mt-3' style={{gap: '.25rem'}}>
                    <button
                        type="button"
                        className="btn btn-sm btn-outline-primary m-1"
                        onClick={resetToken}
                    >
                      Reset token
                    </button>
                    <button
                        type="button"
                        disabled={copiedTimeout}
                        className="btn btn-sm btn-outline-primary m-1"
                        onClick={copyToken}
                    >
                        {copiedTimeout ? <span>
                <Translation i18nkey="profile.cmscli.paste">
>>>>>>> 39497e36
                  Copied
                </Translation>
                <i className='fas fa-paste ms-1' />
              </span> : <span>
                <Translation i18nkey="profile.cmscli.copy.token">
                  Copy
                </Translation>
                <i className='fas fa-copy ms-1' />
              </span>}
            </button>
          </div>
        </div>}
      </div>
    </div>
  );
};<|MERGE_RESOLUTION|>--- conflicted
+++ resolved
@@ -187,7 +187,6 @@
           }
         });
     }
-<<<<<<< HEAD
   };
 
   const setPictureFromProvider = () => {
@@ -211,51 +210,9 @@
 
   const isOtherOriginThanLocal = rawValues?.origins?.some((o: any) => o.toLowerCase !== 'local');
 
-  if (!isOtherOriginThanLocal) {
-    return <></>;
-  }
-  return (
-    <div className="">
-      <div className="float-right mb-4 position-relative">
-        <img
-          src={`${rawValues?.picture}${rawValues?.picture?.startsWith('http') ? '' : `?${Date.now()}`
-            }`}
-          style={{
-            width: 100,
-            borderRadius: '50%',
-            backgroundColor: 'white',
-          }}
-          alt="avatar"
-          className="mx-3"
-        />
-        <PictureUpload setFiles={setFiles} tenant={tenant} />
-      </div>
-      <div className="">
-        <input
-          type="text"
-          className="form-control"
-          value={value}
-          onChange={(e) => changePicture(e.target.value)}
-        />
-        <div className="d-flex mt-1 justify-content-end">
-          <button type="button" className="btn btn-outline-primary me-1" onClick={setGravatarLink}>
-            <i className="fas fa-user-circle me-1" />
-            <Translation i18nkey="Set avatar from Gravatar">Set avatar from Gravatar</Translation>
-          </button>
-          {isOtherOriginThanLocal && (
-            <button
-              type="button"
-              className="btn btn-outline-primary"
-              onClick={setPictureFromProvider}
-              disabled={rawValues.pictureFromProvider}
-            >
-              <i className="fas fa-user-circle me-1" />
-              <Translation i18nkey="Set avatar from auth. provider">
-                Set avatar from auth. Provider
-              </Translation>
-            </button>
-          )}
-=======
+    if (!isOtherOriginThanLocal) {
+        return <></>;
+    }
     return (
         <div className="">
             <div className="float-right mb-4 position-relative">
@@ -299,11 +256,8 @@
                     )}
                 </div>
             </div>
->>>>>>> 39497e36
         </div>
-      </div>
-    </div>
-  );
+    );
 };
 
 type PictureUploadProps = {
@@ -311,7 +265,6 @@
   setFiles: (files: FileList | null) => void
 }
 const PictureUpload = (props: PictureUploadProps) => {
-<<<<<<< HEAD
   const [uploading, setUploading] = useState(false);
 
   const { Translation } = useContext(I18nContext);
@@ -329,49 +282,6 @@
   };
 
   let input: any;
-
-  return (
-    <div className="changePicture mx-3">
-      <input
-        ref={(r) => (input = r)}
-        type="file"
-        className="form-control hide"
-        onChange={e => setFiles(e)}
-      />
-      <button
-        type="button"
-        className="btn btn-access-negative"
-        disabled={uploading}
-        onClick={trigger}
-        style={{ width: 100, height: 100, borderRadius: '50%' }}
-      >
-        {uploading && <i className="fas fa-spinner" />}
-        {!uploading && (
-          <div className="text-white">
-            <Translation i18nkey="Change your picture">Change your picture</Translation>
-          </div>
-        )}
-      </button>
-    </div>
-  );
-=======
-    const [uploading, setUploading] = useState(false);
-
-    const {Translation} = useContext(I18nContext);
-
-    const setFiles = (e: ChangeEvent<HTMLInputElement>) => {
-
-        const files = e.target.files;
-        setUploading(true);
-        props.setFiles(files);
-        setUploading(false);
-    };
-
-    const trigger = () => {
-        input.click();
-    };
-
-    let input: any;
 
     return (
         <div className="changePicture mx-3">
@@ -397,7 +307,6 @@
             </button>
         </div>
     );
->>>>>>> 39497e36
 };
 
 export const MyProfile = () => {
@@ -681,7 +590,6 @@
 
         {tab === "cms_cli" && <div>
           <textarea
-<<<<<<< HEAD
             readOnly
             rows={4}
             className="form-control input-sm" value={`daikokucli login --token=${token}`} />
@@ -689,32 +597,11 @@
             <button
               type="button"
               disabled={copiedTimeout}
-              className="btn btn-sm btn-access-negative m-1"
+              className="btn btn-sm btn-outline-primary m-1"
               onClick={copyToken}
             >
               {copiedTimeout ? <span>
                 <Translation i18nkey="profile.cmscli.paste.token">
-=======
-              readOnly
-              rows={4}
-              className="form-control input-sm" value={`daikokucli login --token=${token}`}/>
-                  <div className='d-flex align-items-center mt-3' style={{gap: '.25rem'}}>
-                    <button
-                        type="button"
-                        className="btn btn-sm btn-outline-primary m-1"
-                        onClick={resetToken}
-                    >
-                      Reset token
-                    </button>
-                    <button
-                        type="button"
-                        disabled={copiedTimeout}
-                        className="btn btn-sm btn-outline-primary m-1"
-                        onClick={copyToken}
-                    >
-                        {copiedTimeout ? <span>
-                <Translation i18nkey="profile.cmscli.paste">
->>>>>>> 39497e36
                   Copied
                 </Translation>
                 <i className='fas fa-paste ms-1' />
