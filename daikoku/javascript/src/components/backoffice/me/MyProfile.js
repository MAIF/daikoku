import React, { useContext, useEffect, useState } from 'react';
import * as Services from '../../../services';
<<<<<<< HEAD
import bcrypt from 'bcryptjs';
import md5 from 'js-md5';
import { connect } from 'react-redux';
import { toastr } from 'react-redux-toastr';
import { Form, type, format, constraints } from '@maif/react-forms';
=======
import faker from 'faker';
import md5 from 'js-md5';
import { connect } from 'react-redux';
import { toastr } from 'react-redux-toastr';
import { useNavigate } from 'react-router-dom';
>>>>>>> 6545294d

import { UserBackOffice } from '../../backoffice';
import { I18nContext, updateUser } from '../../../core';
import { tenant } from '../..';


function TwoFactorAuthentication({ user }) {
  const [modal, setModal] = useState(false);
  const [error, setError] = useState();
  const [backupCodes, setBackupCodes] = useState('');

  const { translateMethod } = useContext(I18nContext);

  const getQRCode = () => {
    Services.getQRCode().then((res) =>
      setModal({
        ...res,
        code: '',
      })
    );
  };

  const disable2FA = () => {
    window.confirm(translateMethod('2fa.disable_confirm_message')).then((ok) => {
      if (ok) {
        Services.disable2FA().then(() => {
          toastr.success(translateMethod('2fa.successfully_disabled_from_pr'));
          window.location.reload();
        });
      }
    });
  };

  function copyToClipboard() {
    navigator.clipboard.writeText(user?.twoFactorAuthentication.backupCodes);
    toastr.success(translateMethod('2fa.copied'));
  }

  function verify() {
    if (!modal.code || modal.code.length !== 6) {
      setError(translateMethod('2fa.code_error'));
      setModal({ ...modal, code: '' });
    } else {
      Services.selfVerify2faCode(modal.code).then((res) => {
        if (res.error) {
          setError(translateMethod('2fa.wrong_code'));
          setModal({ ...modal, code: '' });
        } else {
          toastr.success(res.message);
          setBackupCodes(res.backupCodes);
        }
      });
    }
  }

  return modal ? (
<<<<<<< HEAD
    <div>
=======
    <div
      style={{
        position: 'absolute',
        top: 0,
        left: 0,
        width: '100%',
        height: '100%',
        zIndex: 3,
        backgroundColor: '#f6f7f7',
      }}
    >
>>>>>>> 6545294d
      {backupCodes ? (
        <div className="d-flex flex-column justify-content-center align-items-center w-50 mx-auto">
          <span className="my-3">{translateMethod('2fa.backup_codes_message')}</span>
          <div className="d-flex w-100 mb-3">
            <input type="text" disabled={true} value={backupCodes} className="form-control" />
            <button
              className="btn btn-outline-success ms-1"
              type="button"
              onClick={() => {
                navigator.clipboard.writeText(backupCodes);
                toastr.success('Copied');
              }}
            >
              <i className="fas fa-copy" />
            </button>
          </div>
          <button
            className="btn btn-outline-success"
            type="button"
            onClick={() => window.location.reload()}
          >
            {translateMethod('2fa.confirm')}
          </button>
        </div>
      ) : (
        <div className="d-flex flex-column justify-content-center align-items-center p-3">
          <div className="d-flex justify-content-center align-items-center p-3">
            <div className="d-flex flex-column justify-content-center align-items-center">
              <span className="my-3 text-center w-75 mx-auto">
                {translateMethod('2fa.advice_scan')}
              </span>
              <img
                src={`data:image/svg+xml;utf8,${encodeURIComponent(modal.qrcode)}`}
                style={{
                  maxWidth: '250px',
                  height: '250px',
                }}
              />
            </div>
            <div className="w-75">
              <span className="my-3 text-center">
                {translateMethod('2fa.advice_enter_manually')}
              </span>
              <textarea
                type="text"
                style={{
                  resize: 'none',
                  background: 'none',
                  fontWeight: 'bold',
                  border: 0,
                  color: 'black',
                  letterSpacing: '3px',
                }}
                disabled={true}
                value={modal.rawSecret.match(/.{1,4}/g).join(' ')}
                className="form-control"
              />
            </div>
          </div>
          <div className="w-75 mx-auto">
            <span className="mt-3">{translateMethod('2fa.enter_6_digits')}</span>
            <span className="mb-3">{translateMethod('2fa.enter_a_code')}</span>
            {error && (
              <div className="alert alert-danger" role="alert">
                {error}
              </div>
            )}
            <input
              type="number"
              value={modal.code}
              placeholder={translateMethod('2fa.insert_code')}
              onChange={(e) => {
                if (e.target.value.length < 7) {
                  setError(null);
                  setModal({ ...modal, code: e.target.value });
                }
              }}
              className="form-control my-3"
            />

            <button className="btn btn-outline-success" type="button" onClick={verify}>
              {translateMethod('2fa.complete_registration')}
            </button>
          </div>
        </div>
      )}
    </div>
  ) : (
    <>
<<<<<<< HEAD
      <div className="form-group row">
=======
      <div className="mb-3 row">
        <label className="col-xs-12 col-sm-2 col-form-label">{translateMethod('2fa')}</label>
>>>>>>> 6545294d
        <div className="col-sm-10">
          {user?.twoFactorAuthentication?.enabled ? (
            <button onClick={disable2FA} className="btn btn-outline-danger" type="button">
              {translateMethod('2fa.disable_action')}
            </button>
          ) : (
            <button onClick={getQRCode} className="btn btn-outline-success" type="button">
              {translateMethod('2fa.enable_action')}
            </button>
          )}
        </div>
      </div>
<<<<<<< HEAD
      {user?.twoFactorAuthentication?.enabled && (
        <div className="form-group row">
=======
      {rawValue.twoFactorAuthentication && rawValue.twoFactorAuthentication.enabled && (
        <div className="mb-3 row">
>>>>>>> 6545294d
          <label className="col-xs-12 col-sm-2 col-form-label">
            {translateMethod('2fa.backup_codes')}
          </label>
          <div className="col-sm-10">
            <div className="d-flex">
              <input
                type="text"
                disabled={true}
                value={user?.twoFactorAuthentication.backupCodes}
                className="form-control"
              />
              <button
                className="btn btn-outline-success ms-1"
                type="button"
                onClick={copyToClipboard}
              >
                <i className="fas fa-copy" />
              </button>
            </div>
          </div>
        </div>
      )}
    </>
  );
}

<<<<<<< HEAD
=======
function SetPassword(props) {
  const { translateMethod, Translation } = useContext(I18nContext);

  const genAndSetPassword = () => {
    window.prompt(translateMethod('Type the password'), undefined, true).then((pw1) => {
      if (pw1) {
        window.prompt(translateMethod('Re-type the password'), undefined, true).then((pw2) => {
          const validation = validatePassword(pw1, pw2, translateMethod);
          if (validation.ok) {
            props.changeValue('password', pw2);
          } else {
            props.displayError(validation.error);
          }
        });
      }
    });
  };

  if (props.rawValue.origins.length === 1 && props.rawValue.origins[0].toLowerCase() === 'local') {
    return (
      <div className="mb-3 row">
        <label className="col-xs-12 col-sm-2 col-form-label">
          <Translation i18nkey="Password">Password</Translation>
        </label>
        <div className="col-sm-10">
          <button type="button" className="btn btn-outline-primary" onClick={genAndSetPassword}>
            <i className="fas fa-unlock-alt me-1" />
            <Translation i18nkey="Change my password">Change my password</Translation>
          </button>
        </div>
      </div>
    );
  } else {
    return null;
  }
}
>>>>>>> 6545294d

const Avatar = ({ setValue, rawValues, value, error, onChange, tenant }) => {
  const { Translation } = useContext(I18nContext);

  const setFiles = (files) => {
    const file = files[0];
    const filename = file.name;
    const contentType = file.type;
    return Services.storeUserAvatar(filename, contentType, file).then((res) => {
      if (res.error) {
        toastr.error(res.error);
      } else {
        setValue('pictureFromProvider', false);
        onChange(`/user-avatar/${tenant._humanReadableId}/${res.id}`);
      }
    });
  };

<<<<<<< HEAD
=======
  return (
    <div className="mb-3 row">
      <label className="col-xs-12 col-sm-2 col-form-label" />
      <div className="col-sm-10">
        <button type="button" className="btn btn-outline-primary" onClick={reloadToken}>
          <i className="fas fa-sync-alt me-1" />
          <Translation i18nkey="Reload personal token">Reload personal token</Translation>
        </button>
      </div>
    </div>
  );
}

const Avatar = ({ value, rawValue, changeValue, label, ...props }) => {
  const { Translation } = useContext(I18nContext);

>>>>>>> 6545294d
  const setPictureFromProvider = () => {
    setValue('pictureFromProvider', true);
  };

  const changePicture = (picture) => {
    if (rawValues.pictureFromProvider) {
      setValue('pictureFromProvider', false);
      onChange(picture);
    } else {
      onChange(picture);
    }
  };

  const setGravatarLink = () => {
    const email = rawValues.email.toLowerCase().trim();
    const url = `https://www.gravatar.com/avatar/${md5(email)}?size=128&d=robohash`;
    changePicture(url);
  };

  const isOtherOriginThanLocal = rawValues?.origins?.some((o) => o.toLowerCase !== 'local');

  if (!isOtherOriginThanLocal) {
    return null;
  }
  return (
<<<<<<< HEAD
    <div className="d-flex flex-row align-items-center">
      <div className='d-flex align-items-center'>
        <img
          src={`${rawValues?.picture}${rawValues?.picture?.startsWith('http') ? '' : `?${Date.now()}`}`}
          style={{
            width: 100,
            borderRadius: '50%',
            backgroundColor: 'white',
            position: 'relative',
          }}
          alt="avatar"
          className="mr-3"
        />
        <PictureUpload setFiles={setFiles} />
      </div>
      <div className="d-flex flex-column flex-grow-1">
=======
    <div className="mb-3 row">
      <label className="col-xs-12 col-sm-2 col-form-label">{label}</label>
      <div className="col-sm-10">
>>>>>>> 6545294d
        <input
          type="text"
          className="form-control"
          value={value}
          onChange={(e) => changePicture(e.target.value)}
        />
<<<<<<< HEAD
        <div className="d-flex mt-1 justify-content-end">
          <button type="button" className="btn btn-outline-primary mr-1" onClick={setGravatarLink}>
            <i className="fas fa-user-circle mr-1" />
            <Translation i18nkey="Set avatar from Gravatar">Set avatar from Gravatar</Translation>
=======
      </div>
      <div className="col-sm-10 offset-sm-2 d-flex mt-1">
        <button type="button" className="btn btn-outline-primary me-1" onClick={setGravatarLink}>
          <i className="fas fa-user-circle me-1" />
          <Translation i18nkey="Set avatar from Gravatar">Set avatar from Gravatar</Translation>
        </button>
        {isOtherOriginThanLocal && (
          <button
            type="button"
            className="btn btn-outline-primary"
            onClick={setPictureFromProvider}
            disabled={rawValue.pictureFromProvider ? 'disabled' : null}>
            <i className="fas fa-user-circle me-1" />
            <Translation i18nkey="Set avatar from auth. provider">
              Set avatar from auth. Provider
            </Translation>
>>>>>>> 6545294d
          </button>
          {isOtherOriginThanLocal && (
            <button
              type="button"
              className="btn btn-outline-primary"
              onClick={setPictureFromProvider}
              disabled={rawValues.pictureFromProvider ? 'disabled' : null}>
              <i className="fas fa-user-circle mr-1" />
              <Translation i18nkey="Set avatar from auth. provider">
                Set avatar from auth. Provider
              </Translation>
            </button>
          )}
        </div>
      </div>
    </div>
  );
};

<<<<<<< HEAD
=======
function TenantList(props) {
  const [tenants, setTenants] = useState([]);

  const { Translation } = useContext(I18nContext);

  useEffect(() => {
    Services.getTenantNames(props.value).then(setTenants);
  }, []);

  return (
    <div className="mb-3 row pt-3">
      <label className="col-xs-12 col-sm-2 col-form-label">
        <Translation i18nkey="Tenants">Tenants</Translation>
      </label>
      <div className="col-sm-10">
        <p className="fake-form-control">{tenants.join(', ')}</p>
      </div>
    </div>
  );
}
>>>>>>> 6545294d

function PictureUpload(props) {
  const [uploading, setUploading] = useState(false);

  const { Translation } = useContext(I18nContext);

  const setFiles = (e) => {
    const files = e.target.files;
    setUploading(true);
    props.setFiles(files);
    setUploading(false);
  };

  const trigger = () => {
    input.click();
  };

  let input;

  return (
    <div className="changePicture">
      <input
        ref={(r) => (input = r)}
        type="file"
        className="form-control hide"
        onChange={setFiles}
      />
      <button
        type="button"
        className="btn btn-outline-secondary"
        disabled={uploading}
        onClick={trigger}
<<<<<<< HEAD
        style={{ width: 100, height: 100, borderRadius: '50%' }}>
=======
        style={{ width: 200, height: 200, borderRadius: '50%' }}
      >
>>>>>>> 6545294d
        {uploading && <i className="fas fa-spinner" />}
        {!uploading && (
          <div className="text-white">
            <Translation i18nkey="Change your picture">Change your picture</Translation>
          </div>
        )}
      </button>
    </div>
  );
}

function MyProfileComponent(props) {
  const [user, setUser] = useState();
  const [tab, setTab] = useState('infos');

  const { translateMethod, setLanguage, language, Translation, languages } =
    useContext(I18nContext);

  const navigate = useNavigate();

  const formSchema = {
<<<<<<< HEAD
=======
    _id: { type: 'string', disabled: true, props: { label: 'Id', placeholder: '---' } },
    tenants: {
      type: TenantList,
    },
    origins: {
      type: ({ value }) => (
        <div className="mb-3 row">
          <label className="col-xs-12 col-sm-2 col-form-label">
            <Translation i18nkey="Origins">Origins</Translation>
          </label>
          <div className="col-sm-10">
            <p className="fake-form-control">{value.join(', ')}</p>
          </div>
        </div>
      ),
    },
>>>>>>> 6545294d
    name: {
      type: type.string,
      label: translateMethod('Name'),
      constraints: [
        constraints.required(translateMethod('constraints.required.name'))
      ]
    },
    email: {
      type: type.string,
      format: format.email,
      label: translateMethod('Email address'),
      constraints: [
        constraints.required(translateMethod('constraints.required.email'))
      ]

    },
    picture: {
      type: type.string,
      label: translateMethod('Avatar'),
      render: v => Avatar({ ...v, tenant: props.tenant }),
      constraints: [
        constraints.required(translateMethod('constraints.required.avatar')),
        constraints.url(translateMethod('constraints.format.url', false, '', translateMethod('Avatar')))
      ]
    },
    defaultLanguage: {
      type: type.string,
      format: format.select,
      label: translateMethod('Default language'),
      defaultValue: 'Français', //FIXME: get tenant default language
      options: languages,
    },
  };

  const formFlow = [
    'picture',
    'name',
    'email',
    'defaultLanguage',
  ];

  const changePasswordSchema = {
    oldPassword: {
      type: type.string,
      format: format.password,
      label: translateMethod('profile.security.oldPassword'),
      constraints: [
        constraints.required(translateMethod('constraints.required.oldPassword')),
        constraints.test('hash', translateMethod('constraints.test.password'), (value) => {
          return bcrypt.compareSync(value, user.password);
        })
      ]
    },
    newPassword: {
      type: type.string,
      format: format.password,
      label: translateMethod('profile.security.newPassword'),
      constraints: [
        constraints.required(translateMethod('constraints.required.newPassword')),
        constraints.matches(/^(?=.*[a-z])(?=.*[A-Z])(?=.*\d)(?=.*[#$^+=!*()@%&]).{8,1000}$/, translateMethod('constraint.matches.password'))
      ]
    },
    confirmNewPassword: {
      type: type.string,
      format: format.password,
      label: translateMethod('profile.security.confirmPassword'),
      constraints: [
        constraints.required(translateMethod('constraints.required.newPassword')),
        constraints.oneOf([constraints.ref('newPassword')], translateMethod('constraint.oneof.confirm.password'))
      ]
    },
  };

  useEffect(() => {
    Services.me(props.connectedUser._id).then((user) => {
      setUser(user);
      if (user.defaultLanguage && user.defaultLanguage !== language)
        setLanguage(user.defaultLanguage);
    });
  }, []);

  const save = data => {
    Services.updateUserById(data).then((user) => {
      setUser(user);
      props.updateUser(user);

      if (language !== user.defaultLanguage) setLanguage(user.defaultLanguage);

      toastr.success(
        translateMethod('user.updated.success', false, 'user successfully updated', user.name)
      );
    });
  };

  const removeUser = () => {
    window
      .confirm(
        translateMethod(
          'delete account',
          false,
          'Are you sure you want to delete your account ? This action cannot be undone ...'
        )
      )
      .then((ok) => {
        if (ok) {
          Services.deleteSelfUserById().then(() => {
            navigate('/logout');
          });
        }
      });
  };

  const updatePassword = ({ newPassword }) => {

    const hashedPassword = bcrypt.hashSync(newPassword, bcrypt.genSaltSync(10));
    Services.updateUserById({ ...user, password: hashedPassword })
      .then((user) => {
        setUser(user);
        props.updateUser(user);

        toastr.success(
          translateMethod('user.password.updated.success', false, 'Your password has been successfully updated')
        );
      });

  };

  return (
    <UserBackOffice tab="Me" isLoading={!user}>
      <div className="col">
        <div className="">
          <ul className="nav nav-tabs flex-column flex-sm-row mb-3 mt-3">
            <li className="nav-item">
              <span
                className={`nav-link cursor-pointer ${tab === 'infos' ? 'active' : ''}`}
                onClick={() => setTab('infos')}>
                <Translation i18nkey="Informations">Informations</Translation>
              </span>
            </li>
            <li className="nav-item">
              <span
                className={`nav-link cursor-pointer ${tab === 'security' ? 'active' : ''}`}
                onClick={() => setTab('security')}>
                <Translation i18nkey="Security">AccountSecurity</Translation>
              </span>
            </li>
          </ul>
          {tab === 'infos' && <Form
            flow={formFlow}
            schema={formSchema}
            value={user}
            onChange={save}
            footer={({ valid }) => {
              return (
                <div className="row" style={{ justifyContent: 'flex-end' }}>
                  <a className="btn btn-outline-primary" href="#" onClick={() => props.history.goBack()}>
                    <i className="fas fa-chevron-left mr-1" />
                    <Translation i18nkey="Back">Back</Translation>
                  </a>
                  <button
                    type="button"
                    className="btn btn-outline-danger"
                    style={{ marginLeft: 5 }}
                    onClick={removeUser}>
                    <i className="fas fa-trash mr-1" />
                    <Translation i18nkey="Delete my profile">Delete my profile</Translation>
                  </button>
                  <button
                    style={{ marginLeft: 5 }}
                    type="button"
                    className="btn btn-outline-success"
                    onClick={valid}>
                    <span>
                      <i className="fas fa-save mr-1" />
                      <Translation i18nkey="Save">Save</Translation>
                    </span>
                  </button>
                </div>
              );
            }}
          />}
          {tab === 'security' && (
            <div className='d-flex flex-row'>
              <div className='col-sm-6 d-flex flex-column flex-grow-1'>
                <h4>
                  <Translation i18nkey="profile.security.updatePassword">Update password</Translation>
                </h4>
                <Form
                  schema={changePasswordSchema}
                  onChange={updatePassword}
                  footer={({ valid }) => {
                    return (
                      <div className='d-flex flex-row align-items-center'>
                        <button
                          style={{ marginLeft: 5 }}
                          type="button"
                          className="btn btn-outline-success"
                          onClick={valid}>
                          <span>
                            <Translation i18nkey="profile.security.updatePassword">Update password</Translation>
                          </span>
                        </button>
                        {/* TODO: forgot password link */}
                      </div>
                    );
                  }}
<<<<<<< HEAD
=======
                  alt="avatar"
                  className="me-3"
>>>>>>> 6545294d
                />
              </div>
              <div className='d-flex flex-column  flex-grow-1'>
                <h4>
                  <Translation i18nkey="2fa">Two-factor authentication</Translation>
                </h4>
                <TwoFactorAuthentication user={user} />
              </div>
            </div>
          )}
        </div>
      </div>
<<<<<<< HEAD
=======
      <div className="row">
        <div className="d-flex justify-content-end">
          <a className="btn btn-outline-primary" href="#" onClick={() => navigate(-1)}>
            <i className="fas fa-chevron-left me-1" />
            <Translation i18nkey="Back">Back</Translation>
          </a>
          <button
            type="button"
            className="btn btn-outline-danger"
            style={{ marginLeft: 5 }}
            onClick={removeUser}>
            <i className="fas fa-trash me-1" />
            <Translation i18nkey="Delete my profile">Delete my profile</Translation>
          </button>
          <button
            style={{ marginLeft: 5 }}
            type="button"
            className="btn btn-outline-success"
            onClick={save}>
            <span>
              <i className="fas fa-save me-1" />
              <Translation i18nkey="Save">Save</Translation>
            </span>
          </button>
        </div>
      </div>
>>>>>>> 6545294d
    </UserBackOffice>
  );
}

const mapStateToProps = (state) => ({
  ...state.context,
});

const mapDispatchToProps = {
  updateUser: (u) => updateUser(u),
};

export const MyProfile = connect(mapStateToProps, mapDispatchToProps)(MyProfileComponent);<|MERGE_RESOLUTION|>--- conflicted
+++ resolved
@@ -1,18 +1,13 @@
 import React, { useContext, useEffect, useState } from 'react';
 import * as Services from '../../../services';
-<<<<<<< HEAD
 import bcrypt from 'bcryptjs';
 import md5 from 'js-md5';
 import { connect } from 'react-redux';
 import { toastr } from 'react-redux-toastr';
 import { Form, type, format, constraints } from '@maif/react-forms';
-=======
 import faker from 'faker';
-import md5 from 'js-md5';
 import { connect } from 'react-redux';
-import { toastr } from 'react-redux-toastr';
 import { useNavigate } from 'react-router-dom';
->>>>>>> 6545294d
 
 import { UserBackOffice } from '../../backoffice';
 import { I18nContext, updateUser } from '../../../core';
@@ -69,21 +64,7 @@
   }
 
   return modal ? (
-<<<<<<< HEAD
     <div>
-=======
-    <div
-      style={{
-        position: 'absolute',
-        top: 0,
-        left: 0,
-        width: '100%',
-        height: '100%',
-        zIndex: 3,
-        backgroundColor: '#f6f7f7',
-      }}
-    >
->>>>>>> 6545294d
       {backupCodes ? (
         <div className="d-flex flex-column justify-content-center align-items-center w-50 mx-auto">
           <span className="my-3">{translateMethod('2fa.backup_codes_message')}</span>
@@ -173,12 +154,7 @@
     </div>
   ) : (
     <>
-<<<<<<< HEAD
       <div className="form-group row">
-=======
-      <div className="mb-3 row">
-        <label className="col-xs-12 col-sm-2 col-form-label">{translateMethod('2fa')}</label>
->>>>>>> 6545294d
         <div className="col-sm-10">
           {user?.twoFactorAuthentication?.enabled ? (
             <button onClick={disable2FA} className="btn btn-outline-danger" type="button">
@@ -191,13 +167,8 @@
           )}
         </div>
       </div>
-<<<<<<< HEAD
       {user?.twoFactorAuthentication?.enabled && (
         <div className="form-group row">
-=======
-      {rawValue.twoFactorAuthentication && rawValue.twoFactorAuthentication.enabled && (
-        <div className="mb-3 row">
->>>>>>> 6545294d
           <label className="col-xs-12 col-sm-2 col-form-label">
             {translateMethod('2fa.backup_codes')}
           </label>
@@ -224,45 +195,6 @@
   );
 }
 
-<<<<<<< HEAD
-=======
-function SetPassword(props) {
-  const { translateMethod, Translation } = useContext(I18nContext);
-
-  const genAndSetPassword = () => {
-    window.prompt(translateMethod('Type the password'), undefined, true).then((pw1) => {
-      if (pw1) {
-        window.prompt(translateMethod('Re-type the password'), undefined, true).then((pw2) => {
-          const validation = validatePassword(pw1, pw2, translateMethod);
-          if (validation.ok) {
-            props.changeValue('password', pw2);
-          } else {
-            props.displayError(validation.error);
-          }
-        });
-      }
-    });
-  };
-
-  if (props.rawValue.origins.length === 1 && props.rawValue.origins[0].toLowerCase() === 'local') {
-    return (
-      <div className="mb-3 row">
-        <label className="col-xs-12 col-sm-2 col-form-label">
-          <Translation i18nkey="Password">Password</Translation>
-        </label>
-        <div className="col-sm-10">
-          <button type="button" className="btn btn-outline-primary" onClick={genAndSetPassword}>
-            <i className="fas fa-unlock-alt me-1" />
-            <Translation i18nkey="Change my password">Change my password</Translation>
-          </button>
-        </div>
-      </div>
-    );
-  } else {
-    return null;
-  }
-}
->>>>>>> 6545294d
 
 const Avatar = ({ setValue, rawValues, value, error, onChange, tenant }) => {
   const { Translation } = useContext(I18nContext);
@@ -281,25 +213,6 @@
     });
   };
 
-<<<<<<< HEAD
-=======
-  return (
-    <div className="mb-3 row">
-      <label className="col-xs-12 col-sm-2 col-form-label" />
-      <div className="col-sm-10">
-        <button type="button" className="btn btn-outline-primary" onClick={reloadToken}>
-          <i className="fas fa-sync-alt me-1" />
-          <Translation i18nkey="Reload personal token">Reload personal token</Translation>
-        </button>
-      </div>
-    </div>
-  );
-}
-
-const Avatar = ({ value, rawValue, changeValue, label, ...props }) => {
-  const { Translation } = useContext(I18nContext);
-
->>>>>>> 6545294d
   const setPictureFromProvider = () => {
     setValue('pictureFromProvider', true);
   };
@@ -325,7 +238,6 @@
     return null;
   }
   return (
-<<<<<<< HEAD
     <div className="d-flex flex-row align-items-center">
       <div className='d-flex align-items-center'>
         <img
@@ -342,40 +254,16 @@
         <PictureUpload setFiles={setFiles} />
       </div>
       <div className="d-flex flex-column flex-grow-1">
-=======
-    <div className="mb-3 row">
-      <label className="col-xs-12 col-sm-2 col-form-label">{label}</label>
-      <div className="col-sm-10">
->>>>>>> 6545294d
         <input
           type="text"
           className="form-control"
           value={value}
           onChange={(e) => changePicture(e.target.value)}
         />
-<<<<<<< HEAD
         <div className="d-flex mt-1 justify-content-end">
           <button type="button" className="btn btn-outline-primary mr-1" onClick={setGravatarLink}>
             <i className="fas fa-user-circle mr-1" />
             <Translation i18nkey="Set avatar from Gravatar">Set avatar from Gravatar</Translation>
-=======
-      </div>
-      <div className="col-sm-10 offset-sm-2 d-flex mt-1">
-        <button type="button" className="btn btn-outline-primary me-1" onClick={setGravatarLink}>
-          <i className="fas fa-user-circle me-1" />
-          <Translation i18nkey="Set avatar from Gravatar">Set avatar from Gravatar</Translation>
-        </button>
-        {isOtherOriginThanLocal && (
-          <button
-            type="button"
-            className="btn btn-outline-primary"
-            onClick={setPictureFromProvider}
-            disabled={rawValue.pictureFromProvider ? 'disabled' : null}>
-            <i className="fas fa-user-circle me-1" />
-            <Translation i18nkey="Set avatar from auth. provider">
-              Set avatar from auth. Provider
-            </Translation>
->>>>>>> 6545294d
           </button>
           {isOtherOriginThanLocal && (
             <button
@@ -395,29 +283,6 @@
   );
 };
 
-<<<<<<< HEAD
-=======
-function TenantList(props) {
-  const [tenants, setTenants] = useState([]);
-
-  const { Translation } = useContext(I18nContext);
-
-  useEffect(() => {
-    Services.getTenantNames(props.value).then(setTenants);
-  }, []);
-
-  return (
-    <div className="mb-3 row pt-3">
-      <label className="col-xs-12 col-sm-2 col-form-label">
-        <Translation i18nkey="Tenants">Tenants</Translation>
-      </label>
-      <div className="col-sm-10">
-        <p className="fake-form-control">{tenants.join(', ')}</p>
-      </div>
-    </div>
-  );
-}
->>>>>>> 6545294d
 
 function PictureUpload(props) {
   const [uploading, setUploading] = useState(false);
@@ -450,12 +315,7 @@
         className="btn btn-outline-secondary"
         disabled={uploading}
         onClick={trigger}
-<<<<<<< HEAD
         style={{ width: 100, height: 100, borderRadius: '50%' }}>
-=======
-        style={{ width: 200, height: 200, borderRadius: '50%' }}
-      >
->>>>>>> 6545294d
         {uploading && <i className="fas fa-spinner" />}
         {!uploading && (
           <div className="text-white">
@@ -477,25 +337,6 @@
   const navigate = useNavigate();
 
   const formSchema = {
-<<<<<<< HEAD
-=======
-    _id: { type: 'string', disabled: true, props: { label: 'Id', placeholder: '---' } },
-    tenants: {
-      type: TenantList,
-    },
-    origins: {
-      type: ({ value }) => (
-        <div className="mb-3 row">
-          <label className="col-xs-12 col-sm-2 col-form-label">
-            <Translation i18nkey="Origins">Origins</Translation>
-          </label>
-          <div className="col-sm-10">
-            <p className="fake-form-control">{value.join(', ')}</p>
-          </div>
-        </div>
-      ),
-    },
->>>>>>> 6545294d
     name: {
       type: type.string,
       label: translateMethod('Name'),
@@ -702,11 +543,6 @@
                       </div>
                     );
                   }}
-<<<<<<< HEAD
-=======
-                  alt="avatar"
-                  className="me-3"
->>>>>>> 6545294d
                 />
               </div>
               <div className='d-flex flex-column  flex-grow-1'>
@@ -719,35 +555,6 @@
           )}
         </div>
       </div>
-<<<<<<< HEAD
-=======
-      <div className="row">
-        <div className="d-flex justify-content-end">
-          <a className="btn btn-outline-primary" href="#" onClick={() => navigate(-1)}>
-            <i className="fas fa-chevron-left me-1" />
-            <Translation i18nkey="Back">Back</Translation>
-          </a>
-          <button
-            type="button"
-            className="btn btn-outline-danger"
-            style={{ marginLeft: 5 }}
-            onClick={removeUser}>
-            <i className="fas fa-trash me-1" />
-            <Translation i18nkey="Delete my profile">Delete my profile</Translation>
-          </button>
-          <button
-            style={{ marginLeft: 5 }}
-            type="button"
-            className="btn btn-outline-success"
-            onClick={save}>
-            <span>
-              <i className="fas fa-save me-1" />
-              <Translation i18nkey="Save">Save</Translation>
-            </span>
-          </button>
-        </div>
-      </div>
->>>>>>> 6545294d
     </UserBackOffice>
   );
 }
