--- conflicted
+++ resolved
@@ -64,83 +64,46 @@
 
   const isAdmin = connectedUser.isDaikokuAdmin || isTenantAdmin;
 
-  
-    return (
-      <div className="navbar-container d-flex flex-row">
-        <div className="navbar d-flex flex-column p-2 align-items-center justify-content-between">
-          <div className="navbar_top d-flex flex-column align-items-center">
-            <Link
-              to="/apis"
-              title="Daikoku home"
-              className="mb-3"
+  return (
+    <div className="navbar-container d-flex flex-row">
+      <div className="navbar d-flex flex-column p-2 align-items-center justify-content-between">
+        <div className="navbar_top d-flex flex-column align-items-center">
+          <Link
+            to="/apis"
+            title="Daikoku home"
+            className="mb-3"
+            style={{
+              width: '40px',
+            }}
+          >
+            <img
               style={{
                 width: '40px',
               }}
-            >
-              <img
-                style={{
-                  width: '40px',
-                }}
-                src={tenant.logo}
-              />
-            </Link>
-  
-            {!connectedUser.isGuest && (
-              <>
-                <div className="nav_item mb-3 cursor-pointer">
-                  <Search
-                    className="notification-link"
-                    onClick={() => {
-                      setPanelState(state.opened);
-                      setPanelContent(<SearchPanel />);
-                    }}
-                  />
-                </div>
-                <div className="nav_item mb-3 cursor-pointer">
-                  <Plus
-                    className="notification-link"
-                    onClick={() => {
-                      setPanelState(state.opened);
-                      setPanelContent(<AddPanel />);
-                    }}
-                  />
-                </div>
-              </>
-            )}
-          </div>
-  
-          <div className="navbar_bottom">
-            {isAdmin && (
-              <Link
-                to="/settings/messages"
-                className={classNames(
-                  'nav-item mb-3 notification-link messages-link cursor-pointer',
-                  {
-                    'unread-notifications': totalUnread > 0,
-                  }
-                )}
-                title={translate('Access to the messages')}
-              >
-                <MessageSquare />
-              </Link>
-            )}
-            {!connectedUser.isGuest && !isAdmin && (
-              <div
-                className={classNames(
-                  'nav-item mb-3 notification-link messages-link cursor-pointer',
-                  {
-                    'unread-notifications': totalUnread > 0,
-                  }
-                )}
-              >
-                <MessageSquare
+              src={tenant.logo}
+            />
+          </Link>
+
+          {!connectedUser.isGuest && (
+            <>
+              <div className="nav_item mb-3 cursor-pointer">
+                <Search
+                  className="notification-link"
                   onClick={() => {
                     setPanelState(state.opened);
-                    setPanelContent(<MessagePanel />);
+                    setPanelContent(<SearchPanel />);
                   }}
                 />
               </div>
-<<<<<<< HEAD
+              <div className="nav_item mb-3 cursor-pointer">
+                <Plus
+                  className="notification-link"
+                  onClick={() => {
+                    setPanelState(state.opened);
+                    setPanelContent(<AddPanel />);
+                  }}
+                />
+              </div>
             </>
           )}
           {!connectedUser.isGuest && (
@@ -181,72 +144,76 @@
               )}
             >
               <MessageSquare
-=======
-            )}
-            {!connectedUser.isGuest && (
-              <>
-                <div className="nav_item mb-3">
-                  <Link
-                    className={classNames({
-                      'notification-link': true,
-                      'unread-notifications': !!unreadNotificationsCount,
-                    })}
-                    to="/notifications"
-                    title={translate('Access to the notifications')}
-                  >
-                    <Bell />
-                  </Link>
-                </div>
-              </>
-            )}
-            <div className="nav_item mb-3" style={{ color: '#fff' }}>
-              <img
-                style={{ width: '35px', ...impersonatorStyle }}
-                src={connectedUser.picture}
-                className="logo-anonymous user-logo"
->>>>>>> 22b0b60c
                 onClick={() => {
-                  if (!connectedUser.isGuest) {
-                    setPanelState(state.opened);
-                    setPanelContent(<SettingsPanel />);
-                  } else {
-                    setPanelState(state.opened);
-                    setPanelContent(<GuestPanel />);
-                  }
+                  setPanelState(state.opened);
+                  setPanelContent(<MessagePanel />);
                 }}
-                title={
-                  impersonator
-                    ? `${connectedUser.name} (${connectedUser.email}) ${translate(
-                      'Impersonated by'
-                    )} ${impersonator.name} (${impersonator.email})`
-                    : connectedUser.name
-                }
-                alt="user menu"
               />
             </div>
+          )}
+          {!connectedUser.isGuest && (
+            <>
+              <div className="nav_item mb-3">
+                <Link
+                  className={classNames({
+                    'notification-link': true,
+                    'unread-notifications': !!unreadNotificationsCount,
+                  })}
+                  to="/notifications"
+                  title={translate('Access to the notifications')}
+                >
+                  <Bell />
+                </Link>
+              </div>
+            </>
+          )}
+          <div className="nav_item mb-3" style={{ color: '#fff' }}>
+            <img
+              style={{ width: '35px', ...impersonatorStyle }}
+              src={connectedUser.picture}
+              className="logo-anonymous user-logo"
+              onClick={() => {
+                if (!connectedUser.isGuest) {
+                  setPanelState(state.opened);
+                  setPanelContent(<SettingsPanel />);
+                } else {
+                  setPanelState(state.opened);
+                  setPanelContent(<GuestPanel />);
+                }
+              }}
+              title={
+                impersonator
+                  ? `${connectedUser.name} (${connectedUser.email}) ${translate(
+                    'Impersonated by'
+                  )} ${impersonator.name} (${impersonator.email})`
+                  : connectedUser.name
+              }
+              alt="user menu"
+            />
           </div>
         </div>
-        <Companion />
-        <div
-          className={classNames('navbar-panel d-flex flex-row', {
-            opened: panelState === state.opened,
-            closed: panelState === state.closed,
-          })}
-        >
-          <div className="mt-2 ms-2 ">
-            <div className="cursor-pointer navbar-panel__back d-flex align-items-center justify-content-center">
-              <ArrowLeft className="" onClick={() => setPanelState(state.closed)} />
-            </div>
+      </div>
+      <Companion />
+      <div
+        className={classNames('navbar-panel d-flex flex-row', {
+          opened: panelState === state.opened,
+          closed: panelState === state.closed,
+        })}
+      >
+        <div className="mt-2 ms-2 ">
+          <div className="cursor-pointer navbar-panel__back d-flex align-items-center justify-content-center">
+            <ArrowLeft className="" onClick={() => setPanelState(state.closed)} />
           </div>
-          {panelContent}
         </div>
-        <div
-          className={classNames('navbar-panel-background', {
-            opened: panelState === state.opened,
-            closed: panelState === state.closed,
-          })}
-          onClick={() => setPanelState(state.closed)}
-        />
+        {panelContent}
       </div>
-    );
+      <div
+        className={classNames('navbar-panel-background', {
+          opened: panelState === state.opened,
+          closed: panelState === state.closed,
+        })}
+        onClick={() => setPanelState(state.closed)}
+      />
+    </div>
+  );
 };