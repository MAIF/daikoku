--- conflicted
+++ resolved
@@ -250,11 +250,8 @@
               send('NEXT', { value })
             }}
             component={step.component}
-<<<<<<< HEAD
             props={step.props}
-=======
             currentTeam={currentTeam}
->>>>>>> 39497e36
           />
         )}
         {step.schema && (
@@ -315,11 +312,9 @@
   valid,
   component,
   reference,
-<<<<<<< HEAD
+  currentTeam,
+  reference,
   props
-=======
-  currentTeam
->>>>>>> 39497e36
 }) => {
   return (
     <div className="d-flex flex-column flex-grow-1">
@@ -327,11 +322,8 @@
         value,
         onChange: (x) => valid(x),
         reference,
-<<<<<<< HEAD
+        currentTeam
         ...props
-=======
-        currentTeam
->>>>>>> 39497e36
       })}
     </div>
   );
