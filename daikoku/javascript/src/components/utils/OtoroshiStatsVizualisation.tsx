--- conflicted
+++ resolved
@@ -121,13 +121,6 @@
   }
   to: Moment
   _id: string
-<<<<<<< HEAD
-
-
-=======
-
-
->>>>>>> e8bcc975
 }
 type Iprops = {
   sync: () => Promise<string>
@@ -291,12 +284,8 @@
           onChange={(period) => setState({ ...state, period })}
           classNamePrefix="reactSelect"
         />
-<<<<<<< HEAD
+
         <span className="col ms-2 period-display">{state.period.format(state.consumptions)}</span>
-=======
-        <span className="col period-display">{state.period.format(state.consumptions)}</span>
-
->>>>>>> e8bcc975
           <button className="btn btn-access-negative" onClick={sync}>
             <i className="fas fa-sync-alt" />
           </button>
