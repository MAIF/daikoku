import React, { Component } from 'react';
import { PropTypes } from 'prop-types';
import _ from 'lodash';
import { currencies } from '../../../services/currencies';

import { formatPlanType } from '../../utils/formatters';
import { ActionWithTeamSelector } from '../../utils/ActionWithTeamSelector';
import { t, Translation } from '../../../locales';
import { Can, access, apikey } from '../../utils';

const Curreny = ({ plan }) => {
  const cur = _.find(currencies, c => c.code === plan.currency.code);
  return (
    <span>
      {' '}
      {cur.name}({cur.symbol})
    </span>
  );
};

const currency = plan => {
  const cur = _.find(currencies, c => c.code === plan.currency.code);
  return `${cur.name}(${cur.symbol})`;
};

export class ApiPricingCard extends Component {
  renderFreeWithoutQuotas = () => (
    <span>
      <Translation i18nkey="free.without.quotas.desc" language={this.props.currentLanguage}>
        You'll pay nothing and do whatever you want :)
      </Translation>
    </span>
  );

  renderFreeWithQuotas = () => (
    <span>
      <Translation
        i18nkey="free.with.quotas.desc"
        language={this.props.currentLanguage}
        replacements={[this.props.plan.maxPerMonth]}>
        You'll pay nothing but you'll have {this.props.plan.maxPerMonth} authorized requests per
        month
      </Translation>
    </span>
  );

  renderQuotasWithLimits = () => (
    <span>
      <Translation
        i18nkey="quotas.with.limits.desc"
        language={this.props.currentLanguage}
        replacements={[
          this.props.plan.costPerMonth,
          currency(this.props.plan),
          this.props.plan.maxPerMonth,
        ]}>
        You'll pay {this.props.plan.costPerMonth}
        <Curreny plan={this.props.plan} /> and you'll have {this.props.plan.maxPerMonth} authorized
        requests per month
      </Translation>
    </span>
  );

  renderQuotasWithoutLimits = () => (
    <span>
      <Translation
        i18nkey="quotas.without.limits.desc"
        language={this.props.currentLanguage}
        replacements={[
          this.props.plan.costPerMonth,
          currency(this.props.plan),
          this.props.plan.maxPerMonth,
          this.props.plan.costPerAdditionalRequest,
          currency(this.props.plan),
        ]}>
        You'll pay {this.props.plan.costPerMonth}
        <Curreny plan={this.props.plan} /> for {this.props.plan.maxPerMonth} authorized requests per
        month and you'll be charged {this.props.plan.costPerAdditionalRequest}
        <Curreny plan={this.props.plan} /> per additional request
      </Translation>
    </span>
  );

  renderPayPerUse = () => {
    if (this.props.plan.costPerMonth === 0.0) {
      return (
        <span>
          <Translation
            i18nkey="pay.per.use.desc.default"
            language={this.props.currentLanguage}
            replacements={[
              this.props.plan.costPerMonth,
              currency(this.props.plan),
              this.props.plan.costPerRequest,
              currency(this.props.plan),
            ]}>
            You'll pay {this.props.plan.costPerMonth}
            <Curreny plan={this.props.plan} /> per month and you'll be charged{' '}
            {this.props.plan.costPerRequest}
            <Curreny plan={this.props.plan} /> per request
          </Translation>
        </span>
      );
    } else {
      return (
        <span>
          <Translation
            i18nkey="pay.per.use.desc.default"
            language={this.props.currentLanguage}
            replacements={[this.props.plan.costPerRequest, currency(this.props.plan)]}>
            You'll be charged {this.props.plan.costPerRequest}
            <Curreny plan={this.props.plan} /> per request
          </Translation>
        </span>
      );
    }
  };

  render() {
    const plan = this.props.plan;
    const type = plan.type;
    const customDescription = plan.customDescription;
    const authorizedTeams = this.props.myTeams.filter(
      t =>
        this.props.api.visibility === 'Public' ||
        this.props.api.authorizedTeams.includes(t._id) ||
        t._id === this.props.ownerTeam._id
    );

    const allPossibleTeams = _.difference(
      authorizedTeams.map(t => t._id),
      this.props.subscriptions.map(s => s.team)
    );
    const isPending = !_.difference(
      allPossibleTeams,
      this.props.pendingSubscriptions.map(s => s.action.team)
    ).length;
    const isAccepted = !allPossibleTeams.length;

    return (
      <div className="card mb-4 shadow-sm">
        <div className="card-img-top card-link card-skin" data-holder-rendered="true">
          <span>{formatPlanType(plan)}</span>
        </div>
        <div className="card-body plan-body">
          <p className="card-text text-justify">
            {customDescription && <span>{customDescription}</span>}
            {!customDescription && type === 'FreeWithoutQuotas' && this.renderFreeWithoutQuotas()}
            {!customDescription && type === 'FreeWithQuotas' && this.renderFreeWithQuotas()}
            {!customDescription && type === 'QuotasWithLimits' && this.renderQuotasWithLimits()}
            {!customDescription &&
              type === 'QuotasWithoutLimits' &&
              this.renderQuotasWithoutLimits()}
            {!customDescription && type === 'PayPerUse' && this.renderPayPerUse()}
          </p>
          <div className="d-flex justify-content-between align-items-center">
            <div className="btn-group">
              {plan.otoroshiTarget && !isAccepted && isPending && (
                <button type="button" className="btn btn-sm btn-access-negative">
                  {' '}
                  Request in progress{' '}
                </button>
              )}
              {this.props.api.published && (
                <Can
                  I={access}
                  a={apikey}
                  teams={authorizedTeams.filter(
                    team => plan.visibility === 'Public' || team._id === this.props.ownerTeam._id
                  )}>
                  {(this.props.api.visibility === 'AdminOnly' || (plan.otoroshiTarget && !isAccepted && !isPending)) && (
                    <ActionWithTeamSelector
                      title={t(
                        'team.selection.title',
                        this.props.currentLanguage,
                        'Select the team of the subscription'
                      )}
                      description={t(
                        'team.selection.desc',
                        this.props.currentLanguage,
                        'You are going to subscribe to the api. On which team do you want to make this subscriptions ?'
                      )}
                      currentLanguage={this.props.currentLanguage}
                      teams={
                        authorizedTeams.filter(
                          team =>
                            plan.visibility === 'Public' || team._id === this.props.ownerTeam._id
                        )
                      }
                      pendingTeams={this.props.pendingSubscriptions.map(s => s.action.team)}
                      authorizedTeams={this.props.subscriptions.map(subs => subs.team)}
                      allowMultipleDemand={plan.allowMultipleKeys}
                      action={teams => this.props.askForApikeys(teams)}
                      withAllTeamSelector={true}>
                      <button type="button" className="btn btn-sm btn-access-negative">
<<<<<<< HEAD
                        <Translation i18nkey="Subscribe" language={this.props.currentLanguage}>
                          Subscribe
                        </Translation>
=======
                          {t(
                              'Subscribe',
                              this.props.currentLanguage,
                              'Subscribe'
                          )}
>>>>>>> 36526bac
                      </button>
                    </ActionWithTeamSelector>
                  )}
                </Can>
              )}
            </div>
          </div>
        </div>
      </div>
    );
  }
}

ApiPricingCard.propTypes = {
  api: PropTypes.object.isRequired,
  plan: PropTypes.object.isRequired,
  myTeams: PropTypes.array.isRequired,
  subscriptions: PropTypes.array.isRequired,
  pendingSubscriptions: PropTypes.array.isRequired,
  askForApikeys: PropTypes.func.isRequired,
  updateSubscriptions: PropTypes.func.isRequired,
  ownerTeam: PropTypes.object.isRequired,
};

export class ApiPricing extends Component {
  render() {
    const api = this.props.api;
    if (!api) {
      return null;
    }

    const possibleUsagePlans = api.possibleUsagePlans.filter(plan => {
      return (
        plan.visibility === 'Public' ||
        this.props.myTeams.some(team => team._id === this.props.ownerTeam._id) ||
        this.props.myTeams.some(team => plan.authorizedTeams.includes(team._id))
      );
    });

    return (
      <div className="d-flex col flex-column pricing-content">
        <div className="album">
          <div className="container">
            <div className="row">
              {possibleUsagePlans.map(plan => (
                <div key={plan._id} className="col-md-4">
                  <ApiPricingCard
                    api={api}
                    key={plan._id}
                    plan={plan}
                    myTeams={this.props.myTeams}
                    ownerTeam={this.props.ownerTeam}
                    subscriptions={this.props.subscriptions.filter(
                      subs => subs.api === api._id && subs.plan === plan._id
                    )}
                    pendingSubscriptions={this.props.pendingSubscriptions.filter(
                      subs => subs.action.api === api._id && subs.action.plan === plan._id
                    )}
                    askForApikeys={teams => this.props.askForApikeys(teams, plan)}
                    updateSubscriptions={this.props.updateSubscriptions}
                    currentLanguage={this.props.currentLanguage}
                  />
                </div>
              ))}
            </div>
          </div>
        </div>
      </div>
    );
  }
}

ApiPricing.propTypes = {
  userIsTenantAdmin: PropTypes.bool.isRequired,
  api: PropTypes.object.isRequired,
  myTeams: PropTypes.array.isRequired,
  ownerTeam: PropTypes.object.isRequired,
  subscriptions: PropTypes.array.isRequired,
  pendingSubscriptions: PropTypes.array.isRequired,
  updateSubscriptions: PropTypes.func.isRequired,
};<|MERGE_RESOLUTION|>--- conflicted
+++ resolved
@@ -193,17 +193,9 @@
                       action={teams => this.props.askForApikeys(teams)}
                       withAllTeamSelector={true}>
                       <button type="button" className="btn btn-sm btn-access-negative">
-<<<<<<< HEAD
                         <Translation i18nkey="Subscribe" language={this.props.currentLanguage}>
                           Subscribe
                         </Translation>
-=======
-                          {t(
-                              'Subscribe',
-                              this.props.currentLanguage,
-                              'Subscribe'
-                          )}
->>>>>>> 36526bac
                       </button>
                     </ActionWithTeamSelector>
                   )}
