--- conflicted
+++ resolved
@@ -91,10 +91,6 @@
         isValidationStepTeamAdmin(s)
       );
       if (adminStep && isValidationStepTeamAdmin(adminStep)) {
-<<<<<<< HEAD
-        console.debug({ apiKey, value: apiKey?.metadata })
-=======
->>>>>>> 730b1504
         openFormModal<any>({
           title: translate('motivations.modal.title'),
           schema: adminStep.schema,
@@ -336,18 +332,18 @@
               >
                 {(props.api.visibility === 'AdminOnly' ||
                   (plan.otoroshiTarget && !isAccepted)) && (
-                  <button
-                    type="button"
-                    className="btn btn-sm btn-outline-primary col-12"
-                    onClick={openTeamSelectorModal}
-                  >
-                    <Translation
-                      i18nkey={
-                        isAutomaticProcess ? 'Get API key' : 'Request API key'
-                      }
-                    />
-                  </button>
-                )}
+                    <button
+                      type="button"
+                      className="btn btn-sm btn-outline-primary col-12"
+                      onClick={openTeamSelectorModal}
+                    >
+                      <Translation
+                        i18nkey={
+                          isAutomaticProcess ? 'Get API key' : 'Request API key'
+                        }
+                      />
+                    </button>
+                  )}
               </Can>
             )}
           {connectedUser.isGuest && (
@@ -386,50 +382,6 @@
   return (
     <div className="modal-body">
       <div>
-<<<<<<< HEAD
-        <div className='modal-description'>{translate('team.selection.desc.request')}</div>
-        <div className='team-selection__container'>
-          {
-            props.teams
-              .filter(t => !!props.allowMultipleDemand || !props.acceptedTeams.includes(t._id))
-              .sort((a, b) => a.name.localeCompare(b.name))
-              .map(team => {
-                const allowed = props.allowMultipleDemand ||
-                  (!props.pendingTeams.includes(team._id) && !props.acceptedTeams.includes(team._id) && (!displayVerifiedBtn || team.verified))
-
-                return (
-                  <div
-                    key={team._id}
-                    className={classNames('team-selection team-selection__team', {
-                      selectable: allowed,
-                      'cursor-forbidden': !allowed,
-                    })}
-                    onClick={() => {
-                      return allowed ? props.showApiKeySelectModal(team._id) : () => { }
-                    }
-                    }
-                  >
-                    {
-                      props.pendingTeams.includes(team._id) &&
-                      <button type="button" className="btn btn-sm btn-outline-primary disabled">
-                        {translate("Request in progress")}
-                      </button>
-                    }
-                    {
-                      displayVerifiedBtn && !team.verified &&
-                      <button type="button" className="btn btn-sm btn-outline-danger" onClick={() => {
-                        close()
-                        navigate(`/${team._humanReadableId}/settings/edition`)
-                      }}>
-                        {translate("Email not verified")}
-                      </button>
-                    }
-                    <span className="ms-2">{team.name}</span>
-                  </div>
-                )
-              })
-          }
-=======
         <div className="modal-description">
           {translate('team.selection.desc.request')}
         </div>
@@ -458,7 +410,7 @@
                   onClick={() => {
                     return allowed
                       ? props.showApiKeySelectModal(team._id)
-                      : () => {};
+                      : () => { };
                   }}
                 >
                   {props.pendingTeams.includes(team._id) && (
@@ -485,7 +437,6 @@
                 </div>
               );
             })}
->>>>>>> 730b1504
         </div>
       </div>
     </div>
@@ -584,7 +535,6 @@
             </Link>
           </div>
           <div>
-<<<<<<< HEAD
             {maybeTab === 'swagger' && <ApiRedoc swaggerUrl={`/api/teams/${props.api.team}/apis/${props.api._id}/${props.api.currentVersion}/plans/${plan._id}/swagger`} swaggerConf={plan.swagger} />}
             {maybeTab === 'documentation' && <ApiDocumentation documentation={plan.documentation}
               getDocPage={(pageId) => Services.getUsagePlanDocPage(props.api._id, plan._id, pageId)}
@@ -595,31 +545,6 @@
               swaggerUrl={`/api/teams/${props.api.team}/apis/${props.api._id}/${props.api.currentVersion}/plans/${plan._id}/swagger`}
               callUrl={`/api/teams/${props.api.team}/testing/${props.api._id}/plans/${plan._id}/call`}
             />}
-=======
-            {maybeTab === 'swagger' && (
-              <ApiRedoc
-                swaggerUrl={`/api/teams/${props.api.team}/apis/${props.api._id}/${props.api.currentVersion}/plans/${plan._id}/swagger`}
-                swaggerConf={plan.swagger}
-              />
-            )}
-            {maybeTab === 'documentation' && (
-              <ApiDocumentation
-                documentation={plan.documentation}
-                getDocPage={(pageId) =>
-                  Services.getUsagePlanDocPage(props.api._id, plan._id, pageId)
-                }
-              />
-            )}
-            {maybeTab === 'testing' && (
-              <ApiSwagger
-                _id={plan._id}
-                testing={plan.testing}
-                swagger={plan.swagger}
-                swaggerUrl={`/api/teams/${props.api.team}/apis/${props.api._id}/${props.api.currentVersion}/plans/${plan._id}/swagger`}
-                callUrl={`/api/teams/${props.api.team}/testing/${props.api._id}/plans/${plan._id}/call`}
-              />
-            )}
->>>>>>> 730b1504
           </div>
         </div>
       );
