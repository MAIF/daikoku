import { getApolloContext } from '@apollo/client';
import { constraints, format, type as formType } from '@maif/react-forms';
import difference from 'lodash/difference';
import find from 'lodash/find';
import { useContext } from 'react';
import { useSelector } from 'react-redux';

import { ModalContext } from '../../../contexts';
import { I18nContext } from '../../../core';
import * as Services from '../../../services';
import { currencies } from '../../../services/currencies';
import { IApi, isMiniFreeWithQuotas, isPayPerUse, isQuotasWitoutLimit, IState, IStateContext, ISubscription, ISubscriptionWithApiInfo, ITeamSimple, IUsagePlan, IUsagePlanFreeWithQuotas, IUsagePlanPayPerUse, IUsagePlanQuotasWithLimits, IUsagePlanQuotasWitoutLimit } from '../../../types';
import { INotification } from '../../../types';
import {
  access,
  apikey, Can, formatCurrency, getCurrencySymbol, manage,
  Option
} from '../../utils';
<<<<<<< HEAD
import { openLoginOrRegisterModal, openApiKeySelectModal, I18nContext, openFormModal } from '../../../core';
import { connect, useDispatch } from 'react-redux';
import * as Services from '../../../services';

import { IApi, isMiniFreeWithQuotas, isPayPerUse, isQuotasWitoutLimit, ISubscription, ITeamSimple, ITenant, IUsagePlan, IUsagePlanFreeWithQuotas, IUsagePlanPayPerUse, IUsagePlanQuotasWithLimits, IUsagePlanQuotasWitoutLimit, IUserSimple } from '../../../types';
import { INotification } from '../../../types/modal';

const Curreny = ({
  plan
}: any) => {
  const cur = find(currencies, (c) => c.code === plan.currency.code);
=======
import { ActionWithTeamSelector } from '../../utils/ActionWithTeamSelector';
import { formatPlanType } from '../../utils/formatters';

const Curreny = (props: {plan: IUsagePlan}) => {
  const cur = find(currencies, (c) => c.code === props.plan.currency.code);
>>>>>>> 22b0b60c
  return (
    <span>
      {' '}
      {cur?.name}({cur?.symbol})
    </span>
  );
};

const currency = (plan: IUsagePlan) => {
  const cur = find(currencies, (c) => c.code === plan.currency.code);
  return `${cur?.name}(${cur?.symbol})`;
};

type ApiPricingCardProps = {
  plan: IUsagePlan,
  api: IApi,
  askForApikeys: (x: { teams: Array<string>, plan: IUsagePlan, apiKey?: ISubscription, motivation?: string }) => Promise<void>,
  myTeams: Array<ITeamSimple>,
  ownerTeam: ITeamSimple,
  subscriptions: Array<ISubscription>,
  pendingSubscriptions: Array<INotification>,
}

const ApiPricingCard = (props: ApiPricingCardProps) => {
  const { Translation } = useContext(I18nContext);
  const { openFormModal, openLoginOrRegisterModal, openApiKeySelectModal } = useContext(ModalContext);
  const { client } = useContext(getApolloContext());

  const { connectedUser, tenant } = useSelector<IState, IStateContext>(s => s.context)


  const renderFreeWithoutQuotas = () => (
    <span>
      <Translation i18nkey="free.without.quotas.desc">
        You'll pay nothing and do whatever you want :)
      </Translation>
    </span>
  );

  const renderFreeWithQuotas = () => {
    const plan: IUsagePlanFreeWithQuotas = props.plan as IUsagePlanFreeWithQuotas
    return (
      <span>
        <Translation i18nkey="free.with.quotas.desc" replacements={[plan.maxPerMonth]}>
          You'll pay nothing but you'll have {plan.maxPerMonth} authorized requests per month
        </Translation>
      </span>
    )
  };

  const renderQuotasWithLimits = () => {
    const plan: IUsagePlanQuotasWithLimits = props.plan as IUsagePlanQuotasWithLimits;

    return (
      <span>
        <Translation
          i18nkey="quotas.with.limits.desc"
          replacements={[props.plan.costPerMonth, currency(props.plan), plan.maxPerMonth]}
        >
          You'll pay {props.plan.costPerMonth}
          <Curreny plan={props.plan} /> and you'll have {plan.maxPerMonth} authorized requests
          per month
        </Translation>
      </span>
    )
  };

  const renderQuotasWithoutLimits = () => {
    const plan: IUsagePlanQuotasWitoutLimit = props.plan as IUsagePlanQuotasWitoutLimit
    return (
      <span>
        <Translation
          i18nkey="quotas.without.limits.desc"
          replacements={[
            props.plan.costPerMonth,
            currency(props.plan),
            plan.maxPerMonth,
            plan.costPerAdditionalRequest,
            currency(props.plan),
          ]}
        >
          You'll pay {props.plan.costPerMonth}
          <Curreny plan={props.plan} /> for {plan.maxPerMonth} authorized requests per month and
          you'll be charged {plan.costPerAdditionalRequest}
          <Curreny plan={props.plan} /> per additional request
        </Translation>
      </span>
    )
  }

  const renderPayPerUse = () => {

    const plan: IUsagePlanPayPerUse = props.plan as IUsagePlanPayPerUse

    if (props.plan.costPerMonth === 0.0) {
      return (
        <span>
          <Translation
            i18nkey="pay.per.use.desc.default"
            replacements={[
              props.plan.costPerMonth,
              currency(props.plan),
              plan.costPerRequest,
              currency(props.plan),
            ]}
          >
            You'll pay {props.plan.costPerMonth}
            <Curreny plan={props.plan} /> per month and you'll be charged{' '}
            {plan.costPerRequest}
            <Curreny plan={props.plan} /> per request
          </Translation>
        </span>
      );
    } else {
      return (
        <span>
          <Translation
            i18nkey="pay.per.use.desc.default"
            replacements={[
              props.plan.costPerMonth,
              currency(props.plan),
              plan.costPerRequest,
              currency(props.plan),
            ]}
          >
            You'll be charged {plan.costPerRequest}
            <Curreny plan={props.plan} /> per request
          </Translation>
        </span>
      );
    }
  };

  const showApiKeySelectModal = (teams: Array<string>) => {
    const { plan } = props;

    //FIXME: not bwaaagh !!
    if (!client) {
      return;
    }

    const askForApikeys = (teams: Array<string>, plan: IUsagePlan, apiKey?: ISubscription) => {
      if (plan.subscriptionProcess === "Automatic") {
        props.askForApikeys({ teams, plan: plan, apiKey })
      } else (
        openFormModal<{ motivation: string }>({
          title: translate('motivations.modal.title'),
          schema: {
            motivation: {
              type: formType.string,
              format: format.text,
              label: null,
              constraints: [
                constraints.required()
              ]
            }
          },
          onSubmit: ({ motivation }) => props.askForApikeys({ teams, plan, apiKey, motivation }),
          actionLabel: translate('Send')
        })
      )
    }

    Services.getAllTeamSubscriptions(teams[0])
      .then((subscriptions) => client.query({
        query: Services.graphql.apisByIdsWithPlans,
        variables: { ids: [...new Set(subscriptions.map((s) => s.api))] },
      })
        .then(({ data }) => ({ apis: data.apis, subscriptions }))
      )
      .then(({ apis, subscriptions }: { apis: Array<IApi>, subscriptions: Array<ISubscriptionWithApiInfo> }) => {
        const int = subscriptions
          .map((subscription) => {
            const api = apis.find((a) => a._id === subscription.api);
            const plan: IUsagePlan = Option(api?.possibleUsagePlans)
              .flatMap((plans: Array<IUsagePlan>) => Option(plans.find((plan) => plan._id === subscription.plan)))
              .getOrNull();
            return { subscription, api, plan };
          })

        const filteredApiKeys = int.filter(
          (infos) => infos.plan?.otoroshiTarget?.otoroshiSettings ===
            plan?.otoroshiTarget?.otoroshiSettings && infos.plan.aggregationApiKeysSecurity
        )
          .map((infos) => infos.subscription);

        if (!plan.aggregationApiKeysSecurity || subscriptions.length <= 0) {
          askForApikeys(teams, plan);
        } else {
          openApiKeySelectModal({
            plan,
            apiKeys: filteredApiKeys,
            onSubscribe: () => askForApikeys(teams, plan),
            extendApiKey: (apiKey: ISubscription) => askForApikeys(teams, plan, apiKey),
          });
        }
      });
  };

  const plan = props.plan;
  const type = plan.type;
  const customDescription = plan.customDescription;

  const authorizedTeams = props.myTeams
    .filter((t) => !tenant.subscriptionSecurity || t.type !== 'Personal')
    .filter((t) => props.api.visibility === 'Public' ||
      props.api.authorizedTeams.includes(t._id) ||
      t._id === props.ownerTeam._id
    );

  const allPossibleTeams = difference(
    authorizedTeams.map((t) => t._id),
    props.subscriptions
      .filter((_) => !plan.allowMultipleKeys)
      .filter((f) => !f._deleted)
      .map((s) => s.team)
  );

  const isPending = !difference(
    allPossibleTeams,
    props.pendingSubscriptions.map((s) => s.action.team)
  ).length;

  const isAccepted = !allPossibleTeams.length;

  const { translate } = useContext(I18nContext);

  let pricing = translate('Free');
  const req = translate('req.');
  const month = translate('month');
  if (isQuotasWitoutLimit(plan)) {
    pricing = `${formatCurrency(plan.costPerMonth)} ${getCurrencySymbol(
      plan.currency.code
    )}/${month} + ${formatCurrency(plan.costPerAdditionalRequest)} ${getCurrencySymbol(
      plan.currency.code
    )}/${req}`;
  } else if (isPayPerUse(plan)) {
    pricing = `${formatCurrency(plan.costPerRequest)} ${getCurrencySymbol(
      plan.currency.code
    )}/${req}`;
  } else if (plan.costPerMonth) {
    pricing = `${formatCurrency(plan.costPerMonth)} ${getCurrencySymbol(
      plan.currency.code
    )}/${month}`;
  }

  return (
    <div className="card mb-4 shadow-sm">
      <div className="card-img-top card-link card-skin" data-holder-rendered="true">
        <span>{plan.customName || formatPlanType(plan, translate)}</span>
      </div>
      <div className="card-body plan-body d-flex flex-column">
        <p className="card-text text-justify">
          {customDescription && <span>{customDescription}</span>}
          {!customDescription && type === 'FreeWithoutQuotas' && renderFreeWithoutQuotas()}
          {!customDescription && type === 'FreeWithQuotas' && renderFreeWithQuotas()}
          {!customDescription && type === 'QuotasWithLimits' && renderQuotasWithLimits()}
          {!customDescription && type === 'QuotasWithoutLimits' && renderQuotasWithoutLimits()}
          {!customDescription && type === 'PayPerUse' && renderPayPerUse()}
        </p>
        <div className="d-flex flex-column mb-2">
          <span className="plan-quotas">
            {!isMiniFreeWithQuotas(plan) && translate('plan.limits.unlimited')}
            {isMiniFreeWithQuotas(plan) && (
              <div>
                <div>
                  <Translation
                    i18nkey="plan.limits"
                    replacements={[plan.maxPerSecond, plan.maxPerMonth]}
                  >
                    Limits: {plan.maxPerSecond} req./sec, {plan.maxPerMonth} req./month
                  </Translation>
                </div>
              </div>
            )}
          </span>
          <span className="plan-pricing">
            <Translation i18nkey="plan.pricing" replacements={[pricing]}>
              pricing: {pricing}
            </Translation>
          </span>
        </div>
        <div className="d-flex justify-content-between align-items-center">
          {plan.otoroshiTarget && !isAccepted && isPending && (
            <button type="button" disabled className="btn btn-sm btn-access-negative col-12">
              <Translation i18nkey="Request in progress">Request in progress</Translation>
            </button>
          )}
          {(!isAccepted || props.api.visibility === 'AdminOnly') && props.api.published && (
            <Can
              I={access}
              a={apikey}
              teams={authorizedTeams.filter(
                (team) => plan.visibility === 'Public' || team._id === props.ownerTeam._id
              )}
            >
              {props.api.visibility !== 'AdminOnly' && (
                <Can
                  I={manage}
                  a={apikey}
                  teams={authorizedTeams.filter((team) => team._id === props.ownerTeam._id)}
                >
                  {!plan.otoroshiTarget && (
                    <span className="badge bg-danger">Missing otoroshi target</span>
                  )}
                </Can>
              )}
              {(props.api.visibility === 'AdminOnly' ||
                (plan.otoroshiTarget && !isAccepted && !isPending)) && (
                  <ActionWithTeamSelector
                    title={translate('team.selection.title')}
                    description={translate(
                      plan.subscriptionProcess === 'Automatic'
                        ? 'team.selection.desc.get'
                        : 'team.selection.desc.request')}
                    teams={authorizedTeams
                      .filter((t) => t.type !== 'Admin' || props.api.visibility === 'AdminOnly')
                      .filter((team) => plan.visibility === 'Public' || team._id === props.ownerTeam._id)
                      .filter((t) => !tenant.subscriptionSecurity || t.type !== 'Personal')}
                    pendingTeams={props.pendingSubscriptions.map((s) => s.action.team)}
                    acceptedTeams={props.subscriptions
                      .filter((f) => !f._deleted)
                      .map((subs) => subs.team)}
                    allowMultipleDemand={plan.allowMultipleKeys}
                    allTeamSelector={false}
                    action={(teams) => showApiKeySelectModal(teams)}
                    actionLabel={translate(plan.subscriptionProcess === 'Automatic' ? 'Get API key' : 'Request API key')}
                  >
                    <button type="button" className="btn btn-sm btn-access-negative col-12">
                      <Translation
                        i18nkey={
                          plan.subscriptionProcess === 'Automatic' ? 'Get API key' : 'Request API key'
                        }
                      >
                        {plan.subscriptionProcess === 'Automatic' ? 'Get API key' : 'Request API key'}
                      </Translation>
                    </button>
                  </ActionWithTeamSelector>
                )}
            </Can>
          )}
          {connectedUser.isGuest && (
            <button
              type="button"
              className="btn btn-sm btn-access-negative mx-auto mt-3"
              onClick={() => openLoginOrRegisterModal({
                tenant
              })}
            >
              <Translation i18nkey="Get API key">Get API key</Translation>
            </button>
          )}
        </div>
      </div>
    </div>
  );
};

type ApiPricingProps = {
  api: IApi
  myTeams: Array<ITeamSimple>
  ownerTeam: ITeamSimple
  subscriptions: Array<ISubscription>,
  pendingSubscriptions: Array<INotification>,
  askForApikeys: (x: { teams: Array<string>, plan: IUsagePlan, apiKey?: ISubscription, motivation?: string }) => Promise<void>,
}
export function ApiPricing(props: ApiPricingProps) {
  if (!props.api) {
    return null;
  }

  const possibleUsagePlans = props.api.possibleUsagePlans.filter((plan) => {
    return plan.visibility === 'Public' ||
      props.myTeams.some((team) => team._id === props.ownerTeam._id) ||
      props.myTeams.some((team) => plan.authorizedTeams.includes(team._id));
  });

  return (
    <div className="d-flex col flex-column pricing-content">
      <div className="album">
        <div className="container">
          <div className="row">
            {possibleUsagePlans.map((plan) => <div key={plan._id} className="col-md-4">
              <ApiPricingCard
                api={props.api}
                key={plan._id}
                plan={plan}
                myTeams={props.myTeams}
                ownerTeam={props.ownerTeam}
                subscriptions={props.subscriptions.filter(
                  (subs) => subs.api === props.api._id && subs.plan === plan._id
                )}
                pendingSubscriptions={props.pendingSubscriptions.filter(
                  (subs) => subs.action.api === props.api._id && subs.action.plan === plan._id
                )}
                askForApikeys={props.askForApikeys}
              />
            </div>)}
          </div>
        </div>
      </div>
    </div>
  );
}<|MERGE_RESOLUTION|>--- conflicted
+++ resolved
@@ -16,25 +16,11 @@
   apikey, Can, formatCurrency, getCurrencySymbol, manage,
   Option
 } from '../../utils';
-<<<<<<< HEAD
-import { openLoginOrRegisterModal, openApiKeySelectModal, I18nContext, openFormModal } from '../../../core';
-import { connect, useDispatch } from 'react-redux';
-import * as Services from '../../../services';
-
-import { IApi, isMiniFreeWithQuotas, isPayPerUse, isQuotasWitoutLimit, ISubscription, ITeamSimple, ITenant, IUsagePlan, IUsagePlanFreeWithQuotas, IUsagePlanPayPerUse, IUsagePlanQuotasWithLimits, IUsagePlanQuotasWitoutLimit, IUserSimple } from '../../../types';
-import { INotification } from '../../../types/modal';
-
-const Curreny = ({
-  plan
-}: any) => {
-  const cur = find(currencies, (c) => c.code === plan.currency.code);
-=======
 import { ActionWithTeamSelector } from '../../utils/ActionWithTeamSelector';
 import { formatPlanType } from '../../utils/formatters';
 
 const Curreny = (props: {plan: IUsagePlan}) => {
   const cur = find(currencies, (c) => c.code === props.plan.currency.code);
->>>>>>> 22b0b60c
   return (
     <span>
       {' '}
