--- conflicted
+++ resolved
@@ -1148,7 +1148,6 @@
       });
   };
 
-<<<<<<< HEAD
     const editQuotas = () => {
       if (userCanUpadtePlan)
         openRightPanel({
@@ -1176,34 +1175,6 @@
         tenant={tenant}
       />
     })
-=======
-  const editQuotas = () => {
-    if (userCanUpadtePlan)
-      openRightPanel({
-        title: translate("api.pricings.quotas.panel.title"),
-        content: <QuotasForm ownerTeam={props.ownerTeam} plan={props.plan} savePlan={props.savePlan} />
-      })
-  }
-  const editPricing = () => {
-    if (userCanUpadtePlan)
-      openRightPanel({
-        title: translate("api.pricings.pricing.panel.title"),
-        content: <BillingForm
-          ownerTeam={props.ownerTeam}
-          plan={props.plan}
-          savePlan={setupPayment} />
-      })
-  }
-  const editProcess = () => openRightPanel({
-    title: translate("api.pricings.subscription.process.panel.title"),
-    content: <SubscriptionProcessEditor
-      savePlan={plan => Promise.resolve(props.savePlan(plan))}
-      plan={props.plan}
-      team={props.ownerTeam}
-      tenant={tenant}
-    />
-  })
->>>>>>> d8cd51ec
 
   const userCanUpadtePlan = CanIDoAction(connectedUser, manage, API, props.ownerTeam)
 
