import React, { useContext } from 'react';
import classNames from 'classnames';

import { Can, manage, api as API, ActionWithTeamSelector } from '../../utils';
import StarsButton from './StarsButton';
import { I18nContext } from '../../../contexts';
import { IApiWithAuthorization, ITeamSimple, IUserSimple } from '../../../types';

export const ApiCard = (props: {
  user: IUserSimple
  apiWithAutho: Array<IApiWithAuthorization>
  teamVisible: boolean
  team?: ITeamSimple
  myTeams: Array<ITeamSimple>
  askForApiAccess: (teams: Array<string>) => Promise<any>
  redirectToApiPage: () => void
  redirectToEditPage: () => void
  handleTagSelect: (tag: string) => void
  handleTeamSelect : (team:  ITeamSimple ) => void
  toggleStar: () => void
  handleCategorySelect: (category: string) => void
  view: 'LIST' | 'GRID'
  connectedUser: IUserSimple
  groupView?: boolean
  apiId?: string
}) => {
  const apiWithAutho = props.apiWithAutho.find((apiWithAuthorization) => props.groupView ? apiWithAuthorization.api._id === props.apiId : apiWithAuthorization.api.isDefault) || props.apiWithAutho.sort((a, b) => a.api.lastUpdate.localeCompare(b.api.lastUpdate))[0]
  const api = apiWithAutho.api
  const authorizations = apiWithAutho.authorizations
  const allTeamsAreAuthorized =
    api.visibility === 'Public' || authorizations.every((a: any) => a.authorized);

  const isPending =
    authorizations && authorizations.every((a: any) => a.pending && !a.authorized);
  const team = props.team;

  const { translate, Translation } = useContext(I18nContext);

  const accessButton = () => {
    if (
      !allTeamsAreAuthorized &&
      !props.groupView &&
      !['Private', 'AdminOnly'].includes(api.visibility)
    ) {
      return (
        <ActionWithTeamSelector
          title="Api access"
          description={translate({ key: 'api.access.request', replacements: [api.name] })}
          pendingTeams={authorizations.filter((auth: any) => auth.pending).map((auth: any) => auth.team)}
          acceptedTeams={authorizations
            .filter((auth) => auth.authorized)
            .map((auth) => auth.team)}
          teams={props.myTeams?.filter((t: any) => t.type !== 'Admin')}
          action={(teams) => props.askForApiAccess(teams)}
          actionLabel={translate("Ask access to API")}
          allTeamSelector={true}
        >
          {isPending ? (
            <button className="btn btn-sm btn-outline-primary disabled me-1">
              <Translation i18nkey="Pending request">Pending request</Translation>
            </button>
          ) : (
            <button className="btn btn-sm btn-outline-primary me-1">
              <Translation i18nkey="Access">Access</Translation>
            </button>
          )}
        </ActionWithTeamSelector>
      );
    }
    return null;
  };

  if (props.view === 'GRID') {
    return (
      <div className="col-12 col-md-4">
        <div className="card mb-4 shadow-sm api-card ">
          <div
            className={classNames('card-img-top card-link', { 'card-header': !api.image })}
            data-holder-rendered="true"
          >
            {api.image && (
              <img style={{ height: '100%', width: '100%' }} src={api.image} alt={api.name} />
            )}
            {!api.image && <span>{api.name}</span>}
            {accessButton()}
            <Can I={manage} a={API} team={team}>
              <button
                type="button"
                className="btn btn-sm btn-outline-primary btn-edit"
                onClick={props.redirectToEditPage}
              >
                <i className="fas fa-pen" />
              </button>
            </Can>
          </div>
          <div className="card-body plan-body d-flex flex-column">
            <h4
              className="cursor-pointer underline-on-hover a-fake"
              onClick={props.redirectToApiPage}
            >
              {api.name}
            </h4>
            <span className="flex-grow-1 api-description my-2">{api.smallDescription}</span>
            {props.teamVisible && team && (
              <small
                className="cursor-pointer underline-on-hover a-fake d-flex align-items-center justify-content-end"
                onClick={() => props.handleTeamSelect(team)}
              >
                <img alt="avatar" src={team.avatar} style={{ marginRight: 5, width: 20 }} />
                {team.name}
              </small>
            )}
          </div>
        </div>
      </div>
    );
  }

  return (
    <div className="row border-bottom py-4">
      <div className="col-12 d-flex justify-content-between">
        <div className="cursor-pointer underline level2-link" onClick={props.redirectToApiPage}>
          <h3>{`${api.name}${props.groupView && props.apiWithAutho.length > 1 ? ` - ${api.currentVersion}` : ''}`}</h3>
        </div>
        <div className="ms-2">
          <div className="btn_group d-flex align-items-start">
            <Can I={manage} a={API} team={team}>
              <button
                className="btn btn-sm btn-outline-primary me-1 mb-1"
                aria-label={translate("settings")}
                onClick={props.redirectToEditPage}
              >
                <i className="fas fa-cog" />
              </button>
            </Can>
            {accessButton()}
            {!props.groupView && (
              <StarsButton
                stars={api.stars}
                starred={props.user.starredApis.includes(api._id)}
                toggleStar={props.toggleStar}
                connectedUser={props.connectedUser}
              />
            )}
          </div>
        </div>
      </div>
      <div className="col-12 lead">
        <Translation i18nkey={`${api._humanReadableId}.description`}>
          {api.smallDescription}
        </Translation>
      </div>
      <div className="col-12 d-flex mt-3">
        {!!api.tags.length && (
          <div className="d-flex align-items-center">
            <i className="fas fa-tag me-2" />
            {api.tags.map((tag: any) => <span
              className="badge badge-custom me-1 cursor-pointer"
              key={tag}
              onClick={() => props.handleTagSelect(tag)}
            >
              {tag}
            </span>)}
          </div>
        )}
      </div>
      <div className="col-12 d-flex mt-1">
        {!!api.categories.length && (
          <div className="d-flex">
            <i className="fas fa-folder me-2" />
            {api.categories.map((category: any) => <small
              className="badge badge-custom me-1 cursor-pointer"
              key={category}
              onClick={() => props.handleCategorySelect(category)}
            >
              {category}
            </small>)}
          </div>
        )}
      </div>
      <div className="col-12 d-flex mt-2">
        {props.teamVisible && team && (
          <small
<<<<<<< HEAD
            className="cursor-pointer underline level2-link d-flex align-items-baseline"
=======
            className="cursor-pointer underline-on-hover level2-link d-flex align-items-center"
>>>>>>> 2f89057f
            onClick={() => props.handleTeamSelect(team)}
          >
            <img alt="avatar" src={team.avatar} style={{ marginRight: 5, width: 20 }} />
            {team.name}
          </small>
        )}
      </div>
    </div>
  );
};<|MERGE_RESOLUTION|>--- conflicted
+++ resolved
@@ -181,11 +181,7 @@
       <div className="col-12 d-flex mt-2">
         {props.teamVisible && team && (
           <small
-<<<<<<< HEAD
             className="cursor-pointer underline level2-link d-flex align-items-baseline"
-=======
-            className="cursor-pointer underline-on-hover level2-link d-flex align-items-center"
->>>>>>> 2f89057f
             onClick={() => props.handleTeamSelect(team)}
           >
             <img alt="avatar" src={team.avatar} style={{ marginRight: 5, width: 20 }} />
