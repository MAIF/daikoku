--- conflicted
+++ resolved
@@ -1,10 +1,6 @@
 import { useQuery } from '@tanstack/react-query';
-<<<<<<< HEAD
 import {useContext, useEffect, useState} from 'react';
 import { useDispatch, useSelector } from 'react-redux';
-=======
-import { useContext } from 'react';
->>>>>>> ffe3a054
 import { useNavigate } from 'react-router-dom';
 
 
@@ -19,14 +15,10 @@
   IUserSimple
 } from '../../../types';
 import { ApiList } from './ApiList';
-<<<<<<< HEAD
-import { api as API, CanIDoAction, manage, Spinner } from '../../utils';
+import { api as API, CanIDoAction, manage, Spinner, teamGQLToSimple } from '../../utils';
+import { GlobalContext } from '../../../contexts/globalContext';
 import {toastr} from "react-redux-toastr";
 import {ModalContext} from "../../../contexts";
-=======
-import { api as API, CanIDoAction, manage, Spinner, teamGQLToSimple } from '../../utils';
-import { GlobalContext } from '../../../contexts/globalContext';
->>>>>>> ffe3a054
 
 export const MyHome = () => {
 
@@ -101,8 +93,6 @@
     }
   };
 
-
-
   if (myTeamsRequest.isLoading) {
     return (
       <Spinner />
