import React, { useContext, useEffect, useState } from 'react';
import { connect } from 'react-redux';
import { Link } from 'react-router-dom';

import { I18nContext, openContactModal, updateTeamPromise } from '../../../core';
import * as Services from '../../../services';
import { ApiList } from '../../frontend';
import { updateUser } from '../../../core';
import { api as API, CanIDoAction, manage } from '../../utils';
import { converter } from '../../../services/showdown';
import { getApolloContext } from '@apollo/client';

function MyHomeComponent(props) {
  const [state, setState] = useState({
    apis: [],
    teams: [],
    myTeams: [],
  });

  const { translateMethod } = useContext(I18nContext);

  const { client } = useContext(getApolloContext())

  const fetchData = () => {
<<<<<<< HEAD
    setState({ ...state, loading: true })
    Promise.all([
      client.query({
        query: Services.graphql.myVisibleApis()
      }),
      Services.teams(),
      client.query({
        query: Services.graphql.myTeams
      })
    ]).then(
      ([{ data: { visibleApis } }, teams, { data: { myTeams } }]) => {
        setState({
          ...state,
          apis: visibleApis.map(({ api, authorizations }) => ({ ...api, authorizations })),
          teams,
          myTeams,
          loading: false
        });
=======
    setState({ ...state, loading: true });
    Promise.all([Services.myVisibleApis(), Services.teams(), Services.myTeams()]).then(
      ([apis, teams, myTeams]) => {
        setState({ ...state, apis, teams, myTeams, loading: false });
>>>>>>> ce0e315e
      }
    );
  };

  useEffect(() => {
    fetchData();
  }, [props.connectedUser._id]);

  const askForApiAccess = (api, teams) =>
    Services.askForApiAccess(teams, api._id).then(() => fetchData());

  const toggleStar = (api) => {
    Services.toggleStar(api._id).then((res) => {
      if (!res.error) {
        const alreadyStarred = props.connectedUser.starredApis.includes(api._id);

        setState({
          ...state,
          apis: state.apis.map((a) => {
            if (a._id === api._id) a.stars += alreadyStarred ? -1 : 1;
            return a;
          }),
        });

        props.updateUser({
          ...props.connectedUser,
          starredApis: alreadyStarred
            ? props.connectedUser.starredApis.filter((id) => id !== api._id)
            : [...props.connectedUser.starredApis, api._id],
        });
      }
    });
  };

  const redirectToTeamPage = (team) => {
    props.history.push(`/${team._humanReadableId}`);
  };

  const redirectToApiPage = (api) => {
    const apiOwner = state.teams.find((t) => t._id === api.team._id);

    const route = (version) =>
      `/${apiOwner ? apiOwner._humanReadableId : api.team._id}/${api._humanReadableId}/${version}`;

    if (api.isDefault) props.history.push(route(api.currentVersion));
    else
      Services.getDefaultApiVersion(api._humanReadableId).then((res) =>
        props.history.push(route(res.defaultVersion))
      );
  };

  const redirectToEditPage = (api) => {
    const adminTeam = state.myTeams.find((team) => api.team._id === team._id);

    if (CanIDoAction(props.connectedUser, manage, API, adminTeam, props.apiCreationPermitted)) {
      props
        .updateTeam(adminTeam)
        .then(() =>
          props.history.push(
            `/${adminTeam._humanReadableId}/settings/apis/${api._humanReadableId}/${api.currentVersion}/infos`
          )
        );
    }
  };

  return (
    <main role="main" className="row">
      <section className="organisation__header col-12 mb-4 p-3">
        <div className="container">
          <div className="row text-center">
            <div className="col-sm-4">
              <img
                className="organisation__avatar"
                src={props.tenant ? props.tenant.logo : '/assets/images/daikoku.svg'}
                alt="avatar"
              />
            </div>
            <div className="col-sm-7 d-flex flex-column justify-content-center">
              <h1 className="jumbotron-heading">
                {props.tenant.title ? props.tenant.title : translateMethod('Your APIs center')}
              </h1>
              <Description description={props.tenant.description} />
            </div>
            {props.connectedUser.isDaikokuAdmin && (
              <div className="col-sm-1 d-flex flex-column">
                <div>
                  <Link
                    to={`/settings/tenants/${props.tenant._humanReadableId}`}
                    className="tenant__settings float-right btn btn-sm btn-access-negative">
                    <i className="fas fa-cogs" />
                  </Link>
                </div>
              </div>
            )}
          </div>
        </div>
      </section>
      <ApiList
        history={props.history}
        myTeams={state.myTeams}
        apis={state.apis}
        teams={state.teams}
        teamVisible={true}
        askForApiAccess={askForApiAccess}
        toggleStar={toggleStar}
        redirectToApiPage={redirectToApiPage}
        redirectToEditPage={redirectToEditPage}
        redirectToTeamPage={redirectToTeamPage}
        showTeam={true}
      />
    </main>
  );
}

const Description = (props) => {
  const { Translation } = useContext(I18nContext);

  if (!props.description) {
    return (
      <p className="lead">
        <Translation i18nkey="Daikoku description start">Daikoku is the perfect</Translation>
        <a href="https: //www.otoroshi.io">Otoroshi</a>
        <Translation i18nkey="Daikoku description end">
          companion to manage, document, and expose your beloved APIs to your developpers community.
          Publish a new API in a few seconds
        </Translation>
      </p>
    );
  }

  return (
    <div dangerouslySetInnerHTML={{ __html: converter.makeHtml(props.description || '') }}></div>
  );
};

const mapStateToProps = (state) => ({
  ...state.context,
});

const mapDispatchToProps = {
  updateTeam: (team) => updateTeamPromise(team),
  openContactModal: (props) => openContactModal(props),
  updateUser: (u) => updateUser(u),
};

export const MyHome = connect(mapStateToProps, mapDispatchToProps)(MyHomeComponent);<|MERGE_RESOLUTION|>--- conflicted
+++ resolved
@@ -22,7 +22,6 @@
   const { client } = useContext(getApolloContext())
 
   const fetchData = () => {
-<<<<<<< HEAD
     setState({ ...state, loading: true })
     Promise.all([
       client.query({
@@ -41,12 +40,6 @@
           myTeams,
           loading: false
         });
-=======
-    setState({ ...state, loading: true });
-    Promise.all([Services.myVisibleApis(), Services.teams(), Services.myTeams()]).then(
-      ([apis, teams, myTeams]) => {
-        setState({ ...state, apis, teams, myTeams, loading: false });
->>>>>>> ce0e315e
       }
     );
   };
