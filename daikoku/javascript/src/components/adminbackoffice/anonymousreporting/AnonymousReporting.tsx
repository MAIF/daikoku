import React, {useContext, useEffect, useState} from 'react';
import { useDaikokuBackOffice } from '../../../contexts';
import {I18nContext} from "../../../contexts/i18n-context";
import {toast} from "sonner";
import {Can, daikoku, manage} from "../../utils";
import {BooleanInput} from "@maif/react-forms";
import * as Services from '../../../services';
<<<<<<< HEAD
=======
import {toast} from "sonner";
>>>>>>> 4e280136

export const AnonymousReporting = () => {
  useDaikokuBackOffice();
  const { translate } = useContext(I18nContext);
  const [isAnonEnabled, setIsAnonEnabled] = useState<boolean>(false)
  const [daikokuId, setDaikokuId] = useState<string>()
  useEffect(() => {
    Services.getAnonymousState().then(res =>{
      setIsAnonEnabled(res.activated)
      setDaikokuId(res.id)
    })
  }, []);

  const changeValue = (value: boolean) => {
    if (daikokuId) {
      Services.updateAnonymousState(daikokuId, value).then(() => {
        setIsAnonEnabled(value)
        toast.success(translate(value ? "anonymous.reporting.success.enabled" : "anonymous.reporting.success.disabled" ))
      })
  } else {
      toast.error(translate("anonymous.reporting.error"))
      setIsAnonEnabled(!value)
    }
  }

  return (
    <Can I={manage} a={daikoku} dispatchError>
      <div className="row">
        <div className="col">
          <h1>
            {translate('Anonymous reporting')}
          </h1>
          <div className="section p-3">
            <div className="d-flex justify-content-start align-items-center mt-2">
              <label className="me-3">{translate('anonymous.reporting.enable')}</label>
              <BooleanInput onChange={changeValue} value={isAnonEnabled}/>
            </div>
          </div>
          <div>
            More information at<a href="https://maif.github.io/daikoku/docs/getstarted/setup/reporting" target="_blank" rel="noopener noreferrer"> Daikoku documentation</a>
          </div>
        </div>
      </div>
    </Can>
  )
}<|MERGE_RESOLUTION|>--- conflicted
+++ resolved
@@ -5,10 +5,7 @@
 import {Can, daikoku, manage} from "../../utils";
 import {BooleanInput} from "@maif/react-forms";
 import * as Services from '../../../services';
-<<<<<<< HEAD
-=======
 import {toast} from "sonner";
->>>>>>> 4e280136
 
 export const AnonymousReporting = () => {
   useDaikokuBackOffice();
