--- conflicted
+++ resolved
@@ -3,12 +3,6 @@
 
 import { t, Translation } from '../../../../locales';
 import { Spinner } from '../../../utils';
-<<<<<<< HEAD
-=======
-
-import * as Services from '../../../../services/index';
-import { toastr } from 'react-redux-toastr';
->>>>>>> 52e448c4
 import { Help } from '../../../inputs';
 import { checkConnection } from '../../../../services';
 
@@ -140,7 +134,6 @@
   };
 
   componentDidMount() {
-<<<<<<< HEAD
     if (this.props.rawValue.authProvider === 'LDAP') {
       const { value } = this.props;
 
@@ -149,10 +142,6 @@
 
       this.props.onChange({ ...LDAPConfig.defaultConfig, ...value });
     }
-=======
-    if (this.props.rawValue.authProvider === 'LDAP')
-      this.props.onChange({ ...LDAPConfig.defaultConfig, ...this.props.value });
->>>>>>> 52e448c4
   }
 
   checkConnection = (user) => {
