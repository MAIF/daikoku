import React, { Component, useState } from 'react';
import { toastr } from 'react-redux-toastr';

import { t, Translation } from '../../../../locales';
import { Spinner } from '../../../utils';
<<<<<<< HEAD

import * as Services from '../../../../services/index';
import { toastr } from 'react-redux-toastr';
=======
import { Help } from '../../../inputs';
import { checkConnection } from '../../../../services';
>>>>>>> 4ee98ae4

const LazyForm = React.lazy(() => import('../../../inputs/Form'));

export class LDAPConfig extends Component {
  static defaultConfig = {
    sessionMaxAge: 86400,
    serverUrls: ['ldap://ldap.forumsys.com:389'],
    connectTimeout: 2,
    searchBase: 'dc=example,dc=com',
    userBase: '',
    searchFilter: '(mail=${username})',
    groupFilter: '()',
    adminGroupFilter: '()',
    adminUsername: 'cn=read-only-admin,dc=example,dc=com',
    adminPassword: 'password',
    nameField: 'cn',
    emailField: 'mail',
    metadataField: null,
  };

  formFlow = [
    'sessionMaxAge',
    'serverUrls',
    'connectTimeout',
    'searchBase',
    'userBase',
    'groupFilter',
    'adminGroupFilter',
    'searchFilter',
    'adminUsername',
    'adminPassword',
    'nameField',
    'emailField',
    'testing',
    'testingWithUser'
  ];

  formSchema = {
    sessionMaxAge: {
      type: 'number',
      props: {
        suffix: t('seconds', this.props.currentLanguage),
        label: t('Session max. age', this.props.currentLanguage),
      },
    },
    serverUrls: {
      type: 'array',
      props: {
        label: t('LDAP Server URLs', this.props.currentLanguage, true)
      },
    },
    connectTimeout: {
      type: 'number',
      props: {
        suffix: t('seconds', this.props.currentLanguage),
        label: t('Connect timeout', this.props.currentLanguage),
      },
    },
    searchBase: {
      type: 'string',
      props: {
        label: t('Search Base', this.props.currentLanguage),
      },
    },
    userBase: {
      type: 'string',
      props: {
        label: t('Users search base', this.props.currentLanguage),
      },
    },
    groupFilter: {
      type: 'string',
      props: {
        label: t('Simple user filter', this.props.currentLanguage),
      },
    },
    adminGroupFilter: {
      type: 'string',
      props: {
        label: t('Tenants admin filter', this.props.currentLanguage),
      },
    },
    searchFilter: {
      type: 'string',
      props: {
        label: t('Search filter', this.props.currentLanguage),
      },
    },
    adminUsername: {
      type: 'string',
      props: {
        label: t('Admin username (bind DN)', this.props.currentLanguage),
      },
    },
    adminPassword: {
      type: 'string',
      props: {
        label: t('Admin password', this.props.currentLanguage),
      },
    },
    nameField: {
      type: 'string',
      props: {
        label: t('Name field name', this.props.currentLanguage),
      },
    },
    emailField: {
      type: 'string',
      props: {
        label: t('Email field name', this.props.currentLanguage),
      },
    },
    testing: {
      type: CheckingAdminConnection,
      props: {
        label: t('Testing connection', this.props.currentLanguage),
        checkConnection: () => this.checkConnection()
      },
    },
    testingWithUser: {
      type: CheckingUserConnection,
      props: {
        label: t('Testing user', this.props.currentLanguage),
        checkConnection: (username, password) => this.checkConnection({ username, password })
      },
    }
  };

  componentDidMount() {
<<<<<<< HEAD
    if (this.props.rawValue.authProvider === 'LDAP')
      this.props.onChange({ ...LDAPConfig.defaultConfig, ...this.props.value });
  }

  checkConnection = (value, user) => {
    Services.checkConnection(value, user)
=======
    if (this.props.rawValue.authProvider === 'LDAP') {
      const { value } = this.props;

      if (value.serverUrl)
        value.serverUrl = Array.isArray(value.serverUrl) ? value.serverUrl : [value.serverUrl];

      this.props.onChange({ ...LDAPConfig.defaultConfig, ...value });
    }
  }

  checkConnection = (user) => {
    checkConnection(this.props.value, user)
>>>>>>> 4ee98ae4
      .then(res => {
        if (res.works)
          toastr.success(t('Worked!'));
        else
          toastr.error(res.error);
      });
  }

  render() {
    const { value, onChange } = this.props;

    return (
      <React.Suspense fallback={<Spinner />}>
        <LazyForm
          value={value}
          onChange={onChange}
          flow={this.formFlow}
          schema={this.formSchema}
          style={{ marginTop: 50 }}
        />
      </React.Suspense>
    );
  }
}


const CheckingAdminConnection = (props) => {
  return (
    <div className="form-group row">
      <label className="col-xs-12 col-sm-2 col-form-label">
        <Help text={props.help} label={props.label} />
      </label>
      <div className="col-sm-10 pl-3" id="input-Testing buttons">
        <a
          type="button"
          className="btn btn-outline-primary mr-1" onClick={props.checkConnection}>
          <Translation i18nkey="Testing" language={props.currentLanguage}>
            Testing
          </Translation>
        </a>
      </div>
    </div>
  );
};

const  CheckingUserConnection = (props) => {
  const [username, setUsername] = useState('');
  const [password, setPassword] = useState('');

  return (
    <div className="form-group row">
      <label className="col-xs-12 col-sm-2 col-form-label">
        <Help text={props.help} label={props.label} />
      </label>
      <div className="col-sm-10 pl-3 d-flex" id="input-Testing buttons">
        <input type="text" value={username} onChange={e => setUsername(e.target.value)}
          placeholder="username" className="form-control mr-1" />
        <input type="password" value={password} onChange={e => setPassword(e.target.value)}
          placeholder="password" className="form-control mr-1" />
        <a
          type="button"
          className="btn btn-outline-primary" onClick={() => props.checkConnection(username, password)}>
          <Translation i18nkey="Testing" language={props.currentLanguage}>
            Testing
          </Translation>
        </a>
      </div>
    </div>
  );
};<|MERGE_RESOLUTION|>--- conflicted
+++ resolved
@@ -3,14 +3,11 @@
 
 import { t, Translation } from '../../../../locales';
 import { Spinner } from '../../../utils';
-<<<<<<< HEAD
 
 import * as Services from '../../../../services/index';
 import { toastr } from 'react-redux-toastr';
-=======
 import { Help } from '../../../inputs';
 import { checkConnection } from '../../../../services';
->>>>>>> 4ee98ae4
 
 const LazyForm = React.lazy(() => import('../../../inputs/Form'));
 
@@ -140,27 +137,12 @@
   };
 
   componentDidMount() {
-<<<<<<< HEAD
     if (this.props.rawValue.authProvider === 'LDAP')
       this.props.onChange({ ...LDAPConfig.defaultConfig, ...this.props.value });
   }
 
-  checkConnection = (value, user) => {
-    Services.checkConnection(value, user)
-=======
-    if (this.props.rawValue.authProvider === 'LDAP') {
-      const { value } = this.props;
-
-      if (value.serverUrl)
-        value.serverUrl = Array.isArray(value.serverUrl) ? value.serverUrl : [value.serverUrl];
-
-      this.props.onChange({ ...LDAPConfig.defaultConfig, ...value });
-    }
-  }
-
   checkConnection = (user) => {
     checkConnection(this.props.value, user)
->>>>>>> 4ee98ae4
       .then(res => {
         if (res.works)
           toastr.success(t('Worked!'));
