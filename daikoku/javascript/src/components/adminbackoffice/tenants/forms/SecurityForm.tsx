import { useContext } from 'react';
import { constraints, Form, Schema, type, format } from '@maif/react-forms';
import { UseMutationResult, useQuery } from '@tanstack/react-query';

import { I18nContext } from '../../../../contexts';
import { Display, ITeamFullGql, ITenant, ITenantFull, IValidationStep } from '../../../../types';
import { ModalContext } from '../../../../contexts';
import { SubscriptionProcessEditor } from '../../../backoffice/apis/SubscriptionProcessEditor';
import { GlobalContext } from '../../../../contexts/globalContext';
import { nanoid } from 'nanoid';

export const SecurityForm = (props: {
  tenant: ITenantFull;
  updateTenant: UseMutationResult<any, unknown, ITenantFull, unknown>;
}) => {
  const { translate } = useContext(I18nContext);
  const { alert, openRightPanel } = useContext(ModalContext);
  const { customGraphQLClient, tenant } = useContext(GlobalContext);

  const teamQuery = useQuery({
    queryKey: ["admin-team"],
    queryFn: () => {
      return customGraphQLClient.request<{ teamsPagination: { teams: Array<ITeamFullGql>, total: number } }>(
        `query getAllteams ($research: String, $limit: Int, $offset: Int) {
          teamsPagination (research: $research, limit: $limit, offset: $offset){
            teams {
              _id
              type
            }
            total
          }
        }`,
        {
          research: "admin-team",
          limit: 1,
          offset: 0
        })
    },
    select: data => data.teamsPagination.teams[0]
  })

  const schema: Schema = {
    isPrivate: {
      type: type.bool,
      label: translate('Private tenant'),
    },
    creationSecurity: {
      type: type.bool,
      label: translate('API creation security'),
      help: translate('creation.security.help'),
    },
    subscriptionSecurity: {
      type: type.bool,
      label: translate('subscription security'),
      help: translate('subscription.security.help'),
    },
    aggregationApiKeysSecurity: {
      type: type.bool,
      label: translate('aggregation api keys security'),
      onChange: (value) => {
        const security = (value as { value: any }).value;
        if (security) {
          alert({
            message: translate('aggregation.api_key.security.notification'),
          });
        }
      },
    },
    environmentAggregationApiKeysSecurity: {
      type: type.bool,
      label: translate('aggregation api keys security for environment mode'),
      help: translate('aggregation.environment.api_key.security.notification'),
      deps: ['aggregationApiKeysSecurity'],
      visible: ({ rawValues }) => rawValues.aggregationApiKeysSecurity && rawValues.display === Display.environment
    },
    apiReferenceHideForGuest: {
      type: type.bool,
      label: translate('API reference visibility'),
      help: translate('api.reference.visibility.help'),
    }
  }

  const AccountCreationProcessDocumentation = (props: { close: () => void, updateProcess: (process: IValidationStep[]) => void }) => {
    const defaultWorkflow: IValidationStep[] = [
      {
        id: nanoid(32),
        type: 'form',
        title: 'form',
        schema: {
          name: {
            type: type.string,
            label: "Name",
            constraints: [{
              "type": "required",
              "message": "Your name is required"
            }]
          },
          email: {
            type: type.string,
            label: "Email",
            constraints: [{
              "type": "required",
              "message": "Your email is required"
            }, {
                "type": "email",
                "message": "Your email needs to be an email"
              }]
          },
          password: {
            type: type.string,
            format: format.password,
            label: "Password",
            constraints: [{
              "type": "required",
              "message": "Your password is required"
            }, {
              "type": "matches", //@ts-ignore
              "regexp": "^(?=.*[a-z])(?=.*[A-Z])(?=.*\\d)(?=.*[#$^+=!*()@%&]).{8,1000}$",
              "message": translate('constraints.matches.password')
            }]
          },
          confirmPassword: {
            type: type.string,
            format: format.password,
            label: "Confirm password",
            constraints: [
              {
                "type": "required",
                "message": "a confirm password is required"
              },
              {
                "type": "oneOf", //@ts-ignore
                "arrayOfValues": [
                  {
                    "ref": "password"
                  }
                ],
                "message": "confirm password and password must be equal"
              }
            ]
          },
        },
        formatter: ''
      },{
        id: nanoid(32),
        type: 'email',
        title: 'confirmation email',
        emails: ["${form.email}"],
        message: ""
      },
    ];

    const defaultWorkflowWithAdmin: IValidationStep[] = [...defaultWorkflow, {
      type: 'teamAdmin',
      id: nanoid(),
      title: 'admin validation',
      team: teamQuery.data?._id!
    }];

    return (
      <div className="alert alert-info" role="alert">
        <div className="d-flex justify-content-between">
          <h5 className="alert-heading">{translate('tenant.security.account.creation.process.doc.title')}</h5>
          <button type='button' aria-label={translate('tenant.security.account.creation.process.doc.close.aria')} className='btn-close' onClick={props.close} />
        </div>
        <p>
          {translate('tenant.security.account.creation.process.doc.intro')}
        </p>
        <ul>
          <li>
            <strong>{translate('subscription.process.form')}</strong> : {translate('tenant.security.account.creation.process.doc.step.form')}
          </li>
          <li>
            <strong>{translate('subscription.process.email')}</strong> : {translate('tenant.security.account.creation.process.doc.step.email')}
          </li>
          <li>
            <strong>{translate('subscription.process.httpRequest')}</strong> : {translate('tenant.security.account.creation.process.doc.step.http')}
          </li>
          <li>
            <strong>{translate('subscription.process.team.admin')}</strong> : {translate('tenant.security.account.creation.process.doc.step.admin')}
          </li>
        </ul>
        <hr />
        <div className="mb-0">
          {translate('tenant.security.account.creation.process.doc.footer')}
          <div className='d-flex flex-start gap-2'>
            <button className="btn btn-outline-info" onClick={() => props.updateProcess(defaultWorkflow)}>{translate('tenant.security.account.creation.process.doc.default.workflow')}</button>
            <button className="btn btn-outline-info" onClick={() => props.updateProcess(defaultWorkflowWithAdmin)}>{translate('tenant.security.account.creation.process.doc.default.workflow.admin')}</button>
          </div>
        </div>
      </div>
    )
  }

  const _tenant = props.tenant
  const editProcess = () => {
    openRightPanel({
      title: translate("api.pricings.subscription.process.panel.title"),
      content: <SubscriptionProcessEditor
        save={accountCreationProcess => props.updateTenant.mutateAsync({ ..._tenant, accountCreationProcess })}
        process={props.tenant?.accountCreationProcess ?? []}
        team={teamQuery.data?._id!}
        tenant={props.tenant as ITenant}
        documentation={AccountCreationProcessDocumentation}
      />
    })
  }

  return (
    <div>
      <Form
        schema={schema}
        onSubmit={(updatedTenant) =>
          props.updateTenant.mutateAsync(updatedTenant)
        }
        value={props.tenant}
        options={{
          actions: {
            submit: { label: translate('Save') },
          },
        }}
      />
<<<<<<< HEAD
      <button className='btn btn-outline-success' onClick={() => editProcess()}>{translate("tenant.security.account.creation.process.button.label")}</button>
=======
      {tenant.authProvider === 'Local' && <button className='btn btn-outline-success' onClick={() => editProcess()}>{translate("tenant.security.account.creation.process.button.label")}</button>}
>>>>>>> ce1a4d02
    </div>
  );

};<|MERGE_RESOLUTION|>--- conflicted
+++ resolved
@@ -220,11 +220,7 @@
           },
         }}
       />
-<<<<<<< HEAD
-      <button className='btn btn-outline-success' onClick={() => editProcess()}>{translate("tenant.security.account.creation.process.button.label")}</button>
-=======
       {tenant.authProvider === 'Local' && <button className='btn btn-outline-success' onClick={() => editProcess()}>{translate("tenant.security.account.creation.process.button.label")}</button>}
->>>>>>> ce1a4d02
     </div>
   );
 
