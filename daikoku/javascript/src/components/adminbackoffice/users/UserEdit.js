import React, { useContext, useEffect, useState } from 'react';
<<<<<<< HEAD
import { Link } from 'react-router-dom';
=======
import { Link, useNavigate, useLocation, useParams } from 'react-router-dom';
>>>>>>> 6545294d
import { connect } from 'react-redux';
import * as Services from '../../../services';
import faker from 'faker';
import md5 from 'js-md5';
import { toastr } from 'react-redux-toastr';

import { AssetChooserByModal, MimeTypeFilter } from '../../frontend';
import { UserBackOffice } from '../../backoffice';
import { Can, manage, daikoku, Spinner } from '../../utils';
import { I18nContext } from '../../../core';

const LazyForm = React.lazy(() => import('../../inputs/Form'));

function SetPassword(props) {
  const { translateMethod, Translation } = useContext(I18nContext);

  const genAndSetPassword = () => {
    window.prompt(translateMethod('Type the password'), undefined, true).then((pw1) => {
      if (pw1) {
        window.prompt(translateMethod('Re-type the password'), undefined, true).then((pw2) => {
          // const validation = validatePassword(pw1, pw2, translateMethod);
          const validation = true; //FIXME: use constraints instaend of validate fucntion
          if (validation.ok) {
            props.changeValue('password', pw2);
          } else {
            props.displayError(validation.error);
          }
        });
      }
    });
  };

  return (
    <div className="mb-3 row">
      <label className="col-xs-12 col-sm-2 col-form-label" />
      <div className="col-sm-10">
        <button type="button" className="btn btn-outline-success" onClick={genAndSetPassword}>
          <i className="fas fa-unlock-alt me-1" />
          <Translation i18nkey="Set password">Set password</Translation>
        </button>
      </div>
    </div>
  );
}

function RefreshToken(props) {
  const { Translation } = useContext(I18nContext);

  const reloadToken = () => {
    props.changeValue('personalToken', faker.random.alphaNumeric(32));
  };

  return (
    <div className="mb-3 row">
      <label className="col-xs-12 col-sm-2 col-form-label" />
      <div className="col-sm-10">
        <button type="button" className="btn btn-outline-success" onClick={reloadToken}>
          <i className="fas fa-sync-alt me-1" />
          <Translation i18nkey="Reload personal token">Reload personal token</Translation>
        </button>
      </div>
    </div>
  );
}

function Gravatar(props) {
  const { Translation } = useContext(I18nContext);

  const setGravatarLink = () => {
    const email = props.rawValue.email.toLowerCase().trim();
    const url = `https://www.gravatar.com/avatar/${md5(email)}?size=128&d=robohash`;
    props.changeValue('picture', url);
  };

  return (
    <button type="button" className="btn btn-access" onClick={setGravatarLink}>
      <i className="fas fa-user-circle me-1" />
      <Translation i18nkey="Set avatar from Gravatar">Set avatar from Gravatar</Translation>
    </button>
  );
}

function AssetButton(props) {
  const { translateMethod } = useContext(I18nContext);

  return (
    <AssetChooserByModal
      typeFilter={MimeTypeFilter.image}
      onlyPreview
      tenantMode
      label={translateMethod('Set avatar from asset')}
      onSelect={(asset) => props.changeValue('picture', asset.link)}
    />
  );
}

function AvatarChooser(props) {
  return (
    <div className="mb-3 row">
      <div className="col-12  d-flex justify-content-end">
        <Gravatar {...props} />
        <AssetButton {...props} />
      </div>
    </div>
  );
}

export function UserEditComponent() {
  const { translateMethod, Translation } = useContext(I18nContext);
  const navigate = useNavigate();
  const location = useLocation();
  const params = useParams();

  const [state, setState] = useState({
    user: null,
  });

  const formSchema = {
    _id: { type: 'string', disabled: true, props: { label: 'Id', placeholder: '---' } },
    tenants: {
      type: 'array',
      disabled: true,
      props: {
        label: translateMethod('Tenant', true, 'Tenants'),
      },
    },
    origins: {
      type: 'array',
      disabled: true,
      props: {
        label: translateMethod('Origins'),
      },
    },
    name: {
      type: 'string',
      props: {
        label: translateMethod('Name'),
      },
    },
    email: {
      type: 'string',
      props: {
        label: translateMethod('Email address'),
      },
    },
    picture: {
      type: 'string',
      props: {
        label: translateMethod('Avatar'),
      },
    },
    isDaikokuAdmin: {
      type: 'bool',
      props: {
        label: translateMethod('Daikoku admin.'),
      },
    },
    personalToken: {
      type: 'string',
      props: {
        label: translateMethod('Personal Token'),
        disabled: true,
      },
    },
    refreshToken: {
      type: RefreshToken,
    },
    password: {
      type: 'string',
      disabled: true,
      props: {
        label: translateMethod('Password'),
      },
    },
    metadata: {
      type: 'object',
      props: {
        label: translateMethod('Metadata'),
      },
    },
    setPassword: {
      type: SetPassword,
      props: {
        displayError: (error) => toastr.error(error),
      },
    },
    avatarFromAsset: {
      type: AvatarChooser,
    },
  };

  const formFlow = [
    'name',
    'email',
    'picture',
    'avatarFromAsset',
    'isDaikokuAdmin',
    'password',
    'setPassword',
    'personalToken',
    'refreshToken',
    'tenants',
    'origins',
    'metadata',
  ];

  useEffect(() => {
    if (location && location.state && location.state.newUser) {
      setState({
        ...state,
        user: {
          ...location.state.newUser,
          personalToken: faker.random.alphaNumeric(32),
        },
        create: true,
      });
    } else {
      Services.findUserById(params.userId).then((user) => setState({ ...state, user }));
    }
  }, []);

  const removeUser = () => {
    window.confirm(translateMethod('remove.user.confirm')).then((ok) => {
      if (ok) {
        Services.deleteUserById(state.user._id).then(() => {
          toastr.info(
            translateMethod(
              'remove.user.success',
              false,
              `user ${state.user.name} is successfully deleted`,
              state.user.name
            )
          );
          navigate('/settings/users');
        });
      }
    });
  };

  const save = () => {
    // const validation = validateUser(state.user, translateMethod);
    const validation = true; //FIXME: use constraints instead of validation function
    if (validation.ok) {
      if (state.create) {
        Services.createUser(state.user).then(() => {
          toastr.success(
            translateMethod(
              'user.created.success',
              false,
              `user ${state.user.name} successfully created`,
              state.user.name
            )
          );
          navigate('/settings/users');
        });
      } else {
        Services.updateUserById(state.user).then((user) => {
          setState({ ...state, user, create: false });
          toastr.success(
            translateMethod(
              'user.updated.success',
              false,
              `user ${state.user.name} successfully updated`,
              state.user.name
            )
          );
          navigate('/settings/users');
        });
      }
    } else {
      toastr.error(validation.error);
    }
  };

  return (
    <UserBackOffice tab="Users">
      <Can I={manage} a={daikoku} dispatchError>
        <div className="row d-flex justify-content-start align-items-center mb-2">
          {state.user && (
            <div className="ms-1 avatar__container">
              <img
                src={state.user.picture}
                className="img-fluid"
                alt="avatar"
                style={{ minWidth: '100px' }}
              />
            </div>
          )}
          {!state.user && <h1>User</h1>}
          {state.user && (
            <h1 className="h1-rwd-reduce ms-2">
              {state.user.name} - {state.user.email}
            </h1>
          )}
        </div>
        {state.user && (
          <div className="row">
            <React.Suspense fallback={<Spinner />}>
              <LazyForm
                flow={formFlow}
                schema={formSchema}
                value={state.user}
                onChange={(user) => {
                  setState({ ...state, user });
                }}
              />
            </React.Suspense>
          </div>
        )}
        <div className="d-flex" style={{ justifyContent: 'flex-end' }}>
          <Link className="btn btn-outline-danger" to={'/settings/users'}>
            <Translation i18nkey="Cancel">Cancel</Translation>
          </Link>
          {!state.create && (
            <button
              style={{ marginLeft: 5 }}
              type="button"
              className="btn btn-outline-danger"
              onClick={removeUser}>
              <i className="fas fa-trash me-1" />
              <Translation i18nkey="Delete">Delete</Translation>
            </button>
          )}
          <button
            style={{ marginLeft: 5 }}
            type="button"
            className="btn btn-outline-success"
            onClick={save}
          >
            {!state.create && (
              <span>
                <i className="fas fa-save me-1" />
                <Translation i18nkey="Save">Save</Translation>
              </span>
            )}
            {state.create && (
              <span>
                <i className="fas fa-save me-1" />
                <Translation i18nkey="Create">Create</Translation>
              </span>
            )}
          </button>
        </div>
      </Can>
    </UserBackOffice>
  );
}

const mapStateToProps = (state) => ({
  ...state.context,
});

export const UserEdit = connect(mapStateToProps)(UserEditComponent);<|MERGE_RESOLUTION|>--- conflicted
+++ resolved
@@ -1,9 +1,5 @@
 import React, { useContext, useEffect, useState } from 'react';
-<<<<<<< HEAD
-import { Link } from 'react-router-dom';
-=======
 import { Link, useNavigate, useLocation, useParams } from 'react-router-dom';
->>>>>>> 6545294d
 import { connect } from 'react-redux';
 import * as Services from '../../../services';
 import faker from 'faker';
