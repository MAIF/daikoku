import { useContext, useEffect, useState } from 'react';
import Select from 'react-select';

import { I18nContext } from '../../core';
import * as Services from '../../services';
import { isError } from '../../types';
import { IApiDocumentationSelectModalProps, IBaseModalProps } from './types';

type TPage = {label: string, value: Array<{apiId: string, pageId: string, version: string}>}

export const ApiDocumentationSelectModal = (props: IApiDocumentationSelectModalProps & IBaseModalProps) => {
  const [apis, setApis] = useState<Array<{label: string, options: TPage}>>([]);
  const [pages, setPages] = useState<Array<TPage>>([]);

  const { translate } = useContext(I18nContext);

  useEffect(() => {
    Services.getAllApiDocumentation(props.teamId, props.api._humanReadableId, props.api.currentVersion)
      .then((apis) => {
        if (!isError(apis)) {
          setApis(
            apis.map(({
              apiId,
              currentVersion,
              pages
            }) => ({
              label: `From version : ${currentVersion}`,
              options: pages.map((page) => ({
                label: page.title,
  
                value: {
                  apiId,
                  pageId: page._id,
                  version: currentVersion,
                }
              })),
            }))
          );
        }
      }
      );
  }, []);

  const chkr = (az: any) => {
    console.log(az.length)
    return true
  }
  const importPages = () => {
    Services.importApiPages(props.teamId, props.api._id, pages.map((p) => p.value), props.api.currentVersion)
      .then(() => props.onClose())
      .then(() => props.close());
  }

  return (
    <div className="modal-content">
      <div className="modal-header">
<<<<<<< HEAD
        <h5 className="modal-title">{translate('api.documentation.clone.page.modal.title')}</h5>
=======
        <h5 className="modal-title">{translate('api_documentation_modal.import.title')}</h5>
>>>>>>> 1bf4e28b
        <button type="button" className="btn-close" aria-label="Close" onClick={props.close} />
      </div>
      <div className="modal-body">
        <Select
          isMulti
          placeholder={translate('api.documentation.clone.page.placeholder')}
          options={apis}
          //@ts-ignore
          onChange={setPages}
          classNamePrefix="reactSelect"
        />
      </div>
      <div className="modal-footer">
        <button type="button" className="btn btn-outline-danger" onClick={props.close}>
          {translate('Cancel')}
        </button>
        <button type="button" className="btn btn-outline-success" onClick={importPages}>
          {translate('Select')}
        </button>

      </div>
    </div>
  );
};<|MERGE_RESOLUTION|>--- conflicted
+++ resolved
@@ -54,11 +54,7 @@
   return (
     <div className="modal-content">
       <div className="modal-header">
-<<<<<<< HEAD
         <h5 className="modal-title">{translate('api.documentation.clone.page.modal.title')}</h5>
-=======
-        <h5 className="modal-title">{translate('api_documentation_modal.import.title')}</h5>
->>>>>>> 1bf4e28b
         <button type="button" className="btn-close" aria-label="Close" onClick={props.close} />
       </div>
       <div className="modal-body">
