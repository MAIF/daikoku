--- conflicted
+++ resolved
@@ -122,12 +122,8 @@
     </button>
   );
 
-<<<<<<< HEAD
-  //todo: translate values
-=======
   const { translate } = useContext(I18nContext);
 
->>>>>>> 108e0f05
   return (
     <div className="d-flex justify-content-center">
       <Button onClick={() => props.create(true)} message={translate("aggregation.button.subscription.usual.label")} icon="plus" />
