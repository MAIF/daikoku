import { IValidationStep } from './api';
import { ITeamSimple, IUser, IUserSimple } from './team';
import { Language } from './types';

export enum TenanMode {
  maintenance = 'Maintenance',
  construction = 'Construction',
  translation = 'Translation',
  default = 'Default',
}

export enum Display {
  default = 'default',
  environment = 'environment',
}

export enum AuthProvider {
  otoroshi = 'Otoroshi',
  LDAP = 'LDAP',
  OAuth2 = 'OAuth2',
  local = 'Local',
}

export enum DaikokuMode {
  dev = 'Dev',
  prod = 'Prod',
}

interface IAuditWebhook {
  url: string;
  headers?: { [key: string]: string };
}

interface IElasticConfig {
  clusterUri: string;
  index?: string;
  type?: string;
  user?: string;
  password?: string;
  headers?: { [key: string]: string };
}

interface IKafkaConfig {
  servers: Array<string>;
  keyPass: string;
  keyStore: string;
  truststore: string;
  auditTopic: string;
  hostValidation?: boolean;
}
interface IAuditTrailConfig {
  alertEmails: Array<string>;
  auditWebhooks: Array<IAuditWebhook>;
  elasticConfigs?: IElasticConfig;
  kafkaConfig?: IKafkaConfig;
}

export interface IBucketSettings {
  access: string;
  bucket: string;
  chunkSize: number;
  endpoint: string;
  region: string;
  secret: string;
  v4auth: boolean;
}

export enum ThirdPartyPaymentType {
  stripe = 'Stripe',
}

export interface IThirdPartyPaymentSettings {
  _id: string;
  name: string;
  type: ThirdPartyPaymentType;
}

interface IThirdPartyPaymentStripe extends IThirdPartyPaymentSettings {
  publicKey: string;
  secretKey: string;
}

enum MailerType {
  console = 'console',
  mailgun = 'mailgun',
  mailjet = 'mailjet',
  sendgrid = 'sendgrid',
  smtpClient = 'smtpClient',
}

export interface IMailerSettings {
  type: MailerType;
  template?: string;
}

interface IMailerConsole extends IMailerSettings {
  type: MailerType.console;
  fromTitle: string;
  fromEmail: string;
}
interface IMailerMailgun extends IMailerSettings {
  type: MailerType.mailgun;
  domain: string;
  eu: boolean;
  key: string;
  fromTitle: string;
  fromEmail: string;
}
interface IMailerMailjet extends IMailerSettings {
  type: MailerType.mailjet;
  apiKeyPublic: string;
  apiKeyPrivate: string;
  fromTitle: string;
  fromEmail: string;
}
interface IMailerSendgrid extends IMailerSettings {
  type: MailerType.sendgrid;
  apikey: string;
  fromEmail: string;
}
interface IMailerSmtpClient extends IMailerSettings {
  type: MailerType.smtpClient;
  host: string;
  port: string;
  fromTitle: string;
  fromEmail: string;
}
export interface ISafeOtoroshiSettings {
  _id: string;
  url: string;
  host: string;
}
export interface IOtoroshiSettings {
  _id: string;
  url: string;
  host: string;
  clientId: string;
  clientSecret: string;
}
export interface ISimpleOtoroshiSettings {
  _id: string;
  url: string;
  host: string;
}

interface ITenantStyle {
  js: string;
  css: string;
  colorTheme: string;
  jsUrl?: string;
  cssUrl?: string;
  faviconUrl?: string;
  fontFamilyUrl?: string;
  title: string;
  description: string;
  unloggedHome: string;
  homePageVisible: boolean;
  homeCmsPage?: string;
  notFoundCmsPage?: string;
  authenticatedCmsPage?: string;
  logo: string;
  footer?: string;
}

export interface ITenant {
  _humanReadableId: string;
  _id: string;
  name: string;
  title?: string;
  description?: string;
  contact: string;
  unloggedHome?: string;
  footer?: string;
  logo?: string;
  defaultLanguage?: Language;
  creationSecurity: boolean;
  subscriptionSecurity: boolean;
  aggregationApiKeysSecurity: boolean;
  environmentAggregationApiKeysSecurity: boolean;
  apiReferenceHideForGuest: boolean;
  authProvider: AuthProvider;
  defaultMessage?: string;
  homePageVisible: boolean;
  homeCmsPage?: string;
  mode: DaikokuMode;
  tenantMode: TenanMode;
  display: Display;
  environments: Array<string>;
  loginProvider: string;
  colorTheme?: string;
  css?: string;
  cssUrl?: string;
  js?: string;
  jsUrl?: string;
  faviconUrl?: string;
  fontFamilyUrl?: string;
  otoroshiSettings: Array<ISafeOtoroshiSettings>;
  thirdPartyPaymentSettings: Array<IThirdPartyPaymentSettings>;
  accountCreationProcess: Array<IValidationStep>
<<<<<<< HEAD
=======
  isPrivate: boolean
>>>>>>> ce1a4d02
}

export interface ITenantFull extends ITenant {
  _deleted: boolean;
  adminApi: string;
  adminSubscription: Array<string>;
  auditTrailConfig: IAuditTrailConfig;
  authProviderSettings: any; //todo handle different case of authprovider
  bucketSettings: IBucketSettings;
  daikokuHeader: { name: string; value: string };
  domain: string;
  enabled: boolean;
  isPrivate: boolean;
  mailerSettings: IMailerSettings;
  otoroshiSettings: Array<IOtoroshiSettings>;
  style: ITenantStyle;
  translation: any;
  thirdPartyPaymentSettings: Array<IThirdPartyPaymentSettings>;
}

export type TranslationItem = string | { s: string; p: string };
export interface ITranslation {
  _id: string;
  _tenant: string;
  default?: TranslationItem;
  key: string;
  language: string;
  lastModificationAt?: number;
  value: TranslationItem;
}

export interface IMailingTranslation {
  _id: string;
  translations: Array<ITranslation>;
  content: string;
}

export interface IAsset {
  label: string;
  value: string;
  filename: string;
  title: string;
  desc: string;
  contentType: string;
  meta: { [key: string]: string };
  link: string;
  slug?: string;
}

export interface ITenantAdministration {
  team: ITeamSimple;
  admins: Array<IUser>;
}

export interface IAuditTrail {
  size: number;
  events: Array<IAuditTrailEvent>;
}

enum AuditEventType {
  AuditTrailEvent = 'AuditTrailEvent',
  AlertEvent = 'AlertEvent',
  JobEvent = 'JobEvent',
  ApiKeyRotationEvent = 'ApiKeyRotationEvent',
}
export interface IAuditTrailEvent {
  _id: string;
  '@type': AuditEventType;
  '@id': string;
  '@timestamp': number | { $long: number };
  '@tenantId': string;
  '@userId': string;
  message: string;
  url: string;
  verb: string;
  user: IUserSimple;
  tenant: {
    id: string;
    name: string;
  };
  authorized: string;
  impersonator?: {
    id: string;
    name: string;
    email: string;
    isDaikokuAdmin: boolean;
  };
  details: object;
}

export interface ISession {
  _id: string;
  sessionId: string;
  userId: string;
  userName: string;
  userEmail: string;
  impersonatorId?: string;
  impersonatorName?: string;
  impersonatorEmail?: string;
  impersonatorSessionId?: string;
  created: number;
  expires: number;
  ttl: number;
}

export interface ISimpleSession {
  created: number;
  expires: number;
  ttl: number;
}

type AlgoSettings = {
  type: 'HSAlgoSettings',
  size: number,
  secret: string
} | {
  type: 'RSAlgoSettings',
  size: number,
  publicKey: string,
  privateKey?: string
} | {
  type: 'ESAlgoSettings',
  size: number,
  publicKey: string,
  privateKey?: string
} | {
  type: 'JWKSAlgoSettings',
  url: string,
  timeout: number,
  headers: { [x: string]: string },
  ttl: number,
  kty: string
}

export type OAuthSettings = {
  sessionMaxAge: number;
  clientId: string;
  clientSecret: string;
  tokenUrl: string;
  authorizeUrl: string;
  userInfoUrl: string;
  loginUrl: string;
  logoutUrl: string;
  scope: string;
  useJson: boolean;
  readProfileFromToken: boolean;
  jwtVerifier?: AlgoSettings;
  accessTokenField: string;
  nameField: string;
  emailField: string;
  pictureField: string;
  callbackUrl: string;
  daikokuAdmins: string[];
}<|MERGE_RESOLUTION|>--- conflicted
+++ resolved
@@ -197,10 +197,7 @@
   otoroshiSettings: Array<ISafeOtoroshiSettings>;
   thirdPartyPaymentSettings: Array<IThirdPartyPaymentSettings>;
   accountCreationProcess: Array<IValidationStep>
-<<<<<<< HEAD
-=======
   isPrivate: boolean
->>>>>>> ce1a4d02
 }
 
 export interface ITenantFull extends ITenant {
