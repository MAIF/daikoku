--- conflicted
+++ resolved
@@ -1,8 +1,5 @@
 import { IFastTeam } from './team';
-<<<<<<< HEAD
 import { ThirdPartyPaymentType } from './tenant';
-=======
->>>>>>> 47536f35
 
 export type ApiState = "created" | "published" | "deprecated" | "blocked" | "deleted"
 interface IBaseApi {
