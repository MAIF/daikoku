<<<<<<< HEAD
import { TreeItem, TreeItems } from "../components/utils/dnd/types";
import {IFastTeam, ITeamSimple} from "./team";
=======
import { isPromiseLike } from 'xstate/lib/utils';
import { TreeItem, TreeItems } from '../components/utils/dnd/types';
import { ITeamSimple } from './team';
>>>>>>> 22b0b60c

interface IBaseApi {
  _id: string;
  _humanReadableId: string;
  _tenant: string;
  _deleted: boolean;
  lastUpdate: string;
  name: string;
  smallDescription: string;
  header?: string;
  image?: string;
  description: string;
  currentVersion: string;
  supportedVersions: Array<string>;
  published: boolean;
  testing: ITesting;
  documentation: IDocumentation;
  swagger?: ISwagger;
  tags: Array<string>;
  categories: Array<string>;
  visibility: 'Public' | 'Private' | 'PublicWithAuthorisation' | 'AdminOnly';
  possibleUsagePlans: Array<IUsagePlan>;
  defaultUsagePlan: string;
  authorizedTeams: Array<string>;
  posts: Array<string>;
  issues: Array<string>;
  issuesTags: Array<IIssuesTag>;
  stars: number;
  parent?: string;
  isDefault: boolean;
  apis: Array<string>;
}

export interface IIssuesTag {
  id: string;
  name: string;
  color: string;
}

export interface IApiWithSimpleTeam extends IBaseApi {
  team: {
    _humanReadableId: string;
    _id: string;
    avatar: string;
    name: string;
  };
}
export interface IApi extends IBaseApi {
  team: string;
}

export interface IApiWithAuthorization extends IApiWithSimpleTeam {
  authorizations: Array<{
    team: string;
    authorized: boolean;
    pending: boolean;
  }>;
}

export interface ITesting {
  enabled: boolean;
  auth: {
    name: 'ApiKey' | 'Basic';
  };
  name?: string;
  username?: string;
  password?: string;
  config?: ITestingConfig;
}

export interface ITestingConfig {
  otoroshiSettings: string;
  authorizedEntities: IAuthorizedEntities;
  clientName: string;
  api: string;
  tag: string;
  customMetadata?: object;
  customMaxPerSecond?: number;
  customMaxPerDay?: number;
  customMaxPerMonth?: number;
  customReadOnly?: boolean;
}

export type IDocumentationPages = IDocumentationPage[];
export interface IDocumentationPage {
  id: string;
  title: string;
  children: IDocumentationPages;
}
export interface IDocumentation {
  _id: string;
  _tenant: string;
  pages: IDocumentationPages;
  lastModificationAt: string;
}

export interface ISwagger {
  url: string;
  content?: string;
  headers: { [key: string]: string };
}

export interface IUsagePlan {
  _id: string;
  type: string;
  customDescription?: string;
  customName?: string;
  allowMultipleKeys?: boolean;
  otoroshiTarget?: IOtoroshiTarget;
  aggregationApiKeysSecurity?: boolean;
  subscriptionProcess: 'Automatic' | 'manual';
  integrationProcess: 'Automatic' | 'ApiKey';
  autoRotation?: boolean;
  rotation: boolean;
  currency: ICurrency;
  billingDuration: IBillingDuration;
  visibility: 'Public' | 'Private';
  authorizedTeams: Array<string>;
  costPerMonth?: number;
}

export interface IUsagePlanAdmin extends IUsagePlan {}

export interface IUsagePlanFreeWithoutQuotas extends IUsagePlan {}
export interface IUsagePlanFreeWithQuotas extends IUsagePlanFreeWithoutQuotas {
  maxPerSecond: number;
  maxPerDay: number;
  maxPerMonth: number;
}
export interface IUsagePlanQuotasWithLimits extends IUsagePlanFreeWithQuotas {
  costPerMonth: number;
  trialPeriod: IBillingDuration;
}
export interface IUsagePlanQuotasWitoutLimit extends IUsagePlanQuotasWithLimits {
  costPerAdditionalRequest: number;
}
export interface IUsagePlanPayPerUse extends IUsagePlan {
  costPerMonth: number;
  costPerRequest: number;
  trialPeriod: IBillingDuration;

  currency: ICurrency;
  billingDuration: IBillingDuration;
  visibility: 'Public' | 'Private';
  authorizedTeams: Array<string>;
  autoRotation?: boolean;
  subscriptionProcess: 'Automatic' | 'manual';
  integrationProcess: 'Automatic' | 'ApiKey';
  rotation: boolean;
}

interface IAuthorizedEntities {
  groups: Array<string>;
  services: Array<string>;
}

interface IBillingDuration {
  value: number;
  unit: 'Hour' | 'Day' | 'Month' | 'Year';
}

interface ICurrency {
  code: string;
}

interface IOtoroshiTarget {
  otoroshiSettings?: string;
  authorizedEntities: IAuthorizedEntities;
  apikeyCustomization: {
    clientIdOnly: boolean;
    constrainedServicesOnly: boolean;
    tags: Array<string>;
    metadata: { [key: string]: string };
    customMetadata: Array<{ key: string; possibleValues: Array<string> }>;
    restrictions: {
      enabled: boolean;
      allowLast: boolean;
      allowed: Array<IPath>;
      forbidden: Array<IPath>;
      notFound: Array<IPath>;
    };
  };
}

interface IPath {
  method: 'GET' | 'POST' | 'DELETE' | 'PUT' | 'OPTIONS' | 'HEAD' | 'PATCH';
  path: string;
}
export interface IDocTitle {
  _id: string;
  title: string;
  level: string;
}

export interface IApiDoc {
  currentVersion: string;
  apiId: string;
  pages: Array<IDocTitle>;
}
export interface IDocDetail {
  pages: Array<string>;
  titles: Array<IDocTitle>;
}
export interface IDocPage {
  _id: string;
  _humanReadableId: string;
  _tenant: string;
  _deleted: boolean;
  title: string;
  lastModificationAt: number;
  content: string;
  contentType: string;
  remoteContentEnabled: boolean;
  remoteContentUrl: string | null;
  remoteContentHeaders: object;
}

export interface IApiKey {
  clientName: string;
  clientId: string;
  clientSecret: string;
}

interface IRotation {
  enabled: boolean;
  rotationEvery: number;
  gracePeriod: number;
  pendingRotation: boolean;
}
export interface IBaseSubscription {
  _id: string;
  _tenant: string;
  _deleted: boolean;
  plan: string;
  team: string;
  api: string;
  createdAt: string;
  by: string;
  customName: string | null;
  enabled: boolean;
  rotation: IRotation;
  customMetadata?: object;
  metadata?: object;
  tags: Array<string>;
  customMaxPerSecond: number | null;
  customMaxPerMonth: number | null;
  customMaxPerDay: number | null;
  customReadOnly: boolean | null;
  parent: string | null;
}

export const isPayPerUse = (obj: IUsagePlan): obj is IUsagePlanPayPerUse => {
  return (<IUsagePlanPayPerUse>obj).costPerRequest !== undefined;
};

export const isQuotasWitoutLimit = (obj: IUsagePlan): obj is IUsagePlanQuotasWitoutLimit => {
  return (<IUsagePlanQuotasWitoutLimit>obj).costPerAdditionalRequest !== undefined;
};

export const isMiniFreeWithQuotas = (obj: IUsagePlan): obj is IUsagePlanFreeWithQuotas => {
  return (<IUsagePlanFreeWithQuotas>obj).maxPerSecond !== undefined;
};

export type ResponseError = {
  error: string;
};

export type ResponseDone = {
  done: boolean;
};

export function isError(obj: any): obj is ResponseError {
  return (<ResponseError>obj).error !== undefined;
}

export function isPromise<T>(obj: any): obj is Promise<T> {
  return (<Promise<T>>obj).then !== undefined && typeof (<Promise<T>>obj).then === 'function';
}

export interface ISafeSubscription extends IBaseSubscription {
  apiKey: { clientName: string };
}

export interface ISubscription extends IBaseSubscription {
  apiKey?: IApiKey;
  integrationToken: string;
}

export interface ISubscriptionWithApiInfo extends ISubscription {
  apiName: string;
  planType: string;
}

export interface IQuotas {
  currentCallsPerSec: number;
  remainingCallsPerSec: number;
  currentCallsPerDay: number;
  authorizedCallsPerDay: number;
  currentCallsPerMonth: number;
  remainingCallsPerMonth: number;
  authorizedCallsPerSec: number;
  authorizedCallsPerMonth: number;
  remainingCallsPerDay: number;
}

export interface ISubscriptionInformation {
<<<<<<< HEAD
  simpleApi: IApi,
  simpleSubscription: ISubscription
  plan: IUsagePlan
}

export interface IFastPlan {
  _id: string
  customName: string
  customDescription?: string;
  maxPerSecond?: number
  maxPerMonth?: number
  costPerMonth?: number
  costPerAdditionalRequest?: number
  costPerRequest?: number

  currency: string
  type: string
  subscriptionProcess: 'Automatic' | 'manual'
  allowMultipleKeys: boolean
}


export interface IFastSubscription {
  planId: string,
  isPending: boolean,
  havesubscriptions: boolean,

}

export interface IFastApiParent {
  _id: string,
  currentVersion: string,
}


export interface IFastApi {
  api: {
    name: string,
    _humanReadableId: string,
    _id: string,
    isDefault: boolean,
    visibility: 'Public' | 'Private' | 'PublicWithAuthorisation' | 'AdminOnly',
    possibleUsagePlans: Array<IFastPlan>,
    currentVersion: string,
    team: IFastTeam,
    parent: IFastApiParent
  }
  subscriptionsWithPlan: Array<IFastSubscription>,
=======
  simpleApi: IApi;
  simpleSubscription: ISubscription;
  plan: IUsagePlan;
}

export interface IApiPost {
  _id: string;
  _humanReadableId: string;
  _tenant: string;
  _deleted: string;
  title: string;
  lastModificationAt: string;
  content: string;
>>>>>>> 22b0b60c
}<|MERGE_RESOLUTION|>--- conflicted
+++ resolved
@@ -1,11 +1,6 @@
-<<<<<<< HEAD
-import { TreeItem, TreeItems } from "../components/utils/dnd/types";
-import {IFastTeam, ITeamSimple} from "./team";
-=======
 import { isPromiseLike } from 'xstate/lib/utils';
 import { TreeItem, TreeItems } from '../components/utils/dnd/types';
-import { ITeamSimple } from './team';
->>>>>>> 22b0b60c
+import { IFastTeam, ITeamSimple } from './team';
 
 interface IBaseApi {
   _id: string;
@@ -312,10 +307,9 @@
 }
 
 export interface ISubscriptionInformation {
-<<<<<<< HEAD
-  simpleApi: IApi,
-  simpleSubscription: ISubscription
-  plan: IUsagePlan
+  simpleApi: IApi;
+  simpleSubscription: ISubscription;
+  plan: IUsagePlan;
 }
 
 export interface IFastPlan {
@@ -361,10 +355,6 @@
     parent: IFastApiParent
   }
   subscriptionsWithPlan: Array<IFastSubscription>,
-=======
-  simpleApi: IApi;
-  simpleSubscription: ISubscription;
-  plan: IUsagePlan;
 }
 
 export interface IApiPost {
@@ -375,5 +365,4 @@
   title: string;
   lastModificationAt: string;
   content: string;
->>>>>>> 22b0b60c
 }