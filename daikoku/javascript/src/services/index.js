--- conflicted
+++ resolved
@@ -1687,21 +1687,14 @@
   });
 }
 
-<<<<<<< HEAD
 export function getDaikokuVersion() {
   return fetch('/api/versions/_daikoku', {
-=======
-export function getAPIIssues(apiId) {
-  return fetch(`/api/apis/${apiId}/issues`, {
->>>>>>> 6d2da482
-    method: 'GET',
-    credentials: 'include',
-    headers: {
-      Accept: 'application/json',
-    },
-  }).then((r) => r.json());
-<<<<<<< HEAD
-=======
+    method: 'GET',
+    credentials: 'include',
+    headers: {
+      Accept: 'application/json',
+    },
+  }).then((r) => r.json());
 }
 
 export function getAPIIssue(apiId, issueId) {
@@ -1734,5 +1727,4 @@
       }))
     })
   })
->>>>>>> 6d2da482
 }