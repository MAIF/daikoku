--- conflicted
+++ resolved
@@ -1562,10 +1562,6 @@
   }).then((r) => r.json());
 }
 
-<<<<<<< HEAD
-export function checkConnection(config, user) {
-  return fetch(`/api/auth/ldap/_check`, {
-=======
 export function migrateMongoToPostgres() {
   return fetch('/api/state/migrate', {
     method: 'POST',
@@ -1587,22 +1583,21 @@
 
 export function disableMaintenanceMode() {
   return fetch('/api/state/unlock', {
->>>>>>> 7a81d198
-    method: 'POST',
-    credentials: 'include',
-    headers: {
-      Accept: 'application/json',
-      'Content-Type': 'application/json',
-<<<<<<< HEAD
-    },
+    method: 'POST',
+    credentials: 'include',
+    headers: {
+      Accept: 'application/json',
+      'Content-Type': 'application/json',
+    }
+  })
+    .then((r) => r.json());
+}
+
+export function checkConnection(config, user) {
+  return fetch(`/api/auth/ldap/_check`, {
     body: user ? JSON.stringify({
       config,
       user
     }) : JSON.stringify(config),
   }).then((r) => r.json());
-=======
-    }
-  })
-    .then((r) => r.json());
->>>>>>> 7a81d198
 }