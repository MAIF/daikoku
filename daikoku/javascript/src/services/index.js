export function me() {
  return fetch('/api/me', {
    method: 'GET',
    credentials: 'include',
    headers: {
      Accept: 'application/json',
    },
  }).then((r) => r.json());
}

export function myOwnTeam() {
  return fetch('/api/me/teams/own', {
    method: 'GET',
    credentials: 'include',
    headers: {
      Accept: 'application/json',
    },
  }).then((r) => r.json());
}

//Restricted api with all of property
export function oneOfMyTeam(id) {
  return fetch(`/api/me/teams/${id}`, {
    method: 'GET',
    credentials: 'include',
    headers: {
      Accept: 'application/json',
    },
  }).then((r) => r.json());
}

export function getVisibleApi(id) {
  return fetch(`/api/me/visible-apis/${id}`, {
    method: 'GET',
    credentials: 'include',
    headers: {
      Accept: 'application/json',
    },
  }).then((r) => r.json());
}

export function getTeamVisibleApi(teamId, apiId) {
  return fetch(`/api/me/teams/${teamId}/visible-apis/${apiId}`, {
    method: 'GET',
    credentials: 'include',
    headers: {
      Accept: 'application/json',
    },
  }).then((r) => r.json());
}

export function myTeams() {
  return fetch('/api/me/teams', {
    method: 'GET',
    credentials: 'include',
    headers: {
      Accept: 'application/json',
    },
  }).then((r) => r.json());
}

export function allJoinableTeams() {
  return fetch('/api/teams/joinable', {
    method: 'GET',
    credentials: 'include',
    headers: {
      Accept: 'application/json',
    },
  }).then((r) => r.json());
}

export function myVisibleApis() {
  return fetch('/api/me/visible-apis', {
    method: 'GET',
    credentials: 'include',
    headers: {
      Accept: 'application/json',
    },
  }).then((r) => r.json());
}

export function myVisibleApisOfTeam(currentTeam) {
  return fetch(`/api/teams/${currentTeam}/visible-apis`, {
    method: 'GET',
    credentials: 'include',
    headers: {
      Accept: 'application/json',
    },
  }).then((r) => r.json());
}

export function teamAllNotifications(teamId, page = 0) {
  return fetch(`/api/teams/${teamId}/notifications/all?page=${page}`, {
    method: 'GET',
    credentials: 'include',
    headers: {
      Accept: 'application/json',
    },
  }).then((r) => r.json());
}

export function teamNotifications(teamId) {
  return fetch(`/api/teams/${teamId}/notifications`, {
    method: 'GET',
    credentials: 'include',
    headers: {
      Accept: 'application/json',
    },
  }).then((r) => r.json());
}

export function teamUnreadNotificationsCount(teamId) {
  return fetch(`/api/teams/${teamId}/notifications/unread-count`, {
    method: 'GET',
    credentials: 'include',
    headers: {
      Accept: 'application/json',
    },
  }).then(
    (r) => {
      if (r.status === 200) {
        return r.json();
      } else {
        return { count: 0 };
      }
    },
    () => ({ count: 0 })
  );
}

export function myAllNotifications(page = 0, pageSize = 10) {
  return fetch(`/api/me/notifications/all?page=${page}&pageSize=${pageSize}`, {
    method: 'GET',
    credentials: 'include',
    headers: {
      Accept: 'application/json',
    },
  }).then((r) => r.json());
}

export function myNotifications(page = 0, pageSize = 10) {
  return fetch(`/api/me/notifications?page=${page}&pageSize=${pageSize}`, {
    method: 'GET',
    credentials: 'include',
    headers: {
      Accept: 'application/json',
    },
  }).then((r) => r.json());
}

export function myUnreadNotificationsCount() {
  return fetch('/api/me/notifications/unread-count', {
    method: 'GET',
    credentials: 'include',
    headers: {
      Accept: 'application/json',
    },
  }).then(
    (r) => {
      if (r.status === 200) {
        return r.json();
      } else {
        return { count: 0 };
      }
    },
    () => ({ count: 0 })
  );
}

export function acceptNotificationOfTeam(NotificationId, values = {}) {
  return fetch(`/api/notifications/${NotificationId}/accept`, {
    method: 'PUT',
    credentials: 'include',
    headers: {
      Accept: 'application/json',
      'Content-Type': 'application/json',
    },
    body: JSON.stringify(values),
  }).then((r) => r.json());
}

export function rejectNotificationOfTeam(NotificationId) {
  return fetch(`/api/notifications/${NotificationId}/reject`, {
    method: 'PUT',
    credentials: 'include',
    headers: {
      Accept: 'application/json',
    },
  }).then((r) => r.json());
}

export function subscribedApis(team) {
  return fetch(`/api/teams/${team}/subscribed-apis`, {
    method: 'GET',
    credentials: 'include',
    headers: {
      Accept: 'application/json',
    },
  }).then((r) => r.json());
}

export function getDocPage(api, id) {
  return fetch(`/api/apis/${api}/pages/${id}`, {
    method: 'GET',
    credentials: 'include',
    headers: {
      Accept: 'application/json',
    },
  }).then((r) => r.json());
}

export function getDocDetails(api) {
  return fetch(`/api/apis/${api}/doc`, {
    method: 'GET',
    credentials: 'include',
    headers: {
      Accept: 'application/json',
    },
  }).then((r) => r.json());
}

export function reorderDoc(team, api) {
  return fetch(`/api/teams/${team}/apis/${api}/pages/_reorder`, {
    method: 'POST',
    credentials: 'include',
    headers: {
      Accept: 'application/json',
      'Content-Type': 'application/json',
    },
    body: '{}',
  }).then((r) => r.json());
}

export function getTeamSubscriptions(api, team) {
  return fetch(`/api/apis/${api}/subscriptions/teams/${team}`, {
    method: 'GET',
    credentials: 'include',
    headers: {
      Accept: 'application/json',
    },
  }).then((r) => r.json());
}

export function getMySubscriptions(apiId) {
  return fetch(`/api/me/subscriptions/${apiId}`, {
    method: 'GET',
    credentials: 'include',
    headers: {
      Accept: 'application/json',
    },
  }).then((r) => r.json());
}

export function askForApiKey(api, teams, plan) {
  return fetch(`/api/apis/${api}/subscriptions`, {
    method: 'POST',
    credentials: 'include',
    headers: {
      Accept: 'application/json',
      'Content-Type': 'application/json',
    },
    body: JSON.stringify({ plan, teams }),
  }).then((r) => r.json());
}

export function initApiKey(api, team, plan, apikey) {
  return fetch(`/api/apis/${api}/subscriptions/_init`, {
    method: 'POST',
    credentials: 'include',
    headers: {
      Accept: 'application/json',
      'Content-Type': 'application/json',
    },
    body: JSON.stringify({ plan, team, apikey }),
  }).then((r) => r.json());
}

export function apisInit(apis) {
  return fetch('/api/apis/_init', {
    method: 'POST',
    credentials: 'include',
    headers: {
      Accept: 'application/json',
      'Content-type': 'application/json',
    },
    body: JSON.stringify(apis),
  });
}

export function subscriptionsInit(subscriptions) {
  return fetch('/api/subscriptions/_init', {
    method: 'POST',
    credentials: 'include',
    headers: {
      Accept: 'application/json',
      'Content-type': 'application/json',
    },
    body: JSON.stringify(subscriptions),
  });
}

export function archiveApiKey(teamId, subscriptionId, enable) {
  return fetch(`/api/teams/${teamId}/subscriptions/${subscriptionId}/_archive?enabled=${enable}`, {
    method: 'PUT',
    credentials: 'include',
    headers: {
      Accept: 'application/json',
      'Content-Type': 'application/json',
    },
  }).then((r) => r.json());
}

export function makeUniqueApiKey(teamId, subscriptionId) {
  return fetch(`/api/teams/${teamId}/subscriptions/${subscriptionId}/_makeUnique`, {
    ...POST_HEADERS
  })
    .then((r) => r.json());
}

export function toggleApiKeyRotation(teamId, subscriptionId, rotationEvery, gracePeriod) {
  return fetch(`/api/teams/${teamId}/subscriptions/${subscriptionId}/_rotation`, {
    method: 'POST',
    credentials: 'include',
    headers: {
      Accept: 'application/json',
      'Content-Type': 'application/json',
    },
    body: JSON.stringify({ rotationEvery, gracePeriod }),
  }).then((r) => r.json());
}
export function regenerateApiKeySecret(teamId, subscriptionId) {
  return fetch(`/api/teams/${teamId}/subscriptions/${subscriptionId}/_refresh`, {
    method: 'POST',
    credentials: 'include',
    headers: {
      Accept: 'application/json',
      'Content-Type': 'application/json',
    },
  }).then((r) => r.json());
}

export function cleanArchivedSubscriptions(teamId) {
  return fetch(`/api/teams/${teamId}/subscriptions/_clean`, {
    method: 'DELETE',
    credentials: 'include',
    headers: {
      Accept: 'application/json',
      'Content-Type': 'application/json',
    },
  }).then((r) => r.json());
}

export function member(teamId, userId) {
  return fetch(`/api/teams/${teamId}/members/${userId}`, {
    method: 'GET',
    credentials: 'include',
    headers: {
      Accept: 'application/json',
    },
  }).then((r) => r.json());
}

export function members(teamId) {
  return fetch(`/api/teams/${teamId}/members`, {
    method: 'GET',
    credentials: 'include',
    headers: {
      Accept: 'application/json',
    },
  }).then((r) => r.json());
}

export function teamHome(teamId) {
  return fetch(`/api/teams/${teamId}/home`, {
    method: 'GET',
    credentials: 'include',
    headers: {
      Accept: 'application/json',
    },
  }).then((r) => r.json());
}

export function teamApi(teamId, apiId) {
  return fetch(`/api/teams/${teamId}/apis/${apiId}`, {
    method: 'GET',
    credentials: 'include',
    headers: {
      Accept: 'application/json',
    },
  }).then((r) => r.json());
}

export function teamApis(teamId) {
  return fetch(`/api/teams/${teamId}/apis`, {
    method: 'GET',
    credentials: 'include',
    headers: {
      Accept: 'application/json',
    },
  }).then((r) => r.json());
}

//public api with restricted property
export function team(teamId) {
  return fetch(`/api/teams/${teamId}`, {
    method: 'GET',
    credentials: 'include',
    headers: {
      Accept: 'application/json',
    },
  }).then((r) => r.json());
}

export function teamFull(teamId) {
  return fetch(`/api/teams/${teamId}/_full`, {
    method: 'GET',
    credentials: 'include',
    headers: {
      Accept: 'application/json',
    },
  }).then((r) => r.json());
}

export function teams() {
  return fetch('/api/teams', {
    method: 'GET',
    credentials: 'include',
    headers: {
      Accept: 'application/json',
    },
  }).then((r) => r.json());
}

export function isMaintenanceMode() {
  return fetch('/api/state/lock', {
    method: 'GET',
    credentials: 'include',
    headers: {
      Accept: 'application/json',
    },
  }).then((r) => r.json());
}

export function createTeam(team) {
  return fetch('/api/teams', {
    method: 'POST',
    credentials: 'include',
    headers: {
      Accept: 'application/json',
      'Content-Type': 'application/json',
    },
    body: JSON.stringify(team),
  }).then((r) => r.json());
}

export function updateTeam(team) {
  return fetch(`/api/teams/${team._id}`, {
    method: 'PUT',
    credentials: 'include',
    headers: {
      Accept: 'application/json',
      'Content-Type': 'application/json',
    },
    body: JSON.stringify(team),
  }).then((r) => r.json());
}

export function deleteTeam(teamId) {
  return fetch(`/api/teams/${teamId}`, {
    method: 'DELETE',
    credentials: 'include',
    headers: {
      Accept: 'application/json',
    },
  }).then((r) => r.json());
}

export function pendingMembers(teamId) {
  return fetch(`/api/teams/${teamId}/pending-members`, {
    method: 'GET',
    credentials: 'include',
    headers: {
      Accept: 'application/json',
    },
  }).then((r) => r.json());
}

////////////////////////////////////////////////////////////////////////////////////////////////////////////////

export function allOtoroshis(tenantId) {
  return fetch(`/api/tenants/${tenantId}/otoroshis`, {
    method: 'GET',
    credentials: 'include',
    headers: {
      Accept: 'application/json',
    },
  }).then((r) => r.json());
}
export function allSimpleOtoroshis(tenantId) {
  return fetch(`/api/tenants/${tenantId}/otoroshis/simplified`, {
    method: 'GET',
    credentials: 'include',
    headers: {
      Accept: 'application/json',
    },
  }).then((r) => r.json());
}

export function oneOtoroshi(tenantId, id) {
  return fetch(`/api/tenants/${tenantId}/otoroshis/${id}`, {
    method: 'GET',
    credentials: 'include',
    headers: {
      Accept: 'application/json',
    },
  }).then((r) => r.json());
}

export function deleteOtoroshiSettings(tenantId, id) {
  return fetch(`/api/tenants/${tenantId}/otoroshis/${id}`, {
    method: 'DELETE',
    credentials: 'include',
    headers: {
      Accept: 'application/json',
    },
  }).then((r) => r.json());
}

export function saveOtoroshiSettings(tenantId, oto) {
  return fetch(`/api/tenants/${tenantId}/otoroshis/${oto._id}`, {
    method: 'PUT',
    credentials: 'include',
    headers: {
      Accept: 'application/json',
      'Content-Type': 'application/json',
    },
    body: JSON.stringify(oto),
  }).then((r) => r.json());
}

export function createOtoroshiSettings(tenantId, oto) {
  return fetch(`/api/tenants/${tenantId}/otoroshis`, {
    method: 'POST',
    credentials: 'include',
    headers: {
      Accept: 'application/json',
      'Content-Type': 'application/json',
    },
    body: JSON.stringify(oto),
  }).then((r) => r.json());
}

export function getOtoroshiGroups(tenantId, otoId) {
  return fetch(`/api/tenants/${tenantId}/otoroshis/${otoId}/groups`, {
    method: 'GET',
    credentials: 'include',
    headers: {
      Accept: 'application/json',
    },
  }).then((r) => r.json());
}

export function getOtoroshiServices(tenantId, otoId) {
  return fetch(`/api/tenants/${tenantId}/otoroshis/${otoId}/services`, {
    method: 'GET',
    credentials: 'include',
    headers: {
      Accept: 'application/json',
    },
  }).then((r) => r.json());
}

export function getOtoroshiApiKeys(tenantId, otoId) {
  return fetch(`/api/tenants/${tenantId}/otoroshis/${otoId}/apikeys`, {
    method: 'GET',
    credentials: 'include',
    headers: {
      Accept: 'application/json',
    },
  }).then((r) => r.json());
}

////////////////////////////////////////////////////////////////////////////////////////////////////////////////

export function deleteTeamApi(teamId, id) {
  return fetch(`/api/teams/${teamId}/apis/${id}`, {
    method: 'DELETE',
    credentials: 'include',
    headers: {
      Accept: 'application/json',
    },
  }).then((r) => r.json());
}

export function saveTeamApi(teamId, api) {
  return fetch(`/api/teams/${teamId}/apis/${api._id}`, {
    method: 'PUT',
    credentials: 'include',
    headers: {
      Accept: 'application/json',
      'Content-Type': 'application/json',
    },
    body: JSON.stringify(api),
  }).then((r) => r.json());
}

export function createTeamApi(teamId, api) {
  return fetch(`/api/teams/${teamId}/apis`, {
    method: 'POST',
    credentials: 'include',
    headers: {
      Accept: 'application/json',
      'Content-Type': 'application/json',
    },
    body: JSON.stringify(api),
  }).then((r) => r.json());
}

////////////////////////////////////////////////////////////////////////////////////////////////////////////////

export function removeMemberFromTeam(teamId, userId) {
  return fetch(`/api/teams/${teamId}/members/${userId}`, {
    method: 'DELETE',
    credentials: 'include',
    headers: {
      Accept: 'application/json',
    },
  }).then((r) => r.json());
}

export function addMembersToTeam(teamId, members) {
  return fetch(`/api/teams/${teamId}/members`, {
    method: 'POST',
    credentials: 'include',
    headers: {
      Accept: 'application/json',
      'Content-Type': 'application/json',
    },
    body: JSON.stringify({ members }),
  }).then((r) => r.json());
}

export function addUncheckedMembersToTeam(teamId, email) {
  return fetch(`/api/teams/${teamId}/unchecked-members`, {
    ...POST_HEADERS,
    body: JSON.stringify({ email }),
  }).then((r) => r.json());
}

export function removeInvitation(teamId, userId) {
  return fetch(`/api/teams/${teamId}/members/${userId}/invitations`, {
    ...POST_HEADERS,
    method: 'DELETE',
  });
}

export function updateTeamMemberPermission(teamId, members, permission) {
  return fetch(`/api/teams/${teamId}/members/_permission`, {
    method: 'POST',
    credentials: 'include',
    headers: {
      Accept: 'application/json',
      'Content-Type': 'application/json',
    },
    body: JSON.stringify({ members, permission }),
  }).then((r) => r.json());
}

export function createDocPage(teamId, apiId, page) {
  return fetch(`/api/teams/${teamId}/pages`, {
    method: 'POST',
    credentials: 'include',
    headers: {
      Accept: 'application/json',
      'Content-Type': 'application/json',
    },
    body: JSON.stringify(page),
  }).then((r) => r.json());
}

export function deleteDocPage(teamId, apiId, pageId) {
  return fetch(`/api/teams/${teamId}/pages/${pageId}`, {
    method: 'DELETE',
    credentials: 'include',
    headers: {
      Accept: 'application/json',
    },
  }).then((r) => r.json());
}

export function saveDocPage(teamId, apiId, page) {
  return fetch(`/api/teams/${teamId}/pages/${page._id}`, {
    method: 'PUT',
    credentials: 'include',
    headers: {
      Accept: 'application/json',
      'Content-Type': 'application/json',
    },
    body: JSON.stringify(page),
  }).then((r) => r.json());
}

export function allTenants() {
  return fetch('/api/tenants', {
    method: 'GET',
    credentials: 'include',
    headers: {
      Accept: 'application/json',
    },
  }).then((r) => r.json());
}

export function oneTenant(tenant) {
  return fetch(`/api/tenants/${tenant}`, {
    method: 'GET',
    credentials: 'include',
    headers: {
      Accept: 'application/json',
    },
  }).then((r) => r.json());
}

export function createTenant(tenant) {
  return fetch('/api/tenants', {
    method: 'POST',
    credentials: 'include',
    headers: {
      Accept: 'application/json',
      'Content-Type': 'application/json',
    },
    body: JSON.stringify(tenant),
  }).then((r) => r.json());
}

export function saveTenant(tenant) {
  return fetch(`/api/tenants/${tenant._id}`, {
    method: 'PUT',
    credentials: 'include',
    headers: {
      Accept: 'application/json',
      'Content-Type': 'application/json',
    },
    body: JSON.stringify(tenant),
  }).then((r) => r.json());
}

export function deleteTenant(id) {
  return fetch(`/api/tenants/${id}`, {
    method: 'DELETE',
    credentials: 'include',
    headers: {
      Accept: 'application/json',
      'Content-Type': 'application/json',
    },
  }).then((r) => r.json());
}

export function askToJoinTeam(team) {
  return fetch(`/api/teams/${team}/join`, {
    method: 'POST',
    credentials: 'include',
    headers: {
      Accept: 'application/json',
      'Content-Type': 'application/json',
    },
  }).then((r) => r.json());
}

export function askForApiAccess(teams, api) {
  return fetch(`/api/apis/${api}/access`, {
    method: 'POST',
    credentials: 'include',
    headers: {
      Accept: 'application/json',
      'Content-Type': 'application/json',
    },
    body: JSON.stringify({ teams }),
  }).then((r) => r.json());
}

export function fetchAuditTrail(from, to, page, size) {
  return fetch(`/api/admin/auditTrail?from=${from}&to=${to}&page=${page}&size=${size}`, {
    method: 'GET',
    credentials: 'include',
    headers: {
      Accept: 'application/json',
      'Content-Type': 'application/json',
    },
  }).then((r) => r.json());
}

////////////////////////////////////////////////////////////////////////////////////////////////

export function fetchAllUsers() {
  return fetch('/api/admin/users', {
    method: 'GET',
    credentials: 'include',
    headers: {
      Accept: 'application/json',
      'Content-Type': 'application/json',
    },
  }).then((r) => r.json());
}

export function findUserById(id) {
  return fetch(`/api/admin/users/${id}`, {
    method: 'GET',
    credentials: 'include',
    headers: {
      Accept: 'application/json',
      'Content-Type': 'application/json',
    },
  }).then((r) => r.json());
}

export function deleteUserById(id) {
  return fetch(`/api/admin/users/${id}`, {
    method: 'DELETE',
    credentials: 'include',
    headers: {
      Accept: 'application/json',
      'Content-Type': 'application/json',
    },
  }).then((r) => r.json());
}

export function deleteSelfUserById() {
  return fetch('/api/me', {
    method: 'DELETE',
    credentials: 'include',
    headers: {
      Accept: 'application/json',
      'Content-Type': 'application/json',
    },
  }).then((r) => r.json());
}

export function setAdminStatus(user, isDaikokuAdmin) {
  return fetch(`/api/admin/users/${user._id}/_admin`, {
    method: 'PUT',
    credentials: 'include',
    headers: {
      Accept: 'application/json',
      'Content-Type': 'application/json',
    },
    body: JSON.stringify({ isDaikokuAdmin }),
  }).then((r) => r.json());
}
export function updateUserById(user) {
  return fetch(`/api/admin/users/${user._id}`, {
    method: 'PUT',
    credentials: 'include',
    headers: {
      Accept: 'application/json',
      'Content-Type': 'application/json',
    },
    body: JSON.stringify(user),
  }).then((r) => r.json());
}

export function createUser(user) {
  return fetch('/api/admin/users', {
    method: 'POST',
    credentials: 'include',
    headers: {
      Accept: 'application/json',
      'Content-Type': 'application/json',
    },
    body: JSON.stringify(user),
  }).then((r) => r.json());
}

export function simpleTenantList() {
  return fetch('/api/tenants/simplified', {
    method: 'GET',
    credentials: 'include',
    headers: {
      Accept: 'application/json',
      'Content-Type': 'application/json',
    },
  }).then((r) => r.json());
}

export function redirectToTenant(id) {
  return fetch(`/api/tenants/${id}/_redirect`, {
    method: 'GET',
    credentials: 'include',
    headers: {
      Accept: 'application/json',
      'Content-Type': 'application/json',
    },
  }).then((r) => r.json());
}

export function getTenantNames(ids) {
  return fetch('/api/tenants/_names', {
    method: 'POST',
    credentials: 'include',
    headers: {
      Accept: 'application/json',
      'Content-Type': 'application/json',
    },
    body: JSON.stringify(ids),
  }).then((r) => r.json());
}

function fetchEntity(url) {
  return fetch(url, {
    method: 'GET',
    credentials: 'include',
    headers: {
      Accept: 'application/json',
      'Content-Type': 'application/json',
    },
  }).then((r) => r.json());
}

export const fetchNewTenant = () => fetchEntity('/api/entities/tenant');
export const fetchNewTeam = () => fetchEntity('/api/entities/team');
export const fetchNewApi = () => fetchEntity('/api/entities/api');
export const fetchNewUser = () => fetchEntity('/api/entities/user');
export const fetchNewOtoroshi = () => fetchEntity('/api/entities/otoroshi');
export const fetchNewIssue = () => fetchEntity('/api/entities/issue');

export function checkIfApiNameIsUnique(name, id) {
  return fetch('/api/apis/_names', {
    method: 'POST',
    credentials: 'include',
    headers: {
      Accept: 'application/json',
      'Content-Type': 'application/json',
    },
    body: JSON.stringify({ name, id }),
  }).then((r) => r.json());
}

export function getSessions() {
  return fetch('/api/admin/sessions', {
    method: 'GET',
    credentials: 'include',
    headers: {
      Accept: 'application/json',
      'Content-Type': 'application/json',
    },
  }).then((r) => r.json());
}

export function deleteSession(id) {
  return fetch(`/api/admin/sessions/${id}`, {
    method: 'DELETE',
    credentials: 'include',
    headers: {
      Accept: 'application/json',
      'Content-Type': 'application/json',
    },
  }).then((r) => r.json());
}

export function deleteSessions() {
  return fetch('/api/admin/sessions', {
    method: 'DELETE',
    credentials: 'include',
    headers: {
      Accept: 'application/json',
      'Content-Type': 'application/json',
    },
  }).then((r) => r.json());
}

export function search(search) {
  return fetch('/api/_search', {
    method: 'POST',
    credentials: 'include',
    headers: {
      Accept: 'application/json',
      'Content-Type': 'application/json',
    },
    body: JSON.stringify({ search }),
  }).then((r) => r.json());
}

export function subscriptionConsumption(subscriptionId, teamId, from, to) {
  return fetch(
    `/api/teams/${teamId}/subscription/${subscriptionId}/consumption?from=${from}&to=${to}`,
    {
      method: 'GET',
      credentials: 'include',
      headers: {
        Accept: 'application/json',
        'Content-Type': 'application/json',
      },
    }
  ).then((r) => r.json());
}

export function syncSubscriptionConsumption(subscriptionId, teamId) {
  return fetch(`/api/teams/${teamId}/subscription/${subscriptionId}/consumption/_sync`, {
    method: 'POST',
    credentials: 'include',
    headers: {
      Accept: 'application/json',
      'Content-Type': 'application/json',
    },
  }).then((r) => r.json());
}

export function syncApiConsumption(apiId, teamId) {
  return fetch(`/api/teams/${teamId}/apis/${apiId}/consumption/_sync`, {
    method: 'POST',
    credentials: 'include',
    headers: {
      Accept: 'application/json',
      'Content-Type': 'application/json',
    },
  }).then((r) => r.json());
}

export function syncTeamBilling(teamId) {
  return fetch(`/api/teams/${teamId}/billing/_sync`, {
    method: 'POST',
    credentials: 'include',
    headers: {
      Accept: 'application/json',
      'Content-Type': 'application/json',
    },
  }).then((r) => r.json());
}

export function syncTeamIncome(teamId) {
  return fetch(`/api/teams/${teamId}/income/_sync`, {
    method: 'POST',
    credentials: 'include',
    headers: {
      Accept: 'application/json',
      'Content-Type': 'application/json',
    },
  }).then((r) => r.json());
}

export function apiConsumption(apiId, planId, teamId, from, to) {
  return fetch(
    `/api/teams/${teamId}/apis/${apiId}/plan/${planId}/consumption?from=${from}&to=${to}`,
    {
      method: 'GET',
      credentials: 'include',
      headers: {
        Accept: 'application/json',
        'Content-Type': 'application/json',
      },
    }
  ).then((r) => r.json());
}

export function apiGlobalConsumption(apiId, teamId, from, to) {
  return fetch(`/api/teams/${teamId}/apis/${apiId}/consumption?from=${from}&to=${to}`, {
    method: 'GET',
    credentials: 'include',
    headers: {
      Accept: 'application/json',
      'Content-Type': 'application/json',
    },
  }).then((r) => r.json());
}

export function apiSubscriptions(apiId, teamId) {
  return fetch(`/api/teams/${teamId}/apis/${apiId}/subscriptions`, {
    method: 'GET',
    credentials: 'include',
    headers: {
      Accept: 'application/json',
      'Content-Type': 'application/json',
    },
  }).then((r) => r.json());
}

export function archiveSubscriptionByOwner(ownerId, subscriptionId, enabled) {
  return fetch(
    `/api/teams/${ownerId}/subscriptions/${subscriptionId}/_archiveByOwner?enabled=${enabled}`,
    {
      method: 'PUT',
      credentials: 'include',
      headers: {
        Accept: 'application/json',
        'Content-Type': 'application/json',
      },
    }
  ).then((r) => r.json());
}

export function getSubscriptionInformations(subscription, teamId) {
  return fetch(`/api/teams/${teamId}/subscription/${subscription}/informations`, {
    method: 'GET',
    credentials: 'include',
    headers: {
      Accept: 'application/json',
      'Content-Type': 'application/json',
    },
  }).then((r) => r.json());
}

export function getTeamConsumptions(teamId, from, to) {
  return fetch(`/api/teams/${teamId}/consumptions?from=${from}&to=${to}`, {
    method: 'GET',
    credentials: 'include',
    headers: {
      Accept: 'application/json',
      'Content-Type': 'application/json',
    },
  }).then((r) => r.json());
}

export function getTeamBillings(teamId, from, to) {
  return fetch(`/api/teams/${teamId}/billings?from=${from}&to=${to}`, {
    method: 'GET',
    credentials: 'include',
    headers: {
      Accept: 'application/json',
      'Content-Type': 'application/json',
    },
  }).then((r) => r.json());
}

export function getTeamIncome(teamId, from, to) {
  return fetch(`/api/teams/${teamId}/income?from=${from}&to=${to}`, {
    method: 'GET',
    credentials: 'include',
    headers: {
      Accept: 'application/json',
      'Content-Type': 'application/json',
    },
  }).then((r) => r.json());
}
export function getApiCategories() {
  return fetch('/api/categories', {
    method: 'GET',
    credentials: 'include',
    headers: {
      Accept: 'application/json',
      'Content-Type': 'application/json',
    },
  }).then((r) => r.json());
}

/////////////////////////////////////////////////////////////////////////////////
// Assets
/////////////////////////////////////////////////////////////////////////////////

export function getAsset(teamId, assetId) {
  return fetch(`/api/teams/${teamId}/assets/${assetId}`, {
    method: 'GET',
    credentials: 'include',
    headers: {},
  }).then((r) => r.json());
}

export function deleteAsset(teamId, assetId) {
  return fetch(`/api/teams/${teamId}/assets/${assetId}`, {
    method: 'DELETE',
    credentials: 'include',
    headers: {
      Accept: 'application/json',
      'Content-Type': 'application/json',
    },
  }).then((r) => r.json());
}

export function listAssets(teamId) {
  return fetch(`/api/teams/${teamId}/assets`, {
    method: 'GET',
    credentials: 'include',
    headers: {
      Accept: 'application/json',
      'Content-Type': 'application/json',
    },
  }).then((r) => r.json());
}

export function storeAsset(teamId, filename, title, desc, contentType, formData) {
  return fetch(`/api/teams/${teamId}/assets?filename=${filename}&title=${title}&desc=${desc}`, {
    method: 'POST',
    credentials: 'include',
    headers: {
      'Content-Type': contentType,
      'Asset-Content-Type': contentType,
      //'X-Thumbnail': thumbnail
    },
    body: formData,
  }).then((r) => r.json());
}

export function updateAsset(teamId, assetId, contentType, formData) {
  return fetch(`/api/teams/${teamId}/assets/${assetId}/_replace`, {
    method: 'POST',
    credentials: 'include',
    headers: {
      Accept: contentType,
      'Content-Type': contentType,
    },
    body: formData,
  }).then((r) => r.json());
}

/////////////////////////////////////////////////////////////////////////////////
// Tenant Assets
/////////////////////////////////////////////////////////////////////////////////

export function getTenantAsset(assetId) {
  return fetch(`/tenant-assets/${assetId}`, {
    method: 'GET',
    credentials: 'include',
    headers: {},
  }).then((r) => r.json());
}

export function deleteTenantAsset(assetId) {
  return fetch(`/tenant-assets/${assetId}`, {
    method: 'DELETE',
    credentials: 'include',
    headers: {
      Accept: 'application/json',
      'Content-Type': 'application/json',
    },
  }).then((r) => r.json());
}

export function updateTenantAsset(assetId, contentType, formData) {
  return fetch(`/tenant-assets/${assetId}/_replace`, {
    method: 'POST',
    credentials: 'include',
    headers: {
      Accept: contentType,
      'Content-Type': contentType,
    },
    body: formData,
  }).then((r) => r.json());
}

export function listTenantAssets(teamId) {
  if (teamId) {
    return fetch(`/tenant-assets?teamId=${teamId}`, {
      method: 'GET',
      credentials: 'include',
      headers: {
        Accept: 'application/json',
        'Content-Type': 'application/json',
      },
    }).then((r) => r.json());
  } else {
    return fetch('/tenant-assets', {
      method: 'GET',
      credentials: 'include',
      headers: {
        Accept: 'application/json',
        'Content-Type': 'application/json',
      },
    }).then((r) => r.json());
  }
}

export function storeTenantAsset(filename, title, desc, contentType, formData) {
  return fetch(`/tenant-assets?filename=${filename}&title=${title}&desc=${desc}`, {
    method: 'POST',
    credentials: 'include',
    headers: {
      'Content-Type': contentType,
      'Asset-Content-Type': contentType,
      //'X-Thumbnail': thumbnail
    },
    body: formData,
  }).then((r) => r.json());
}

//////////////////////////////////////////////////////////////////////////////////////
// USER ASSETS
//////////////////////////////////////////////////////////////////////////////////////
export function storeUserAvatar(filename, contentType, file) {
  return fetch(`/user-avatar?filename=${filename}`, {
    method: 'POST',
    credentials: 'include',
    headers: {
      'Content-Type': contentType,
      'Asset-Content-Type': contentType,
    },
    body: file,
  }).then((r) => r.json());
}
//////////////////////////////////////////////////////////////////////////////////////

export function uploadExportFile(file) {
  return fetch('/api/state/import', {
    method: 'POST',
    credentials: 'include',
    headers: {
      'Content-Type': 'application/x-ndjson',
    },
    body: file,
  }).then((r) => r.json());
}

export function updateSubscriptionCustomName(team, subscription, customName) {
  return fetch(`/api/teams/${team._id}/subscriptions/${subscription._id}/name`, {
    method: 'POST',
    credentials: 'include',
    headers: {
      Accept: 'application/json',
      'Content-Type': 'application/json',
    },
    body: JSON.stringify({ customName }),
  }).then((r) => r.json());
}

export function updateSubscription(team, subscription) {
  return fetch(`/api/teams/${team._id}/subscriptions/${subscription._id}`, {
    method: 'PUT',
    credentials: 'include',
    headers: {
      Accept: 'application/json',
      'Content-Type': 'application/json',
    },
    body: JSON.stringify(subscription),
  }).then((r) => r.json());
}

export function storeThumbnail(id, formData) {
  return fetch(`/asset-thumbnails/${id}`, {
    method: 'POST',
    credentials: 'include',
    headers: {
      'Content-Type': 'image/png',
      'Asset-Content-Type': 'image/png',
    },
    body: formData,
  }).then((r) => r.json());
}

export function createTestingApiKey(teamId, body) {
  return fetch(`/api/teams/${teamId}/testing/apikeys`, {
    method: 'POST',
    credentials: 'include',
    headers: {
      Accept: 'application/json',
      'Content-Type': 'application/json',
    },
    body: JSON.stringify(body),
  }).then((r) => r.json());
}

export function updateTestingApiKey(teamId, body) {
  return fetch(`/api/teams/${teamId}/testing/apikeys`, {
    method: 'PUT',
    credentials: 'include',
    headers: {
      Accept: 'application/json',
      'Content-Type': 'application/json',
    },
    body: JSON.stringify(body),
  }).then((r) => r.json());
}

export function deleteTestingApiKey(teamId, body) {
  return fetch(`/api/teams/${teamId}/testing/apikeys`, {
    method: 'DELETE',
    credentials: 'include',
    headers: {
      Accept: 'application/json',
      'Content-Type': 'application/json',
    },
    body: JSON.stringify(body),
  }).then((r) => r.json());
}

export function testingCall(teamId, apiId, body) {
  return fetch(`/api/teams/${teamId}/testing/${apiId}/call`, {
    method: 'POST',
    credentials: 'include',
    headers: {
      Accept: 'application/json',
      'Content-Type': 'application/json',
    },
    body: JSON.stringify(body),
  }).then((r) => r.json());
}

export function getTranslations() {
  return fetch('/api/translations', {
    method: 'GET',
    credentials: 'include',
    headers: {
      Accept: 'application/json',
      'Content-Type': 'application/json',
    },
  }).then((r) => r.json());
}

export function saveApiTranslations(teamId, apiId, translations) {
  return fetch(`/api/teams/${teamId}/apis/${apiId}/_translate`, {
    method: 'POST',
    credentials: 'include',
    headers: {
      Accept: 'application/json',
      'Content-Type': 'application/json',
    },
    body: JSON.stringify(translations),
  }).then((r) => r.json());
}

export function saveTenantTranslations(tenantId, translations) {
  return fetch(`/api/tenant/${tenantId}/_translate`, {
    method: 'POST',
    credentials: 'include',
    headers: {
      Accept: 'application/json',
      'Content-Type': 'application/json',
    },
    body: JSON.stringify(translations),
  }).then((r) => r.json());
}

export function saveTeamTranslations(teamId, translations) {
  return fetch(`/api/teams/${teamId}/_translate`, {
    method: 'POST',
    credentials: 'include',
    headers: {
      Accept: 'application/json',
      'Content-Type': 'application/json',
    },
    body: JSON.stringify(translations),
  }).then((r) => r.json());
}

export function sendEmails(name, email, subject, body, tenantId, teamId, apiId, language) {
  return fetch(`/api/tenants/${tenantId}/_contact`, {
    method: 'POST',
    credentials: 'include',
    headers: {
      Accept: 'application/json',
      'Content-Type': 'application/json',
      'X-contact-language': language,
    },
    body: JSON.stringify({
      name,
      email,
      subject,
      body,
      teamId,
      apiId,
    }),
  }).then((r) => r.json());
}

export function tenantAdmins(tenantId) {
  return fetch(`/api/tenants/${tenantId}/admins`, {
    method: 'GET',
    credentials: 'include',
    headers: {
      Accept: 'application/json',
      'Content-Type': 'application/json',
    },
  }).then((r) => r.json());
}

export function addableAdminsForTenant(tenantId) {
  return fetch(`/api/tenants/${tenantId}/addable-admins`, {
    method: 'GET',
    headers: {
      Accept: 'application/json',
      'Content-Type': 'application/json',
    },
  }).then((r) => r.json());
}

export function addAdminsToTenant(tenantId, adminIds) {
  return fetch(`/api/tenants/${tenantId}/admins`, {
    method: 'POST',
    credentials: 'include',
    headers: {
      Accept: 'application/json',
      'Content-Type': 'application/json',
    },
    body: JSON.stringify(adminIds),
  }).then((r) => r.json());
}

export function removeAdminFromTenant(tenantId, adminId) {
  return fetch(`/api/tenants/${tenantId}/admins/${adminId}`, {
    method: 'DELETE',
    credentials: 'include',
    headers: {
      Accept: 'application/json',
      'Content-Type': 'application/json',
    },
  }).then((r) => r.json());
}

export function myMessages() {
  return fetch('/api/me/messages', {
    method: 'GET',
    credentials: 'include',
    headers: {
      Accept: 'application/json',
      'Content-Type': 'application/json',
    },
  }).then((r) => r.json());
}

export function myChatMessages(chat, date) {
  return fetch(`/api/me/messages?chat=${chat}${date ? `&date=${date}` : ''}`, {
    method: 'GET',
    credentials: 'include',
    headers: {
      Accept: 'application/json',
      'Content-Type': 'application/json',
    },
  }).then((r) => r.json());
}

export function myAdminMessages() {
  return fetch('/api/me/messages/admin', {
    method: 'GET',
    credentials: 'include',
    headers: {
      Accept: 'application/json',
      'Content-Type': 'application/json',
    },
  }).then((r) => r.json());
}

export function sendMessage(message, participants, chat) {
  return fetch('/api/messages/_send', {
    method: 'POST',
    credentials: 'include',
    headers: {
      Accept: 'application/json',
      'Content-Type': 'application/json',
    },
    body: JSON.stringify({
      message,
      participants,
      chat,
    }),
  }).then((r) => r.json());
}

export function messageSSE() {
  return fetch('/api/messages/_sse', {
    method: 'GET',
    credentials: 'include',
    headers: {
      Accept: 'application/json',
      'Content-Type': 'application/json',
    },
  }).then((r) => r.json());
}

export function setMessagesRead(chatId) {
  return fetch(`/api/messages/${chatId}/_read`, {
    method: 'PUT',
    credentials: 'include',
    headers: {
      Accept: 'application/json',
      'Content-Type': 'application/json',
    },
  }).then((r) => r.json());
}

export function closeMessageChat(chatId) {
  return fetch(`/api/messages/${chatId}`, {
    method: 'DELETE',
    credentials: 'include',
    headers: {
      Accept: 'application/json',
      'Content-Type': 'application/json',
    },
  }).then((r) => r.json());
}

export function lastDateChat(chatId, date) {
  return fetch(`/api/messages/${chatId}/last-date?date=${date}`, {
    method: 'GET',
    credentials: 'include',
    headers: {
      Accept: 'application/json',
      'Content-Type': 'application/json',
    },
  }).then((r) => r.json());
}

export function migrateMongoToPostgres() {
  return fetch('/api/state/migrate', {
    method: 'POST',
    credentials: 'include',
  });
}

const POST_HEADERS = {
  method: 'POST',
  credentials: 'include',
  headers: {
    Accept: 'application/json',
    'Content-Type': 'application/json',
  },
};

export function enableMaintenanceMode() {
  return fetch('/api/state/lock', POST_HEADERS).then((r) => r.json());
}

export function disableMaintenanceMode() {
  return fetch('/api/state/unlock', POST_HEADERS).then((r) => r.json());
}

export function checkConnection(config, user) {
  return fetch('/api/auth/ldap/_check', {
    ...POST_HEADERS,
    body: user
      ? JSON.stringify({
        config,
        user,
      })
      : JSON.stringify(config),
  }).then((r) => r.json());
}

export function login(username, password, action) {
  const body = new URLSearchParams();
  body.append('username', username);
  body.append('password', password);

  return fetch(action, {
    method: 'POST',
    headers: {
      'Content-Type': 'application/x-www-form-urlencoded',
    },
    body: body,
  });
}

export function toggleStar(apiId) {
  return fetch(`/api/apis/${apiId}/stars`, {
    method: 'PUT',
    credentials: 'include',
    headers: {
      Accept: 'application/json',
      'Content-Type': 'application/json',
    },
  });
}

export function searchLdapMember(teamId, email) {
  return fetch(`/api/teams/${teamId}/ldap/users/${email}`, {
    credentials: 'include',
    headers: {
      Accept: 'application/json',
      'Content-Type': 'application/json',
    },
  }).then((r) => r.json());
}

export function findUserByEmail(teamId, email) {
  return fetch(`/api/teams/${teamId}/users/_search`, {
    ...POST_HEADERS,
    body: JSON.stringify({
      attributes: {
        email,
      },
    }),
  }).then((r) => r.json());
}

export function createUserFromLDAP(teamId, email) {
  return fetch(`/api/teams/${teamId}/ldap/users`, {
    ...POST_HEADERS,
    body: JSON.stringify({
      email,
      teamId,
    }),
  }).then((r) => r.json());
}

export function getAPIPosts(apiId, offset = 0, limit = 1) {
  return fetch(`/api/apis/${apiId}/posts?offset=${offset}&limit=${limit}`, {
    method: 'GET',
    credentials: 'include',
    headers: {
      Accept: 'application/json',
    },
  }).then((r) => r.json());
}

export function publishNewPost(apiId, teamId, post) {
  return fetch(`/api/teams/${teamId}/apis/${apiId}/posts`, {
    ...POST_HEADERS,
    body: JSON.stringify(post),
  });
}

export function removePost(apiId, teamId, postId) {
  return fetch(`/api/teams/${teamId}/apis/${apiId}/posts/${postId}`, {
    ...POST_HEADERS,
    method: 'DELETE',
  });
}

export function savePost(apiId, teamId, postId, content) {
  return fetch(`/api/teams/${teamId}/apis/${apiId}/posts/${postId}`, {
    ...POST_HEADERS,
    method: 'PUT',
    body: JSON.stringify(content),
  });
}

export function getDaikokuVersion() {
  return fetch('/api/versions/_daikoku', {
    method: 'GET',
    credentials: 'include',
    headers: {
      Accept: 'application/json',
    },
  }).then((r) => r.json());
}

export function getAPIIssues(apiId) {
  return fetch(`/api/apis/${apiId}`, {
    method: 'GET',
    credentials: 'include',
    headers: {
      Accept: 'application/json',
    },
  }).then((r) => r.json());
}

export function getAPIIssue(apiId, issueId) {
  return fetch(`/api/apis/${apiId}/issues/${issueId}`, {
    method: 'GET',
    credentials: 'include',
    headers: {
      Accept: 'application/json',
    },
  }).then((r) => r.json());
}

export function createNewIssue(apiId, teamId, issue) {
  return fetch(`/api/teams/${teamId}/apis/${apiId}/issues`, {
    ...POST_HEADERS,
    body: JSON.stringify(issue),
  });
}

export function updateIssue(apiId, teamId, issueId, issue) {
  return fetch(`/api/teams/${teamId}/apis/${apiId}/issues/${issueId}`, {
    ...POST_HEADERS,
    method: 'PUT',
    body: JSON.stringify({
      ...issue,
      by: issue.by._id,
      comments: issue.comments.map((comment) => ({
        ...comment,
        by: comment.by._id,
      })),
    }),
  });
}

export function getQRCode() {
  return fetch('/api/me/_2fa', {
    method: 'GET',
    credentials: 'include',
    headers: {
      Accept: 'application/json',
      'Content-Type': 'application/json',
    },
  }).then((r) => r.json());
}

export function verify2faCode(token, code) {
  return fetch(`/api/2fa?token=${token}&code=${code}`, {
    method: 'GET',
    credentials: 'include',
    headers: {
      Accept: 'application/json',
      'Content-Type': 'application/json',
    },
  });
}

export function disable2FA() {
  return fetch('/api/me/_2fa', {
    method: 'DELETE',
    credentials: 'include',
    headers: {
      Accept: 'application/json',
      'Content-Type': 'application/json',
    },
  });
}

export function reset2faAccess(backupCodes) {
  return fetch('/api/2fa', {
    ...POST_HEADERS,
    method: 'PUT',
    body: JSON.stringify({ backupCodes }),
  });
}

export function selfVerify2faCode(code) {
  return fetch(`/api/me/_2fa/enable?code=${code}`, {
    method: 'GET',
    credentials: 'include',
    headers: {
      Accept: 'application/json',
      'Content-Type': 'application/json',
    },
  });
}

export function validateInvitationToken(token) {
  return fetch(`/api/me/invitation/_check`, {
    ...POST_HEADERS,
    body: JSON.stringify({ token }),
  }).then((r) => r.json());
}

export function removeTeamInvitation(token) {
  return fetch(`/api/me/invitation`, {
    ...POST_HEADERS,
    method: 'DELETE',
  });
}

<<<<<<< HEAD
export function createNewApiVersion(apiId, teamId, version) {
  return fetch(`/api/teams/${teamId}/apis/${apiId}/versions`, {
    ...POST_HEADERS,
    body: JSON.stringify({ version })
  })
=======
export function extendApiKey(apiId, apiKeyId, teams, plan) {
  return fetch(`/api/apis/${apiId}/subscriptions/${apiKeyId}`, {
    ...POST_HEADERS,
    method: 'PUT',
    body: JSON.stringify({ plan, teams }),
  }).then((r) => r.json());
}

export function getAllTeamSubscriptions(team) {
  return fetch(`/api/subscriptions/teams/${team}`)
    .then(r => r.json());
>>>>>>> 3a7537f1
}<|MERGE_RESOLUTION|>--- conflicted
+++ resolved
@@ -1827,13 +1827,12 @@
   });
 }
 
-<<<<<<< HEAD
 export function createNewApiVersion(apiId, teamId, version) {
   return fetch(`/api/teams/${teamId}/apis/${apiId}/versions`, {
     ...POST_HEADERS,
     body: JSON.stringify({ version })
   })
-=======
+}
 export function extendApiKey(apiId, apiKeyId, teams, plan) {
   return fetch(`/api/apis/${apiId}/subscriptions/${apiKeyId}`, {
     ...POST_HEADERS,
@@ -1845,5 +1844,4 @@
 export function getAllTeamSubscriptions(team) {
   return fetch(`/api/subscriptions/teams/${team}`)
     .then(r => r.json());
->>>>>>> 3a7537f1
 }