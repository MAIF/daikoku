import { gql } from '@apollo/client';
import {
  I2FAQrCode,
  IAsset,
  IAuditTrail,
  IFastApiSubscription,
  IMailingTranslation,
  INotification,
  IOtoroshiSettings,
  IQuotas,
  ISafeSubscription,
  ISession,
  IStateContext,
  ISubscriptionInformation,
  ITeamFull,
  ITeamSimple,
  ITenant,
  ITenantAdministration,
  ITenantFull,
  ITranslation,
  IUser,
  IUserSimple,
  ISimpleOtoroshiSettings,
  IAnonymousState,
  IAuthContext,
} from '../types';
import {
  IApi,
  IApiExtended,
  IApiPost,
  IConsumption,
  IDocDetail,
  IDocPage,
  IDocumentation,
  IImportingDocumentation,
  IOtoroshiApiKey,
  ISubscription,
  ISubscriptionDemand,
  ISubscriptionExtended,
  ISubscriptionWithApiInfo,
  ITestingConfig,
  IUsagePlan,
  ResponseDone,
  ResponseError,
} from '../types/api';
<<<<<<< HEAD
import { IRenderingPage } from '../components/adminbackoffice';
=======
import { Token } from 'graphql';
>>>>>>> 730b1504

const HEADERS = {
  Accept: 'application/json',
  'Content-Type': 'application/json',
};

type PromiseWithError<T> = Promise<ResponseError | T>;
const customFetch = <T>(
  url: string,
  { headers = HEADERS, method = 'GET', body, ...props }: any = {}
) => fetch(url, { headers, method, body, ...props }).then((r) => r.json());

export const me = (): PromiseWithError<IUser> => customFetch('/api/me');
export const myOwnTeam = () => customFetch('/api/me/teams/own');
export const oneOfMyTeam = (id: any) => customFetch(`/api/me/teams/${id}`);
export const getUserContext = (): PromiseWithError<IStateContext> => customFetch('/api/me/context');
export const getAuthContext = (provider: string): PromiseWithError<IAuthContext> =>
  customFetch(`/api/auth/${provider}/context`);

export const getVisibleApiWithId = (id: string): PromiseWithError<IApi> =>
  customFetch(`/api/me/visible-apis/${id}`);
export const getVisibleApi = (id: string, version: string): PromiseWithError<IApi> =>
  customFetch(`/api/me/visible-apis/${id}/${version}`);
export const getVisiblePlan = (
  apiId: string,
  version: string,
  planId: string
): PromiseWithError<IUsagePlan> =>
  customFetch(`/api/me/visible-apis/${apiId}/${version}/plans/${planId}`);
export const getVisiblePlans = (
  apiId: string,
  version: string
): PromiseWithError<Array<IUsagePlan>> =>
  customFetch(`/api/me/visible-apis/${apiId}/${version}/plans`);
export const getVisibleApiGroup = (id: any) => customFetch(`/api/me/visible-groups/${id}`);
export const getTeamVisibleApi = (
  teamId: string,
  apiId: string,
  version: string
): PromiseWithError<IApi> =>
  customFetch(`/api/me/teams/${teamId}/visible-apis/${apiId}/${version}`);
export const myTeams = (): Promise<ResponseError | Array<ITeamSimple>> =>
  customFetch('/api/me/teams');

export const teamAllNotifications = (teamId: any, page = 0) =>
  customFetch(`/api/teams/${teamId}/notifications/all?page=${page}`);
export const teamNotifications = (teamId: any) => customFetch(`/api/teams/${teamId}/notifications`);
export const teamUnreadNotificationsCount = (teamId: any) =>
  fetch(`/api/teams/${teamId}/notifications/unread-count`, { headers: HEADERS }).then(
    (r) => (r.status === 200 ? r.json() : { count: 0 }),
    () => ({ count: 0 })
  );
export const myAllNotifications = (page = 0, pageSize = 10) =>
  customFetch(`/api/me/notifications/all?page=${page}&pageSize=${pageSize}`);
export const myNotifications = (
  page: number = 0,
  pageSize: number = 10
): Promise<{ notifications: Array<INotification>; count: number }> =>
  customFetch(`/api/me/notifications?page=${page}&pageSize=${pageSize}`);

export const myUnreadNotificationsCount = (): Promise<{ count: number }> =>
  fetch('/api/me/notifications/unread-count')
    .then(
      (r) => (r.status === 200 ? r.json() : { count: 0 }),
      () => ({ count: 0 })
    )
    .catch(() => ({ count: 0 }));

export const acceptNotificationOfTeam = (
  NotificationId: string,
  values: object = {}
): Promise<ResponseError | ResponseDone> =>
  customFetch(`/api/notifications/${NotificationId}/accept`, {
    method: 'PUT',
    body: JSON.stringify(values),
  });

export const rejectNotificationOfTeam = (
  notificationId: string,
  message?: string
): Promise<ResponseError | ResponseDone> =>
  customFetch(`/api/notifications/${notificationId}/reject`, {
    method: 'PUT',
    body: JSON.stringify({ message }),
  });

export const subscribedApis = (teamId: string): Promise<ResponseError | Array<IApi>> =>
  customFetch(`/api/teams/${teamId}/subscribed-apis`);
export const getApiDocPage = (api: string, id: string): PromiseWithError<IDocPage> =>
  customFetch(`/api/apis/${api}/pages/${id}`);
export const getUsagePlanDocPage = (
  apiId: string,
  planId: string,
  pageId: string
): PromiseWithError<IDocPage> => customFetch(`/api/apis/${apiId}/plan/${planId}/pages/${pageId}`);
export const getDocDetails = (api: string, version: string): Promise<IDocDetail> =>
  customFetch(`/api/apis/${api}/${version}/doc`);

export const getTeamSubscriptions = (
  api: string,
  team: string,
  version: string
): PromiseWithError<Array<ISubscriptionExtended>> =>
  customFetch(`/api/apis/${api}/${version}/subscriptions/teams/${team}`);

export const getTeamSubscriptionsWithPlan = (
  api: string,
  team: string,
  version: string,
  planId: string
): Promise<Array<IFastApiSubscription>> =>
  customFetch(`/api/apis/${api}/${version}/subscriptions/teams/${team}?planId=${planId}`);

export const getMySubscriptions = (
  apiId: string,
  version: string
): Promise<{ subscriptions: Array<ISubscription>; requests: Array<ISubscriptionDemand> }> =>
  customFetch(`/api/me/subscriptions/${apiId}/${version}`);

type CreationDone = { creation: 'done'; subscription: ISubscription };
type CreationWaiting = { creation: 'waiting' };
type CheckoutUrl = { checkoutUrl: string };

export function isCheckoutUrl(obj: any): obj is CheckoutUrl {
  return (<CheckoutUrl>obj).checkoutUrl !== undefined;
}

export function isCreationDone(obj: any): obj is CreationDone {
  return (<CreationDone>obj).creation === 'done';
}

export function isCreationWaiting(obj: any): obj is CreationWaiting {
  return (<CreationWaiting>obj).creation === 'waiting';
}

type SubscriptionReturn = ResponseError | CreationWaiting | CreationDone | CheckoutUrl;

export const askForApiKey = (
  apiId: string,
  teamId: string,
  planId: string,
  motivation?: object
): Promise<SubscriptionReturn> => {
  return customFetch(`/api/apis/${apiId}/plan/${planId}/team/${teamId}/_subscribe`, {
    method: 'POST',
    body: JSON.stringify({ motivation }),
  });
};

export const initApiKey = (api: any, team: any, plan: string, apikey: any) =>
  customFetch(`/api/apis/${api}/subscriptions/_init`, {
    method: 'POST',
    body: JSON.stringify({ plan, team, apikey }),
  });

export const apisInit = (apis: any) =>
  customFetch('/api/apis/_init', {
    method: 'POST',
    credentials: 'include',
    headers: {
      Accept: 'application/json',
      'Content-type': 'application/json',
    },
    body: JSON.stringify(apis),
  });

export const subscriptionsInit = (subscriptions: any) =>
  customFetch('/api/subscriptions/_init', {
    method: 'POST',
    credentials: 'include',
    headers: {
      Accept: 'application/json',
      'Content-type': 'application/json',
    },
    body: JSON.stringify(subscriptions),
  });

export const archiveApiKey = (
  teamId: string,
  subscriptionId: string,
  enable: boolean
): PromiseWithError<ISafeSubscription> =>
  customFetch(`/api/teams/${teamId}/subscriptions/${subscriptionId}/_archive?enabled=${enable}`, {
    method: 'PUT',
  });

export const makeUniqueApiKey = (
  teamId: string,
  subscriptionId: string
): PromiseWithError<ISafeSubscription> =>
  customFetch(`/api/teams/${teamId}/subscriptions/${subscriptionId}/_makeUnique`, {
    method: 'POST',
  });

export const toggleApiKeyRotation = (
  teamId: string,
  subscriptionId: string,
  enabled: boolean,
  rotationEvery: number,
  gracePeriod: number
): PromiseWithError<ISafeSubscription> =>
  customFetch(`/api/teams/${teamId}/subscriptions/${subscriptionId}/_rotation`, {
    method: 'POST',
    body: JSON.stringify({ enabled, rotationEvery, gracePeriod }),
  });

export const regenerateApiKeySecret = (
  teamId: string,
  subscriptionId: string
): PromiseWithError<ISafeSubscription> =>
  customFetch(`/api/teams/${teamId}/subscriptions/${subscriptionId}/_refresh`, {
    method: 'POST',
  });

export const member = (teamId: string, userId: string) =>
  customFetch(`/api/teams/${teamId}/members/${userId}`, {});

export const members = (teamId: string): Promise<Array<IUserSimple>> =>
  customFetch(`/api/teams/${teamId}/members`);
export const teamHome = (teamId: string) => customFetch(`/api/teams/${teamId}/home`);

export const teamApi = (
  teamId: string,
  apiId: string,
  version: string
): Promise<ResponseError | IApi> => customFetch(`/api/teams/${teamId}/apis/${apiId}/${version}`);

export const planOfApi = (
  teamId: string,
  apiId: string,
  version: string,
  planId: string
): Promise<ResponseError | IUsagePlan> =>
  customFetch(`/api/teams/${teamId}/apis/${apiId}/${version}/plans/${planId}`);

export const teamApiGroup = (teamId: string, apiGroupId: string) =>
  customFetch(`/api/teams/${teamId}/apigroups/${apiGroupId}`);

export const teamApis = (teamId: string): Promise<ResponseError | Array<IApi>> =>
  customFetch(`/api/teams/${teamId}/apis`);
export const team = (teamId: string): Promise<ResponseError | ITeamSimple> =>
  customFetch(`/api/teams/${teamId}`);
export const teamFull = (teamId: string): Promise<ResponseError | ITeamFull> =>
  customFetch(`/api/teams/${teamId}/_full`);

export const teams = (team: ITeamSimple): Promise<ResponseError | Array<ITeamSimple>> =>
  customFetch(`/api/teams/${team._id}/teams`);
export const isMaintenanceMode = () => customFetch('/api/state/lock');

export const createTeam = (team: ITeamSimple) =>
  customFetch('/api/teams', {
    method: 'POST',
    body: JSON.stringify(team),
  });

export const sendEmailVerification = (teamId: String) =>
  customFetch(`/api/teams/${teamId}/_sendEmail`, {
    method: 'PUT',
  });

export const updateTeam = (team: ITeamSimple) =>
  customFetch(`/api/teams/${team._id}`, {
    method: 'PUT',
    body: JSON.stringify(team),
  });

export const deleteTeam = (teamId: string): Promise<ResponseDone | ResponseError> =>
  customFetch(`/api/teams/${teamId}`, {
    method: 'DELETE',
  });

export const pendingMembers = (teamId: string) =>
  customFetch(`/api/teams/${teamId}/pending-members`);

export const allOtoroshis = (tenantId: string): Promise<ResponseError | Array<IOtoroshiSettings>> =>
  customFetch(`/api/tenants/${tenantId}/otoroshis`);

export const allSimpleOtoroshis = (
  tenantId: string,
  maybeTeam?: ITeamSimple
): PromiseWithError<Array<ISimpleOtoroshiSettings>> =>
  customFetch(
    `/api/tenants/${tenantId}/otoroshis/simplified${maybeTeam ? `?team=${maybeTeam._id}` : ''}`
  );

export const oneOtoroshi = (tenantId: string, id: string) =>
  customFetch(`/api/tenants/${tenantId}/otoroshis/${id}`);

export const deleteOtoroshiSettings = (tenantId: string, id: string) =>
  customFetch(`/api/tenants/${tenantId}/otoroshis/${id}`, {
    method: 'DELETE',
  });

export const saveOtoroshiSettings = (tenantId: any, oto: any) =>
  customFetch(`/api/tenants/${tenantId}/otoroshis/${oto._id}`, {
    method: 'PUT',
    body: JSON.stringify(oto),
  });

export const createOtoroshiSettings = (tenantId: any, oto: any) =>
  customFetch(`/api/tenants/${tenantId}/otoroshis`, {
    method: 'POST',
    body: JSON.stringify(oto),
  });

export const getOtoroshiGroups = (tenantId: any, otoId: any) =>
  customFetch(`/api/tenants/${tenantId}/otoroshis/${otoId}/groups`);

export const getOtoroshiGroupsAsTeamAdmin = (teamId: any, otoId: any) =>
  customFetch(`/api/teams/${teamId}/tenant/otoroshis/${otoId}/groups`);

export const getOtoroshiServicesAsTeamAdmin = (teamId: any, otoId: any) =>
  customFetch(`/api/teams/${teamId}/tenant/otoroshis/${otoId}/services`);

export const getOtoroshiRoutesAsTeamAdmin = (teamId: any, otoId: any) =>
  customFetch(`/api/teams/${teamId}/tenant/otoroshis/${otoId}/routes`);

export const getOtoroshiServices = (tenantId: any, otoId: any) =>
  customFetch(`/api/tenants/${tenantId}/otoroshis/${otoId}/services`);

export const getOtoroshiRoutes = (tenantId: any, otoId: any) =>
  customFetch(`/api/tenants/${tenantId}/otoroshis/${otoId}/routes`);

export const getOtoroshiApiKeys = (tenantId: any, otoId: any) =>
  customFetch(`/api/tenants/${tenantId}/otoroshis/${otoId}/apikeys`);

export const deleteTeamApi = (teamId: any, id: any) =>
  customFetch(`/api/teams/${teamId}/apis/${id}`, {
    method: 'DELETE',
  });

export const saveTeamApiWithId = (
  teamId: string,
  api: IApi,
  version: string,
  apiId: string
): PromiseWithError<IApi> =>
  customFetch(`/api/teams/${teamId}/apis/${apiId}/${version}`, {
    method: 'PUT',
    body: JSON.stringify(api),
  });

export const saveTeamApi = (teamId: string, api: IApi, version: string) =>
  saveTeamApiWithId(teamId, api, version, api._humanReadableId);

export const createTeamApi = (teamId: string, api: IApi) =>
  customFetch(`/api/teams/${teamId}/apis`, {
    method: 'POST',
    body: JSON.stringify(api),
  });

export const removeMemberFromTeam = (teamId: any, userId: any) =>
  customFetch(`/api/teams/${teamId}/members/${userId}`, {
    method: 'DELETE',
  });

export const addMembersToTeam = (teamId: any, members: any) =>
  customFetch(`/api/teams/${teamId}/members`, {
    method: 'POST',
    body: JSON.stringify({ members }),
  });

export const addUncheckedMembersToTeam = (teamId: any, email: any) =>
  customFetch(`/api/teams/${teamId}/unchecked-members`, {
    method: 'POST',
    body: JSON.stringify({ email }),
  });

export const removeInvitation = (teamId: any, userId: any) =>
  customFetch(`/api/teams/${teamId}/members/${userId}/invitations`, {
    method: 'DELETE',
  });

export const updateTeamMemberPermission = (teamId: any, members: any, permission: any) =>
  customFetch(`/api/teams/${teamId}/members/_permission`, {
    method: 'POST',
    body: JSON.stringify({ members, permission }),
  });

export const createDocPage = (teamId: string, page: object): Promise<IDocPage> =>
  customFetch(`/api/teams/${teamId}/pages`, {
    method: 'POST',
    body: JSON.stringify(page),
  });

export const deleteDocPage = (teamId: string, pageId: string): Promise<any> =>
  customFetch(`/api/teams/${teamId}/pages/${pageId}`, {
    method: 'DELETE',
  });

export const saveDocPage = (teamId: string, page: IDocPage): Promise<IDocPage | ResponseError> =>
  customFetch(`/api/teams/${teamId}/pages/${page._id}`, {
    method: 'PUT',
    body: JSON.stringify(page),
  });

export const allTenants = () => customFetch('/api/tenants');
export const oneTenant = (tenantId: string): Promise<ResponseError | ITenantFull> =>
  customFetch(`/api/tenants/${tenantId}`);

export const getConsummedQuotasWithSubscriptionId = (
  teamId: string,
  subscriptionId: string
): Promise<IQuotas> => customFetch(`/api/teams/${teamId}/subscription/${subscriptionId}/quotas`);

export const createTenant = (tenant: ITenant) =>
  customFetch('/api/tenants', {
    method: 'POST',
    body: JSON.stringify(tenant),
  });

export const saveTenant = (tenant: ITenantFull) =>
  customFetch(`/api/tenants/${tenant._id}`, {
    method: 'PUT',
    body: JSON.stringify(tenant),
  });

export const deleteTenant = (id: string) =>
  customFetch(`/api/tenants/${id}`, {
    method: 'DELETE',
  });

export const askToJoinTeam = (team: any) =>
  customFetch(`/api/teams/${team}/join`, {
    method: 'POST',
  });

export const askForApiAccess = (teams: string[], apiId: string) =>
  customFetch(`/api/apis/${apiId}/access`, {
    method: 'POST',
    body: JSON.stringify({ teams }),
  });

export const fetchAuditTrail = (
  from: number,
  to: number,
  page: number,
  size: number
): Promise<ResponseError | IAuditTrail> =>
  customFetch(`/api/admin/auditTrail?from=${from}&to=${to}&page=${page}&size=${size}`);

export const fetchAllUsers = (): Promise<ResponseError | Array<IUserSimple>> =>
  customFetch('/api/admin/users');
export const findUserById = (id: string): Promise<IUser> => customFetch(`/api/admin/users/${id}`);

export const deleteUserById = (id: any) =>
  customFetch(`/api/admin/users/${id}`, {
    method: 'DELETE',
  });

export const deleteSelfUserById = () =>
  customFetch('/api/me', {
    method: 'DELETE',
    redirect: 'follow',
  });

export const setAdminStatus = (user: any, isDaikokuAdmin: any) =>
  customFetch(`/api/admin/users/${user._id}/_admin`, {
    method: 'PUT',
    body: JSON.stringify({ isDaikokuAdmin }),
  });

export const updateUserById = (user: any) =>
  customFetch(`/api/admin/users/${user._id}`, {
    method: 'PUT',
    body: JSON.stringify(user),
  });

export const updateMyPassword = (oldPassword: any, newPassword: any) =>
  customFetch(`/api/me/password`, {
    method: 'PUT',
    body: JSON.stringify({
      oldPassword,
      newPassword,
    }),
  });

export const createUser = (user: any) =>
  customFetch('/api/admin/users', {
    method: 'POST',
    body: JSON.stringify(user),
  });

export const simpleTenantList = () => customFetch('/api/tenants/simplified');

export const redirectToTenant = (id: any) => customFetch(`/api/tenants/${id}/_redirect`);

export const getTenantNames = (ids: any) =>
  customFetch('/api/tenants/_names', {
    method: 'POST',
    body: JSON.stringify(ids),
  });

export const fetchNewTenant = () => customFetch('/api/entities/tenant');
export const fetchNewTeam = (): Promise<ITeamSimple> => customFetch('/api/entities/team');
export const fetchNewApi = () => customFetch('/api/entities/api');
export const fetchNewApiDoc = (): Promise<IDocumentation> =>
  customFetch('/api/entities/api-documentation');
export const fetchNewApiGroup = () => customFetch('/api/entities/apigroup');
export const fetchNewUser = () => customFetch('/api/entities/user');
export const fetchNewOtoroshi = () => customFetch('/api/entities/otoroshi');
export const fetchNewIssue = () => customFetch('/api/entities/issue');
export const fetchNewPlan = (planType: string): Promise<IUsagePlan> =>
  customFetch(`/api/entities/plan?planType=${planType}`);

export const checkIfApiNameIsUnique = (name: any, id?: any) =>
  customFetch('/api/apis/_names', {
    method: 'POST',
    body: JSON.stringify({ name, id }),
  });
export const checkIfApiGroupNameIsUnique = (name: any) =>
  customFetch('/api/groups/_names', {
    method: 'POST',
    body: JSON.stringify({ name }),
  });

export const getSessions = (): Promise<ResponseError | Array<ISession>> =>
  customFetch('/api/admin/sessions');

export const deleteSession = (id: any) =>
  customFetch(`/api/admin/sessions/${id}`, {
    method: 'DELETE',
  });

export const deleteSessions = () =>
  customFetch('/api/admin/sessions', {
    method: 'DELETE',
  });

export const getAnonymousState = (): Promise<IAnonymousState> =>
  customFetch('/api/state/anonymous');
export const updateAnonymousState = (id: string, value: boolean, currentDate?: number) =>
  customFetch('/api/state/anonymous', {
    method: 'POST',
    body: JSON.stringify({ id, value, currentDate }),
  });

export const search = (search: any) =>
  customFetch('/api/_search', {
    method: 'POST',
    body: JSON.stringify({ search }),
  });

export const subscriptionConsumption = (subscriptionId: any, teamId: any, from: any, to: any) =>
  customFetch(
    `/api/teams/${teamId}/subscription/${subscriptionId}/consumption?from=${from}&to=${to}`,
    {
      credentials: 'include',
      headers: {
        Accept: 'application/json',
        'Content-Type': 'application/json',
      },
    }
  );

export const syncSubscriptionConsumption = (subscriptionId: any, teamId: any) =>
  customFetch(`/api/teams/${teamId}/subscription/${subscriptionId}/consumption/_sync`, {
    method: 'POST',
  });

export const syncApiConsumption = (apiId: any, teamId: any) =>
  customFetch(`/api/teams/${teamId}/apis/${apiId}/consumption/_sync`, {
    method: 'POST',
  });

export const syncTeamBilling = (teamId: string): PromiseWithError<Array<IConsumption>> =>
  customFetch(`/api/teams/${teamId}/billing/_sync`, {
    method: 'POST',
  });

export const syncTeamIncome = (teamId: any) =>
  customFetch(`/api/teams/${teamId}/income/_sync`, {
    method: 'POST',
  });

export const apiConsumption = (apiId: any, planId: any, teamId: any, from: any, to: any) =>
  customFetch(
    `/api/teams/${teamId}/apis/${apiId}/plan/${planId}/consumption?from=${from}&to=${to}`,
    {
      credentials: 'include',
      headers: {
        Accept: 'application/json',
        'Content-Type': 'application/json',
      },
    }
  );

/* export const apiGlobalConsumption = (apiId: any, teamId: any, from: any, to: any) =>
  customFetch(`/api/teams/${teamId}/apis/${apiId}/consumption?from=${from}&to=${to}`);
  UNUSED FROM NOW BUT DON'T KNOW IF I HAVE TO REMOVE IT :)
  */

export const apiSubscriptions = (
  apiId: string,
  teamId: string,
  version: string
): Promise<Array<ISafeSubscription>> =>
  customFetch(`/api/teams/${teamId}/apis/${apiId}/${version}/subscriptions`);

export const archiveSubscriptionByOwner = (ownerId: any, subscriptionId: any, enabled: any) =>
  customFetch(
    `/api/teams/${ownerId}/subscriptions/${subscriptionId}/_archiveByOwner?enabled=${enabled}`,
    {
      method: 'PUT',
      credentials: 'include',
      headers: {
        Accept: 'application/json',
        'Content-Type': 'application/json',
      },
    }
  );

export const getSubscriptionDemand = (
  teamId: String,
  demandId: string
): PromiseWithError<ISubscriptionDemand> =>
  customFetch(`/api/subscription/team/${teamId}/demands/${demandId}`);

export const getSubscriptionInformations = (
  subscription: string,
  teamId: string
): Promise<ISubscriptionInformation> =>
  customFetch(`/api/teams/${teamId}/subscription/${subscription}/informations`);

export const getTeamConsumptions = (teamId: any, from: any, to: any) =>
  customFetch(`/api/teams/${teamId}/consumptions?from=${from}&to=${to}`);

export const getTeamBillings = (
  teamId: string,
  from: number,
  to: number
): Promise<Array<IConsumption> | ResponseError> =>
  customFetch(`/api/teams/${teamId}/billings?from=${from}&to=${to}`);

/*export const getTeamIncome = (teamId: any, from: any, to: any) =>
  customFetch(`/api/teams/${teamId}/income?from=${from}&to=${to}`);
  UNUSED FROM NOW BUT DON'T KNOW IF I HAVE TO REMOVE IT :)
  */

export const getApiCategories = () => customFetch('/api/categories');

export const getAsset = (teamId: any, assetId: any) =>
  customFetch(`/api/teams/${teamId}/assets/${assetId}`, {
    credentials: 'include',
    headers: {},
  });

export const deleteAsset = (teamId: any, assetId: any) =>
  customFetch(`/api/teams/${teamId}/assets/${assetId}`, {
    method: 'DELETE',
  });

export const listAssets = (teamId: string): Promise<Array<IAsset> | ResponseError> =>
  customFetch(`/api/teams/${teamId}/assets`);

export const storeAsset = (
  teamId: any,
  filename: any,
  title: any,
  desc: any,
  contentType: any,
  formData: any
) =>
  customFetch(`/api/teams/${teamId}/assets?filename=${filename}&title=${title}&desc=${desc}`, {
    method: 'POST',
    credentials: 'include',
    headers: {
      'Content-Type': contentType,
      'Asset-Content-Type': contentType,
      //'X-Thumbnail': thumbnail
    },
    body: formData,
  });

export const updateAsset = (teamId: any, assetId: any, contentType: any, formData: any) =>
  customFetch(`/api/teams/${teamId}/assets/${assetId}/_replace`, {
    method: 'POST',
    credentials: 'include',
    headers: {
      Accept: contentType,
      'Content-Type': contentType,
    },
    body: formData,
  });

export const getTenantAsset = (assetId: any) =>
  customFetch(`/tenant-assets/${assetId}`, {
    credentials: 'include',
    headers: {},
  });

export const deleteTenantAsset = (assetId: any) =>
  customFetch(`/tenant-assets/${assetId}`, {
    method: 'DELETE',
  });

export const updateTenantAsset = (assetId: any, contentType: any, formData: any) =>
  customFetch(`/tenant-assets/${assetId}/_replace`, {
    method: 'POST',
    credentials: 'include',
    headers: {
      Accept: contentType,
      'Content-Type': contentType,
    },
    body: formData,
  });

export const listTenantAssets = (teamId?: string): Promise<Array<IAsset> | ResponseError> => {
  if (teamId) {
    return customFetch(`/tenant-assets?teamId=${teamId}`, {
      credentials: 'include',
      headers: {
        Accept: 'application/json',
        'Content-Type': 'application/json',
      },
    });
  } else {
    return customFetch('/tenant-assets', {
      credentials: 'include',
      headers: {
        Accept: 'application/json',
        'Content-Type': 'application/json',
      },
    });
  }
};

export const storeTenantAsset = (
  filename: any,
  title: any,
  desc: any,
  contentType: any,
  formData: any
) =>
  customFetch(`/tenant-assets?filename=${filename}&title=${title}&desc=${desc}`, {
    method: 'POST',
    credentials: 'include',
    headers: {
      'Content-Type': contentType,
      'Asset-Content-Type': contentType,
      //'X-Thumbnail': thumbnail
    },
    body: formData,
  });

export const storeUserAvatar = (filename: string, contentType: string, file: File) =>
  customFetch(`/user-avatar?filename=${filename}`, {
    method: 'POST',
    credentials: 'include',
    headers: {
      'Content-Type': contentType,
      'Asset-Content-Type': contentType,
    },
    body: file,
  });

export const uploadExportFile = (file: any) =>
  customFetch('/api/state/import', {
    method: 'POST',
    credentials: 'include',
    headers: {
      'Content-Type': 'application/x-ndjson',
    },
    body: file,
  });

export const updateSubscriptionCustomName = (
  team: ITeamSimple,
  subscription: ISubscription,
  customName: string
): PromiseWithError<ISafeSubscription> =>
  customFetch(`/api/teams/${team._id}/subscriptions/${subscription._id}/name`, {
    method: 'POST',
    body: JSON.stringify({ customName }),
  });

export const updateSubscription = (
  team: ITeamSimple,
  subscription: ISafeSubscription | any
): PromiseWithError<ISafeSubscription> =>
  customFetch(`/api/teams/${team._id}/subscriptions/${subscription._id}`, {
    method: 'PUT',
    body: JSON.stringify(subscription),
  });

export const storeThumbnail = (id: any, formData: any) =>
  customFetch(`/asset-thumbnails/${id}`, {
    method: 'POST',
    credentials: 'include',
    headers: {
      'Content-Type': 'image/png',
      'Asset-Content-Type': 'image/png',
    },
    body: formData,
  });

//todo: add api or plan in body
export const createTestingApiKey = (
  teamId: string,
  body: ITestingConfig
): PromiseWithError<IOtoroshiApiKey> =>
  customFetch(`/api/teams/${teamId}/testing/apikeys`, {
    method: 'POST',
    body: JSON.stringify(body),
  });

//todo: add api or plan in body
export const updateTestingApiKey = (
  teamId: string,
  body: ITestingConfig
): PromiseWithError<IOtoroshiApiKey> =>
  customFetch(`/api/teams/${teamId}/testing/apikeys`, {
    method: 'PUT',
    body: JSON.stringify(body),
  });

export const deleteTestingApiKey = (teamId: string, body: any): PromiseWithError<ResponseDone> =>
  customFetch(`/api/teams/${teamId}/testing/apikeys`, {
    method: 'DELETE',
    body: JSON.stringify(body),
  });

export const testingCall = (teamId: any, apiId: any, body: any) =>
  customFetch(`/api/teams/${teamId}/testing/${apiId}/call`, {
    method: 'POST',
    body: JSON.stringify(body),
  });

export const getTranslations = (): Promise<ResponseError | { translations: Array<ITranslation> }> =>
  customFetch(`/api/translations/_all`);
export const getMailTranslations = (
  domain?: string
): Promise<ResponseError | { translations: Array<IMailingTranslation> }> =>
  customFetch(`/api/translations/_mail?domain=${domain || 'mail'}`);

export const getTranslationLanguages = (): Promise<ResponseError | string[]> =>
  customFetch('/api/translations/_languages');

export const saveTranslation = (translation: any) =>
  customFetch('/api/translations', {
    method: 'PUT',
    body: JSON.stringify({
      translation,
    }),
  });

export const deleteTranslation = (translation: any) =>
  customFetch('/api/translations', {
    method: 'DELETE',
    body: JSON.stringify({
      translation,
    }),
  });

export const resetTranslation = (translation: any) =>
  customFetch(`/api/translations/${translation._id}/_reset`, {
    method: 'POST',
    ...HEADERS,
  });

export const sendEmails = (
  name: string,
  email: string,
  subject: string,
  body: string,
  tenantId: string,
  teamId?: string,
  apiId?: string,
  language?: string
) =>
  customFetch(`/api/tenants/${tenantId}/_contact`, {
    method: 'POST',
    credentials: 'include',
    headers: {
      Accept: 'application/json',
      'Content-Type': 'application/json',
      'X-contact-language': language,
    },
    body: JSON.stringify({
      name,
      email,
      subject,
      body,
      teamId,
      apiId,
    }),
  });

export const tenantAdmins = (tenantId: string): Promise<ResponseError | ITenantAdministration> =>
  customFetch(`/api/tenants/${tenantId}/admins`);

export const addableAdminsForTenant = (tenantId: any) =>
  customFetch(`/api/tenants/${tenantId}/addable-admins`);

export const addAdminsToTenant = (tenantId: any, adminIds: any) =>
  customFetch(`/api/tenants/${tenantId}/admins`, {
    method: 'POST',
    body: JSON.stringify(adminIds),
  });

export const removeAdminFromTenant = (tenantId: any, adminId: any) =>
  customFetch(`/api/tenants/${tenantId}/admins/${adminId}`, {
    method: 'DELETE',
  });

export const myMessages = () => customFetch('/api/me/messages');

export const myChatMessages = (chat: any, date?: any) =>
  customFetch(`/api/me/messages?chat=${chat}${date ? `&date=${date}` : ''}`);

export const myAdminMessages = () => customFetch('/api/me/messages/admin');

export const sendMessage = (message: any, participants: any, chat: any) =>
  customFetch('/api/messages/_send', {
    method: 'POST',
    body: JSON.stringify({
      message,
      participants,
      chat,
    }),
  });

export const messageSSE = () => customFetch('/api/messages/_sse');

export const setMessagesRead = (chatId: any) =>
  customFetch(`/api/messages/${chatId}/_read`, {
    method: 'PUT',
  });

export const closeMessageChat = (chatId: string) =>
  customFetch(`/api/messages/${chatId}`, {
    method: 'DELETE',
  });

export const lastDateChat = (chatId: any, date: any) =>
  customFetch(`/api/messages/${chatId}/last-date?date=${date}`);

export const migrateMongoToPostgres = () =>
  customFetch('/api/state/migrate', {
    method: 'POST',
    credentials: 'include',
  });

export const enableMaintenanceMode = () =>
  customFetch('/api/state/lock', {
    method: 'POST',
    ...HEADERS,
  });

export const disableMaintenanceMode = () =>
  customFetch('/api/state/unlock', {
    method: 'POST',
    ...HEADERS,
  });

export const checkConnection = (config: any, user?: any) =>
  customFetch('/api/auth/ldap/_check', {
    method: 'POST',
    body: user ? JSON.stringify({ config, user }) : JSON.stringify(config),
  });

function updateQueryStringParameter(uri, key, value) {
  const re = new RegExp('([?&])' + key + '=.*?(&|$)', 'i');
  const separator = uri.indexOf('?') !== -1 ? '&' : '?';
  if (uri.match(re)) {
    return uri.replace(re, '$1' + key + '=' + value + '$2');
  } else {
    return uri + separator + key + '=' + value;
  }
}

export const login = (
  username: string,
  password: string,
  action: string,
  redirect?: string | null
) => {
  const body = new URLSearchParams();
  body.append('username', username);
  body.append('password', password);

  const url = redirect ? updateQueryStringParameter(action, 'redirect', redirect) : action;

  return fetch(url, {
    method: 'POST',
    headers: {
      'Content-Type': 'application/x-www-form-urlencoded',
    },
    body: body,
  });
};

export const toggleStar = (apiId: string): Promise<ResponseDone | ResponseError> =>
  customFetch(`/api/apis/${apiId}/stars`, {
    method: 'PUT',
  });

export const searchLdapMember = (teamId: any, email: any) =>
  customFetch(`/api/teams/${teamId}/ldap/users/${email}`);

export const findUserByEmail = (teamId: any, email: any) =>
  customFetch(`/api/teams/${teamId}/users/_search`, {
    method: 'POST',
    body: JSON.stringify({
      attributes: {
        email,
      },
    }),
  });

export const createUserFromLDAP = (teamId: any, email: any) =>
  customFetch(`/api/teams/${teamId}/ldap/users`, {
    method: 'POST',
    body: JSON.stringify({
      email,
      teamId,
    }),
  });

export const getAPIPosts = (apiId: any, version: any, offset = 0, limit = -1) =>
  customFetch(`/api/apis/${apiId}/${version}/posts?offset=${offset}&limit=${limit}`);

export const getAllAPIPosts = (
  apiId: string,
  version: string
): Promise<ResponseError | { total: number; posts: Array<IApiPost> }> =>
  customFetch(`/api/apis/${apiId}/${version}/posts`);

export const publishNewPost = (apiId: string, teamId: string, post: IApiPost) =>
  customFetch(`/api/teams/${teamId}/apis/${apiId}/posts`, {
    method: 'POST',
    body: JSON.stringify(post),
  });

export const removePost = (apiId: string, teamId: string, postId: string) =>
  customFetch(`/api/teams/${teamId}/apis/${apiId}/posts/${postId}`, {
    method: 'DELETE',
  });

export const savePost = (apiId: any, teamId: any, postId: any, content: any) =>
  customFetch(`/api/teams/${teamId}/apis/${apiId}/posts/${postId}`, {
    method: 'PUT',
    body: JSON.stringify(content),
  });

export const getDaikokuVersion = () => customFetch('/api/versions/_daikoku');

export const getAPIIssues = (apiId: any) => customFetch(`/api/apis/${apiId}/issues`);

export const getAPIIssue = (apiId: any, issueId: any) =>
  customFetch(`/api/apis/${apiId}/issues/${issueId}`);

export const createNewIssue = (apiId: any, teamId: any, issue: any) =>
  customFetch(`/api/teams/${teamId}/apis/${apiId}/issues`, {
    method: 'POST',
    body: JSON.stringify(issue),
  });

export const updateIssue = (apiId: any, teamId: any, issueId: any, issue: any) =>
  customFetch(`/api/teams/${teamId}/apis/${apiId}/issues/${issueId}`, {
    method: 'PUT',
    body: JSON.stringify({
      ...issue,
      by: issue.by._id,
      comments: issue.comments.map((comment: any) => ({
        ...comment,
        by: comment.by._id,
      })),
    }),
  });

export const getQRCode = (): PromiseWithError<I2FAQrCode> => customFetch('/api/me/_2fa');

export const verify2faCode = (token: any, code: any) =>
  fetch(`/api/2fa?token=${token}&code=${code}`);

export const disable2FA = () =>
  customFetch('/api/me/_2fa', {
    method: 'DELETE',
  });

export const reset2faAccess = (backupCodes: any) =>
  customFetch('/api/2fa', {
    method: 'PUT',
    body: JSON.stringify({ backupCodes }),
  });

export const selfVerify2faCode = (code: string) => customFetch(`/api/me/_2fa/enable?code=${code}`);

export const validateInvitationToken = (
  token?: string | null
): PromiseWithError<{ team: string; notificationId: string; user: string }> =>
  customFetch('/api/me/invitation/_check', {
    method: 'POST',
    body: JSON.stringify({ token }),
  });

export const declineMyTeamInvitation = (token: string): PromiseWithError<ResponseDone> =>
  customFetch(`/api/me/invitation?token=${token}`, { method: 'DELETE' });

export const createNewApiVersion = (apiId: string, teamId: string, version: string) =>
  customFetch(`/api/teams/${teamId}/apis/${apiId}/versions`, {
    method: 'POST',
    body: JSON.stringify({ version }),
  });

export const deleteApiSubscription = (
  teamId: string,
  subscriptionId: string,
  action: string,
  childId?: string
): Promise<ResponseError | any> =>
  customFetch(
    `/api/teams/${teamId}/subscriptions/${subscriptionId}?action=${action}${childId ? `&child=${childId}` : ''}`,
    {
      method: 'DELETE',
    }
  );

export const extendApiKey = (
  apiId: string,
  apiKeyId: string,
  teamId: string,
  planId: string,
  motivation?: object
): Promise<SubscriptionReturn> =>
  customFetch(`/api/apis/${apiId}/plan/${planId}/team/${teamId}/${apiKeyId}/_extends`, {
    method: 'PUT',
    body: JSON.stringify({ motivation }),
  });

export const getAllTeamSubscriptions = (teamId: string): Promise<Array<ISubscriptionWithApiInfo>> =>
  customFetch(`/api/subscriptions/teams/${teamId}`);

export const getAllApiVersions = (teamId: string, apiId: string): Promise<Array<string>> =>
  fetch(`/api/teams/${teamId}/apis/${apiId}/versions`, {
    headers: HEADERS,
  })
    .then((r) => r.json())
    .then((r) => (!r.error ? r.sort((a: any, b: any) => (a < b ? 1 : -1)) : []));

export const getDefaultApiVersion = (apiId: string): Promise<{ defaultVersion: string }> =>
  customFetch(`/api/apis/${apiId}/default_version`);

export const getAllPlanOfApi = (
  teamId: string,
  apiId: string,
  version: string
): Promise<ResponseError | Array<IUsagePlan>> =>
  customFetch(`/api/teams/${teamId}/apis/${apiId}/${version}/plans`);

export const getRootApi = (apiId: string): PromiseWithError<IApi> =>
  customFetch(`/api/apis/${apiId}/_root`);

export const importApiPages = (
  teamId: string,
  apiId: string,
  pages: Array<string>,
  version: string,
  linked?: boolean
): PromiseWithError<ResponseDone> =>
  customFetch(`/api/teams/${teamId}/apis/${apiId}/${version}/pages`, {
    method: 'PUT',
    body: JSON.stringify({
      pages,
      linked,
    }),
  });

export const importPlanPages = (
  teamId: string,
  apiId: string,
  pages: Array<string>,
  version: string,
  planId: string,
  linked?: boolean
): PromiseWithError<ResponseDone> =>
  customFetch(`/api/teams/${teamId}/apis/${apiId}/${version}/plan/${planId}/pages`, {
    method: 'PUT',
    body: JSON.stringify({
      pages,
      linked,
    }),
  });

export const getAllApiDocumentation = (
  teamId: string,
  apiId: string,
  version: string
): PromiseWithError<Array<IImportingDocumentation>> =>
  customFetch(`/api/teams/${teamId}/apis/${apiId}/${version}/pages/_versions`);

export const getAllPlansDocumentation = (
  teamId: string,
  apiId: string,
  version: string
): PromiseWithError<Array<IImportingDocumentation>> =>
  customFetch(`/api/teams/${teamId}/apis/${apiId}/${version}/pages/_plans`);

export const getMyTeamsStatusAccess = (
  teamId: string,
  apiId: string,
  version: string
): PromiseWithError<IApiExtended> =>
  customFetch(`/api/teams/${teamId}/apis/${apiId}/${version}/access`);

export const getCmsPage = (id: any, fields: any) => fetch(`/cms/pages/${id}`, {
  method: 'POST',
  headers: {
    'Content-Type': 'application/json'
  },
  body: JSON.stringify({ fields })
})
  .then(r => r.text())

export const createCmsPage = (id: any, cmsPage: any) =>
  customFetch('/api/cms/pages', {
    method: 'POST',
    body: JSON.stringify({
      ...cmsPage,
      id,
      path: cmsPage.isBlockPage ? undefined : cmsPage.path,
    }),
  });

export const createCmsPageWithName = (name: string) =>
  customFetch(`/api/cms/pages/${name}`, { method: 'POST' });

export const removeCmsPage = (id: any) =>
  customFetch(`/api/cms/pages/${id}`, {
    method: 'DELETE',
  });

export const graphql = {
  myTeams: gql`
    query MyTeams {
      myTeams {
        name
        _humanReadableId
        _id
        type
        apiKeyVisibility
        apisCreationPermission
        verified
        users {
          user {
            userId: id
          }
          teamPermission
        }
      }
    }
  `,
  apisByIds: gql(`
      query filteredApis ($ids: [String!]) {
        apis (ids: $ids) {
          _id
          _humanReadableId
          currentVersion
          name
          apis {
            api {
              _id
              _humanReadableId
              name
            }
          }
        }
      }
    `),
  apisByIdsWithPlans: gql(`
      query filteredApis ($ids: [String!]) {
        apis (ids: $ids) {
          _id
          _humanReadableId
          currentVersion
          name
          possibleUsagePlans {
            _id
            otoroshiTarget {
              otoroshiSettings
            }
            aggregationApiKeysSecurity
          }
        }
      }
    `),
  apiByIdsWithPlans: gql(`
      query filteredApi ($id: String!) {
        api (id: $id) {
          _id
          _humanReadableId
          state
          currentVersion
          name
          smallDescription
          description
          tags
          visibility
          team {
            _id
            _humanReadableId
            name
          }
          possibleUsagePlans {
            _id
            customName
            customDescription
            visibility
            ... on QuotasWithLimits {
              maxPerSecond
              maxPerDay
              maxPerMonth
            }
            ... on FreeWithQuotas {
              maxPerSecond
              maxPerDay
              maxPerMonth
            }
            ... on QuotasWithoutLimits {
              maxPerSecond
              maxPerDay
              maxPerMonth
            }
            subscriptionProcess {
              name
                ... on TeamAdmin {
                  team
                  schema
                }
            }
            allowMultipleKeys
            otoroshiTarget {
              otoroshiSettings
              authorizedEntities {
                groups
                services
                routes
              }
            }
            aggregationApiKeysSecurity
          }
          apis {
            api {
              _id
              _humanReadableId
              name
              smallDescription
              tags
              categories
              currentVersion
              swagger { content }
              testing { enabled }
              posts { _id }
              issues { _id }
              team {
                _id
                _humanReadableId
                name
              }
            }
            authorizations {
              team
              authorized
              pending
            }
          }
          authorizedTeams {
            _id
            name
          }
        }
      }
    `),
  myVisibleApis: gql(`
    query AllVisibleApis ($teamId: String, $research: String, $selectedTeam: String, $selectedTag: String, $selectedCategory: String, $limit: Int, $offset: Int, $groupId: String) {
      visibleApis (teamId: $teamId, research: $research, selectedTeam: $selectedTeam, selectedTag: $selectedTag, selectedCategory: $selectedCategory, limit: $limit, offset: $offset, groupId: $groupId) {
        apis {
          api {
            name
            _humanReadableId
            _id
            tags
            categories
            stars
            parent {
              _id
              currentVersion
            }
            smallDescription
            isDefault
            visibility
            image
            possibleUsagePlans {
              _id
              customName
              currency {
                code
              }
              type
            }
            currentVersion
            team {
              _id
              _humanReadableId
              tenant {
                id
                name
              }
              type
              name
              description
              avatar
              contact
              apiKeyVisibility
              apisCreationPermission
              verified
              users {
                user {
                  userId: id
                  name
                  email
                }
                teamPermission
              }
            }
            apis {
              api {
                _id
                _humanReadableId
                name
              }
            }
          }
          authorizations {
            team
            authorized
            pending
          }
        }
        producers {
          _id
          name
        }
        total
      }
    }`),
  getAllTags: gql(`
    query getAllTags ($research: String){
      allTags (research: $research)
    }`),
  getAllCategories: gql(`
    query getAllCategories ($research: String){
      allCategories (research: $research)
    }`),
  getAllTeams: gql(`
  query getAllteams ($research: String, $limit: Int, $offset: Int) {
    teamsPagination (research: $research, limit: $limit, offset: $offset){
      teams {
        _id
        _humanReadableId
        tenant {
          id
        }
        name
        type
        avatar
        description
        contact
        users {
          user {
            userId: id
          }
          teamPermission
        }
        apiKeyVisibility
        apisCreationPermission
        verified
        metadata
        authorizedOtoroshiEntities {
          otoroshiSettingsId
          authorizedEntities {
            routes
            groups
            services
          }
        }
      }
      total
    }
  }`),
  getTeamIncome: gql(`
  query getTeamIncome ($teamId: String!, $from: Long, $to: Long) {
    teamIncomes (teamId: $teamId, from: $from, to: $to) {
      api {
        _id
        name
      }
      plan {
        _id
      }
      team {
        name
      }
      billing {
        hits
        total
      }
      from
      to
    }
  }`),
  getApiConsumptions: gql(`
  query getApiConsumptions ($apiId: String!, $teamId: String!, $from: Long, $to: Long, $planId: String) {
    apiConsumptions (id: $apiId, teamId: $teamId, from: $from, to: $to, planIdOpt: $planId) {
      _id
      clientId
      tenant {
        id
      }
      team {
        _id
        name
      }
      api {
        _id
      }
      plan {
        _id
        customName
        type
      }
      globalInformations {
        hits
        dataIn
        dataOut
        avgDuration
        avgOverhead
      }
      billing {
        hits
        total
      }
      from
      to
    }
  }`),
  getApiSubscriptions: gql(`
    query getApiSubscriptions ($apiId: String!, $teamId: String!, $version: String!) {
      apiApiSubscriptions (id: $apiId, teamId: $teamId, version: $version) {
        _id
        apiKey {
          clientName
          clientId
          clientSecret
        }
        plan {
          _id
          customName
          type
        }
        team {
          _id
          name
          type
        }
        createdAt
        api {
          _id
          name
        }
        customName
        enabled
        tags
        metadata
        customMetadata
        customMaxPerSecond
        customMaxPerDay
        customMaxPerMonth
        customReadOnly
        adminCustomName
        parent {
          _id
          adminCustomName
          enabled
          api {
            _id
            name
          }
          plan {
            _id
            type
            customName
          }
        }
      }
    }
    `),
  getMyNotifications: gql(`
    query getMyNotifications ($pageNumber : Int, $pageSize: Int) {
      myNotifications (pageNumber: $pageNumber, pageSize: $pageSize) {
        notifications {
          _id
          tenant {
            id
          }
          team {
            _id
            name
          }
          sender {
            id
            name
          }
          action {
            ... on ApiAccess {
              api {
                _id
                name
              }
              team {
                _id
                name
              }
            }
            ... on TeamAccess {
              team {
                _id
                name
              }
            }
            ... on TeamInvitation {
              team {
                _id
                name
              }
              user {
                id
                name
              }
            }
            ... on ApiSubscriptionDemand {
              api {
                _id
                name
                currentVersion
              }
              team {
                _id
                name
                type
              }
              plan {
                _id
                customName
                typeName
              }
              parentSubscriptionId {
                _id
                apiKey {
                  clientName
                  clientId
                  clientSecret
                }
              }
              motivation
              demand {
                id
                motivation
              }
            }
            ... on NewCommentOnIssue {
              linkTo
              apiName
            }
            ... on NewPostPublished {
              apiName
              team {
                name
              }
            }
            ... on ApiKeyRefresh {
              subscriptionName
              apiName
              planName
            }
            ... on ApiKeyDeletionInformation {
              apiName
              clientId
            }
            ... on TransferApiOwnership {
              api {
                _id
                name
              }
              team {
                _id
                name
              }
            }
            ... on ApiSubscriptionAccept {
              team {
                _id
                name
              }
              api {
                _id
                name
                currentVersion
              }
              plan {
                _id
                customName
                typeName
              }
            }
            ... on ApiSubscriptionReject {
              team {
                _id
                name
              }
              api {
                _id
                name
                currentVersion
              }
              plan {
                _id
                customName
                typeName
              }
              message
            }
            ... on OtoroshiSyncSubscriptionError {
              message
            }
            ... on ApiKeyRotationInProgress {
              clientId
              apiName
              planName
            }
            ... on ApiKeyRotationEnded {
              clientId
              apiName
              planName
            }
            ... on NewIssueOpen {
              linkTo
              apiName
            }
          }
          date
          notificationType {
            value
          }
          status {
            ... on NotificationStatusAccepted {
              date
              status
            }
            ... on NotificationStatusRejected {
              date
              status
            }
            ... on NotificationStatusPending {
              status
            }

          }
          
        }
        total
      }
    }
    `),
  getApisWithSubscription: gql(`
    query AccessibleApis ($teamId: String!, $research: String, $apiSubOnly: Boolean, $limit: Int, $offset: Int) {
      accessibleApis (teamId: $teamId, research: $research, apiSubOnly: $apiSubOnly , limit: $limit, offset: $offset) {
        apis {
          api {
            name
            _humanReadableId
            _id
            isDefault
            visibility
            parent {
              _id
              currentVersion
            }
            possibleUsagePlans {
              _id
              customName
              customDescription
              otoroshiTarget {
                otoroshiSettings
                authorizedEntities {
                  services
                  groups
                  routes
                }
              }
              currency {
                code
              }
              type
              subscriptionProcess {
                name
                ... on TeamAdmin {
                  team
                  schema
                }
              }
              allowMultipleKeys
              aggregationApiKeysSecurity
              ... on QuotasWithLimits {
                costPerMonth
                maxPerSecond
                maxPerDay
                maxPerMonth
              }
              ... on FreeWithQuotas {
                maxPerSecond
                maxPerDay
                maxPerMonth
              }
              ... on QuotasWithoutLimits {
                costPerMonth
                costPerAdditionalRequest
                maxPerSecond
                maxPerDay
                maxPerMonth
              }
              ... on PayPerUse {
                costPerRequest
              }
             }
            currentVersion
            team {
              _id
              _humanReadableId
              name
            }
            apis {
              api {
                _id
              }
            }
          }
          subscriptionsWithPlan {
            planId
            isPending
            subscriptionsCount
          }
        }
        total
      }

    }`),
  getCmsPage: (id: any) => gql`
    query GetCmsPage {
        cmsPage(id: "${id}") {
            name
            path
            draft
            body
            exact
            visible
            authenticated
            metadata
            contentType
            tags
            lastPublishedDate
        }
    }
  `,
  getCmsPageHistory: (id: any) => gql`
  query GetCmsPage {
      cmsPage(id: "${id}") {
          name
          draft
          history {
            id
            date
            user {
              name
            }
          }
      }
  }
`,
};

export const downloadCmsFiles = () =>
  fetch('/api/cms/download', {
    method: 'POST',
    credentials: 'include',
  });

export const getDiffOfCmsPage = (id: any, diffId: any, showDiffs: any) =>
  customFetch(`/api/cms/pages/${id}/diffs/${diffId}?showDiffs=${showDiffs}`);

export const restoreCmsDiff = (id: any, diffId: any) =>
  customFetch(`/api/cms/pages/${id}/diffs/${diffId}`, {
    method: 'POST',
  });

export const uploadZip = (file: any) => {
  const formData = new FormData();
  formData.append('file', file);

  return fetch('/api/cms/import', {
    method: 'POST',
    credentials: 'include',
    body: formData,
  });
};

export const transferApiOwnership = (newTeamName: any, teamId: any, apiId: any) =>
  customFetch(`/api/teams/${teamId}/apis/${apiId}/_transfer`, {
    method: 'POST',
    body: JSON.stringify({ team: newTeamName }),
  });

export const setupPayment = (
  teamId: string,
  apiId: string,
  version: string,
  plan: IUsagePlan
): PromiseWithError<IUsagePlan> =>
  customFetch(`/api/teams/${teamId}/apis/${apiId}/${version}/plan/${plan._id}/_payment`, {
    method: 'PUT',
    body: JSON.stringify(plan),
  });

export const createPlan = (
  teamId: string,
  apiId: string,
  version: string,
  plan: IUsagePlan
): PromiseWithError<IUsagePlan> =>
  customFetch(`/api/teams/${teamId}/apis/${apiId}/${version}/plan`, {
    method: 'POST',
    body: JSON.stringify(plan),
  });

export const updatePlan = (
  teamId: string,
  apiId: string,
  version: string,
  plan: IUsagePlan
): PromiseWithError<IUsagePlan> =>
  customFetch(`/api/teams/${teamId}/apis/${apiId}/${version}/plan/${plan._id}`, {
    method: 'PUT',
    body: JSON.stringify(plan),
  });

export const deletePlan = (
  teamId: string,
  apiId: string,
  version: string,
  plan: IUsagePlan
): PromiseWithError<IApi> =>
  customFetch(`/api/teams/${teamId}/apis/${apiId}/${version}/plan/${plan._id}`, {
    method: 'DELETE',
  });

export const rerunProcess = (teamId: string, demandId: string) =>
  customFetch(`/api/subscription/team/${teamId}/demands/${demandId}/_run`);

export const cancelProcess = (teamId: string, demandId: string) =>
  customFetch(`/api/subscription/team/${teamId}/demands/${demandId}/_cancel`, {
    method: 'DELETE',
  });

export const fetchInvoices = (teamId: string, apiId: string, planId: string, callback: string) =>
  customFetch(`/api/teams/${teamId}/apis/${apiId}/plan/${planId}/invoices?callback=${callback}`);

export type ILastUsage = {
  clientName: string;
  date: number;
  subscription: string;
};
export const getSubscriptionsLastUsages = (
  teamId: string,
  subscriptions: Array<string>
): PromiseWithError<Array<ILastUsage>> =>
  customFetch(`/api/teams/${teamId}/subscriptions/_lastUsage`, {
    method: 'POST',
    body: JSON.stringify({ subscriptions }),
  });

export const getSubscriptionTransferLink = (
  teamId: string,
  subscriptionId: string
): PromiseWithError<{ link: string }> =>
  customFetch(`/api/teams/${teamId}/subscriptions/${subscriptionId}/_transfer`);

export const checkTransferlink = (
  token: string
): PromiseWithError<{ subscription: ISubscription; api: IApi; plan: IUsagePlan }> =>
  customFetch(`/api/me/subscription/_retrieve?token=${token}`);

export const retrieveSubscription = (
  token: string,
  teamId: string,
  subscription: string
): PromiseWithError<ResponseDone> =>
  customFetch(`/api/teams/${teamId}/subscriptions/${subscription}/_retrieve`, {
    method: 'PUT',
    body: JSON.stringify({ token }),
  });<|MERGE_RESOLUTION|>--- conflicted
+++ resolved
@@ -43,11 +43,6 @@
   ResponseDone,
   ResponseError,
 } from '../types/api';
-<<<<<<< HEAD
-import { IRenderingPage } from '../components/adminbackoffice';
-=======
-import { Token } from 'graphql';
->>>>>>> 730b1504
 
 const HEADERS = {
   Accept: 'application/json',
