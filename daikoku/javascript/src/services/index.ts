import { gql } from '@apollo/client';
import {
  I2FAQrCode,
  IAsset,
  IAuditTrail,
  IFastApiSubscription,
  IMailingTranslation,
  INotification,
  IOtoroshiSettings,
  IQuotas,
  ISafeSubscription,
  ISession,
  ISimpleOtoroshiSettings,
  IStateContext,
  ISubscriptionInformation,
  ITeamFull,
  ITeamSimple,
  ITenant,
  ITenantAdministration,
  ITenantFull,
  ITranslation,
  IUser,
  IUserSimple,
<<<<<<< HEAD
  ISimpleOtoroshiSettings,
  IAnonymousState,
=======
>>>>>>> ffe3a054
} from '../types';
import {
  IApi,
  IApiExtended,
  IApiPost,
  IConsumption,
  IDocDetail,
  IDocPage,
  IDocumentation,
  IImportingDocumentation,
  IOtoroshiApiKey,
  ISubscription,
  ISubscriptionDemand,
  ISubscriptionExtended,
  ISubscriptionWithApiInfo,
  ITestingConfig,
  IUsagePlan,
  ResponseDone,
  ResponseError,
} from '../types/api';

const HEADERS = {
  Accept: 'application/json',
  'Content-Type': 'application/json',
};

type PromiseWithError<T> = Promise<ResponseError | T>;
const customFetch = <T>(
  url: string,
  { headers = HEADERS, method = 'GET', body, ...props }: any = {}
) => fetch(url, { headers, method, body, ...props }).then((r) => r.json());

export const me = (): PromiseWithError<IUser> => customFetch('/api/me');
export const myOwnTeam = () => customFetch('/api/me/teams/own');
export const oneOfMyTeam = (id: any) => customFetch(`/api/me/teams/${id}`);
export const getUserContext = (): PromiseWithError<IStateContext> => customFetch('/api/me/context');

export const getVisibleApiWithId = (id: string): PromiseWithError<IApi> =>
  customFetch(`/api/me/visible-apis/${id}`);
export const getVisibleApi = (id: string, version: string): PromiseWithError<IApi> =>
  customFetch(`/api/me/visible-apis/${id}/${version}`);
export const getVisiblePlan = (
  apiId: string,
  version: string,
  planId: string
): PromiseWithError<IUsagePlan> =>
  customFetch(`/api/me/visible-apis/${apiId}/${version}/plans/${planId}`);
export const getVisiblePlans = (
  apiId: string,
  version: string
): PromiseWithError<Array<IUsagePlan>> =>
  customFetch(`/api/me/visible-apis/${apiId}/${version}/plans`);
export const getVisibleApiGroup = (id: any) => customFetch(`/api/me/visible-groups/${id}`);
export const getTeamVisibleApi = (
  teamId: string,
  apiId: string,
  version: string
): PromiseWithError<IApi> =>
  customFetch(`/api/me/teams/${teamId}/visible-apis/${apiId}/${version}`);
export const myTeams = (): Promise<ResponseError | Array<ITeamSimple>> =>
  customFetch('/api/me/teams');

export const teamAllNotifications = (teamId: any, page = 0) =>
  customFetch(`/api/teams/${teamId}/notifications/all?page=${page}`);
export const teamNotifications = (teamId: any) => customFetch(`/api/teams/${teamId}/notifications`);
export const teamUnreadNotificationsCount = (teamId: any) =>
  fetch(`/api/teams/${teamId}/notifications/unread-count`, { headers: HEADERS }).then(
    (r) => (r.status === 200 ? r.json() : { count: 0 }),
    () => ({ count: 0 })
  );
export const myAllNotifications = (page = 0, pageSize = 10) =>
  customFetch(`/api/me/notifications/all?page=${page}&pageSize=${pageSize}`);
export const myNotifications = (
  page: number = 0,
  pageSize: number = 10
): Promise<{ notifications: Array<INotification>; count: number }> =>
  customFetch(`/api/me/notifications?page=${page}&pageSize=${pageSize}`);

export const myUnreadNotificationsCount = (): Promise<{ count: number }> =>
  fetch('/api/me/notifications/unread-count')
    .then(
      (r) => (r.status === 200 ? r.json() : { count: 0 }),
      () => ({ count: 0 })
    )
    .catch(() => ({ count: 0 }));

export const acceptNotificationOfTeam = (
  NotificationId: string,
  values: object = {}
): Promise<ResponseError | ResponseDone> =>
  customFetch(`/api/notifications/${NotificationId}/accept`, {
    method: 'PUT',
    body: JSON.stringify(values),
  });

export const rejectNotificationOfTeam = (
  notificationId: string,
  message?: string
): Promise<ResponseError | ResponseDone> =>
  customFetch(`/api/notifications/${notificationId}/reject`, {
    method: 'PUT',
    body: JSON.stringify({ message }),
  });

export const subscribedApis = (teamId: string): Promise<ResponseError | Array<IApi>> =>
  customFetch(`/api/teams/${teamId}/subscribed-apis`);
export const getApiDocPage = (api: string, id: string): PromiseWithError<IDocPage> =>
  customFetch(`/api/apis/${api}/pages/${id}`);
export const getUsagePlanDocPage = (
  apiId: string,
  planId: string,
  pageId: string
): PromiseWithError<IDocPage> => customFetch(`/api/apis/${apiId}/plan/${planId}/pages/${pageId}`);
export const getDocDetails = (api: string, version: string): Promise<IDocDetail> =>
  customFetch(`/api/apis/${api}/${version}/doc`);

export const getTeamSubscriptions = (
  api: string,
  team: string,
  version: string
): PromiseWithError<Array<ISubscriptionExtended>> =>
  customFetch(`/api/apis/${api}/${version}/subscriptions/teams/${team}`);

export const getTeamSubscriptionsWithPlan = (
  api: string,
  team: string,
  version: string,
  planId: string
): Promise<Array<IFastApiSubscription>> =>
  customFetch(`/api/apis/${api}/${version}/subscriptions/teams/${team}?planId=${planId}`);

export const getMySubscriptions = (
  apiId: string,
  version: string
): Promise<{ subscriptions: Array<ISubscription>; requests: Array<ISubscriptionDemand> }> =>
  customFetch(`/api/me/subscriptions/${apiId}/${version}`);

type CreationDone = { creation: 'done'; subscription: ISubscription };
type CreationWaiting = { creation: 'waiting' };
type CheckoutUrl = { checkoutUrl: string };

export function isCheckoutUrl(obj: any): obj is CheckoutUrl {
  return (<CheckoutUrl>obj).checkoutUrl !== undefined;
}

export function isCreationDone(obj: any): obj is CreationDone {
  return (<CreationDone>obj).creation === 'done';
}

export function isCreationWaiting(obj: any): obj is CreationWaiting {
  return (<CreationWaiting>obj).creation === 'waiting';
}

type SubscriptionReturn = ResponseError | CreationWaiting | CreationDone | CheckoutUrl;

export const askForApiKey = (
  apiId: string,
  teamId: string,
  planId: string,
  motivation?: object
): Promise<SubscriptionReturn> => {
  return customFetch(`/api/apis/${apiId}/plan/${planId}/team/${teamId}/_subscribe`, {
    method: 'POST',
    body: JSON.stringify({ motivation }),
  });
};

export const initApiKey = (api: any, team: any, plan: string, apikey: any) =>
  customFetch(`/api/apis/${api}/subscriptions/_init`, {
    method: 'POST',
    body: JSON.stringify({ plan, team, apikey }),
  });

export const apisInit = (apis: any) =>
  customFetch('/api/apis/_init', {
    method: 'POST',
    credentials: 'include',
    headers: {
      Accept: 'application/json',
      'Content-type': 'application/json',
    },
    body: JSON.stringify(apis),
  });

export const subscriptionsInit = (subscriptions: any) =>
  customFetch('/api/subscriptions/_init', {
    method: 'POST',
    credentials: 'include',
    headers: {
      Accept: 'application/json',
      'Content-type': 'application/json',
    },
    body: JSON.stringify(subscriptions),
  });

export const archiveApiKey = (
  teamId: string,
  subscriptionId: string,
  enable: boolean
): PromiseWithError<ISafeSubscription> =>
  customFetch(`/api/teams/${teamId}/subscriptions/${subscriptionId}/_archive?enabled=${enable}`, {
    method: 'PUT',
  });

export const makeUniqueApiKey = (
  teamId: string,
  subscriptionId: string
): PromiseWithError<ISafeSubscription> =>
  customFetch(`/api/teams/${teamId}/subscriptions/${subscriptionId}/_makeUnique`, {
    method: 'POST',
  });

export const toggleApiKeyRotation = (
  teamId: string,
  subscriptionId: string,
  enabled: boolean,
  rotationEvery: number,
  gracePeriod: number
): PromiseWithError<ISafeSubscription> =>
  customFetch(`/api/teams/${teamId}/subscriptions/${subscriptionId}/_rotation`, {
    method: 'POST',
    body: JSON.stringify({ enabled, rotationEvery, gracePeriod }),
  });

export const regenerateApiKeySecret = (
  teamId: string,
  subscriptionId: string
): PromiseWithError<ISafeSubscription> =>
  customFetch(`/api/teams/${teamId}/subscriptions/${subscriptionId}/_refresh`, {
    method: 'POST',
  });

export const cleanArchivedSubscriptions = (teamId: string) =>
  customFetch(`/api/teams/${teamId}/subscriptions/_clean`, {
    method: 'DELETE',
  });

export const member = (teamId: string, userId: string) =>
  customFetch(`/api/teams/${teamId}/members/${userId}`, {});

export const members = (teamId: string): Promise<Array<IUserSimple>> =>
  customFetch(`/api/teams/${teamId}/members`);
export const teamHome = (teamId: string) => customFetch(`/api/teams/${teamId}/home`);

export const teamApi = (
  teamId: string,
  apiId: string,
  version: string
): Promise<ResponseError | IApi> => customFetch(`/api/teams/${teamId}/apis/${apiId}/${version}`);

export const planOfApi = (
  teamId: string,
  apiId: string,
  version: string,
  planId: string
): Promise<ResponseError | IUsagePlan> =>
  customFetch(`/api/teams/${teamId}/apis/${apiId}/${version}/plans/${planId}`);

export const teamApiGroup = (teamId: string, apiGroupId: string) =>
  customFetch(`/api/teams/${teamId}/apigroups/${apiGroupId}`);

export const teamApis = (teamId: string): Promise<ResponseError | Array<IApi>> =>
  customFetch(`/api/teams/${teamId}/apis`);
export const team = (teamId: string): Promise<ResponseError | ITeamSimple> =>
  customFetch(`/api/teams/${teamId}`);
export const teamFull = (teamId: string): Promise<ResponseError | ITeamFull> =>
  customFetch(`/api/teams/${teamId}/_full`);

export const teams = (team: ITeamSimple): Promise<ResponseError | Array<ITeamSimple>> => customFetch(`/api/teams/${team._id}/teams`);
export const isMaintenanceMode = () => customFetch('/api/state/lock');

export const createTeam = (team: ITeamSimple) =>
  customFetch('/api/teams', {
    method: 'POST',
    body: JSON.stringify(team),
  });

export const sendEmailVerification = (teamId: String) =>
  customFetch(`/api/teams/${teamId}/_sendEmail`, {
    method: 'PUT',
  });

export const updateTeam = (team: ITeamSimple) =>
  customFetch(`/api/teams/${team._id}`, {
    method: 'PUT',
    body: JSON.stringify(team),
  });

export const deleteTeam = (teamId: string): Promise<ResponseDone | ResponseError> =>
  customFetch(`/api/teams/${teamId}`, {
    method: 'DELETE',
  });

export const pendingMembers = (teamId: string) =>
  customFetch(`/api/teams/${teamId}/pending-members`);

export const allOtoroshis = (tenantId: string): Promise<ResponseError | Array<IOtoroshiSettings>> =>
  customFetch(`/api/tenants/${tenantId}/otoroshis`);

export const allSimpleOtoroshis = (
  tenantId: string,
  maybeTeam?: ITeamSimple
): PromiseWithError<Array<ISimpleOtoroshiSettings>> =>
  customFetch(
    `/api/tenants/${tenantId}/otoroshis/simplified${maybeTeam ? `?team=${maybeTeam._id}` : ''}`
  );

export const oneOtoroshi = (tenantId: string, id: string) =>
  customFetch(`/api/tenants/${tenantId}/otoroshis/${id}`);

export const deleteOtoroshiSettings = (tenantId: string, id: string) =>
  customFetch(`/api/tenants/${tenantId}/otoroshis/${id}`, {
    method: 'DELETE',
  });

export const saveOtoroshiSettings = (tenantId: any, oto: any) =>
  customFetch(`/api/tenants/${tenantId}/otoroshis/${oto._id}`, {
    method: 'PUT',
    body: JSON.stringify(oto),
  });

export const createOtoroshiSettings = (tenantId: any, oto: any) =>
  customFetch(`/api/tenants/${tenantId}/otoroshis`, {
    method: 'POST',
    body: JSON.stringify(oto),
  });

export const getOtoroshiGroups = (tenantId: any, otoId: any) =>
  customFetch(`/api/tenants/${tenantId}/otoroshis/${otoId}/groups`);

export const getOtoroshiGroupsAsTeamAdmin = (teamId: any, otoId: any) =>
  customFetch(`/api/teams/${teamId}/tenant/otoroshis/${otoId}/groups`);

export const getOtoroshiServicesAsTeamAdmin = (teamId: any, otoId: any) =>
  customFetch(`/api/teams/${teamId}/tenant/otoroshis/${otoId}/services`);

export const getOtoroshiRoutesAsTeamAdmin = (teamId: any, otoId: any) =>
  customFetch(`/api/teams/${teamId}/tenant/otoroshis/${otoId}/routes`);

export const getOtoroshiServices = (tenantId: any, otoId: any) =>
  customFetch(`/api/tenants/${tenantId}/otoroshis/${otoId}/services`);

export const getOtoroshiRoutes = (tenantId: any, otoId: any) =>
  customFetch(`/api/tenants/${tenantId}/otoroshis/${otoId}/routes`);

export const getOtoroshiApiKeys = (tenantId: any, otoId: any) =>
  customFetch(`/api/tenants/${tenantId}/otoroshis/${otoId}/apikeys`);

export const deleteTeamApi = (teamId: any, id: any) =>
  customFetch(`/api/teams/${teamId}/apis/${id}`, {
    method: 'DELETE',
  });

export const saveTeamApiWithId = (
  teamId: string,
  api: IApi,
  version: string,
  apiId: string
): PromiseWithError<IApi> =>
  customFetch(`/api/teams/${teamId}/apis/${apiId}/${version}`, {
    method: 'PUT',
    body: JSON.stringify(api),
  });

export const saveTeamApi = (teamId: string, api: IApi, version: string) =>
  saveTeamApiWithId(teamId, api, version, api._humanReadableId);

export const createTeamApi = (teamId: string, api: IApi) =>
  customFetch(`/api/teams/${teamId}/apis`, {
    method: 'POST',
    body: JSON.stringify(api),
  });

export const removeMemberFromTeam = (teamId: any, userId: any) =>
  customFetch(`/api/teams/${teamId}/members/${userId}`, {
    method: 'DELETE',
  });

export const addMembersToTeam = (teamId: any, members: any) =>
  customFetch(`/api/teams/${teamId}/members`, {
    method: 'POST',
    body: JSON.stringify({ members }),
  });

export const addUncheckedMembersToTeam = (teamId: any, email: any) =>
  customFetch(`/api/teams/${teamId}/unchecked-members`, {
    method: 'POST',
    body: JSON.stringify({ email }),
  });

export const removeInvitation = (teamId: any, userId: any) =>
  customFetch(`/api/teams/${teamId}/members/${userId}/invitations`, {
    method: 'DELETE',
  });

export const updateTeamMemberPermission = (teamId: any, members: any, permission: any) =>
  customFetch(`/api/teams/${teamId}/members/_permission`, {
    method: 'POST',
    body: JSON.stringify({ members, permission }),
  });

export const createDocPage = (teamId: string, page: object): Promise<IDocPage> =>
  customFetch(`/api/teams/${teamId}/pages`, {
    method: 'POST',
    body: JSON.stringify(page),
  });

export const deleteDocPage = (teamId: string, pageId: string): Promise<any> =>
  customFetch(`/api/teams/${teamId}/pages/${pageId}`, {
    method: 'DELETE',
  });

export const saveDocPage = (teamId: string, page: IDocPage): Promise<IDocPage | ResponseError> =>
  customFetch(`/api/teams/${teamId}/pages/${page._id}`, {
    method: 'PUT',
    body: JSON.stringify(page),
  });

export const allTenants = () => customFetch('/api/tenants');
export const oneTenant = (tenantId: string): Promise<ResponseError | ITenantFull> =>
  customFetch(`/api/tenants/${tenantId}`);

export const getConsummedQuotasWithSubscriptionId = (
  teamId: string,
  subscriptionId: string
): Promise<IQuotas> => customFetch(`/api/teams/${teamId}/subscription/${subscriptionId}/quotas`);

export const createTenant = (tenant: ITenant) =>
  customFetch('/api/tenants', {
    method: 'POST',
    body: JSON.stringify(tenant),
  });

export const saveTenant = (tenant: ITenantFull) =>
  customFetch(`/api/tenants/${tenant._id}`, {
    method: 'PUT',
    body: JSON.stringify(tenant),
  });

export const deleteTenant = (id: string) =>
  customFetch(`/api/tenants/${id}`, {
    method: 'DELETE',
  });

export const askToJoinTeam = (team: any) =>
  customFetch(`/api/teams/${team}/join`, {
    method: 'POST',
  });

export const askForApiAccess = (teams: string[], apiId: string) =>
  customFetch(`/api/apis/${apiId}/access`, {
    method: 'POST',
    body: JSON.stringify({ teams }),
  });

export const fetchAuditTrail = (
  from: number,
  to: number,
  page: number,
  size: number
): Promise<ResponseError | IAuditTrail> =>
  customFetch(`/api/admin/auditTrail?from=${from}&to=${to}&page=${page}&size=${size}`);

export const fetchAllUsers = (): Promise<ResponseError | Array<IUserSimple>> =>
  customFetch('/api/admin/users');
export const findUserById = (id: string): Promise<IUser> => customFetch(`/api/admin/users/${id}`);

export const deleteUserById = (id: any) =>
  customFetch(`/api/admin/users/${id}`, {
    method: 'DELETE',
  });

export const deleteSelfUserById = () =>
  customFetch('/api/me', {
    method: 'DELETE',
    redirect: 'follow',
  });

export const setAdminStatus = (user: any, isDaikokuAdmin: any) =>
  customFetch(`/api/admin/users/${user._id}/_admin`, {
    method: 'PUT',
    body: JSON.stringify({ isDaikokuAdmin }),
  });

export const updateUserById = (user: any) =>
  customFetch(`/api/admin/users/${user._id}`, {
    method: 'PUT',
    body: JSON.stringify(user),
  });

export const updateMyPassword = (oldPassword: any, newPassword: any) =>
  customFetch(`/api/me/password`, {
    method: 'PUT',
    body: JSON.stringify({
      oldPassword,
      newPassword,
    }),
  });

export const createUser = (user: any) =>
  customFetch('/api/admin/users', {
    method: 'POST',
    body: JSON.stringify(user),
  });

export const simpleTenantList = () => customFetch('/api/tenants/simplified');

export const redirectToTenant = (id: any) => customFetch(`/api/tenants/${id}/_redirect`);

export const getTenantNames = (ids: any) =>
  customFetch('/api/tenants/_names', {
    method: 'POST',
    body: JSON.stringify(ids),
  });

export const fetchNewTenant = () => customFetch('/api/entities/tenant');
export const fetchNewTeam = (): Promise<ITeamSimple> => customFetch('/api/entities/team');
export const fetchNewApi = () => customFetch('/api/entities/api');
export const fetchNewApiDoc = (): Promise<IDocumentation> =>
  customFetch('/api/entities/api-documentation');
export const fetchNewApiGroup = () => customFetch('/api/entities/apigroup');
export const fetchNewUser = () => customFetch('/api/entities/user');
export const fetchNewOtoroshi = () => customFetch('/api/entities/otoroshi');
export const fetchNewIssue = () => customFetch('/api/entities/issue');
export const fetchNewPlan = (planType: string): Promise<IUsagePlan> =>
  customFetch(`/api/entities/plan?planType=${planType}`);

export const checkIfApiNameIsUnique = (name: any, id?: any) =>
  customFetch('/api/apis/_names', {
    method: 'POST',
    body: JSON.stringify({ name, id }),
  });
export const checkIfApiGroupNameIsUnique = (name: any) =>
  customFetch('/api/groups/_names', {
    method: 'POST',
    body: JSON.stringify({ name }),
  });

export const getSessions = (): Promise<ResponseError | Array<ISession>> =>
  customFetch('/api/admin/sessions');

export const deleteSession = (id: any) =>
  customFetch(`/api/admin/sessions/${id}`, {
    method: 'DELETE',
  });

export const deleteSessions = () =>
  customFetch('/api/admin/sessions', {
    method: 'DELETE',
  });

export const getAnonymousState = ():  Promise<IAnonymousState> => customFetch('/api/state/anonymous');
export const updateAnonymousState = (id: string, value: boolean, currentDate?: number) => customFetch('/api/state/anonymous', {
  method: 'POST',
    body: JSON.stringify({ id, value, currentDate}),
});

export const search = (search: any) =>
  customFetch('/api/_search', {
    method: 'POST',
    body: JSON.stringify({ search }),
  });

export const subscriptionConsumption = (subscriptionId: any, teamId: any, from: any, to: any) =>
  customFetch(
    `/api/teams/${teamId}/subscription/${subscriptionId}/consumption?from=${from}&to=${to}`,
    {
      credentials: 'include',
      headers: {
        Accept: 'application/json',
        'Content-Type': 'application/json',
      },
    }
  );

export const syncSubscriptionConsumption = (subscriptionId: any, teamId: any) =>
  customFetch(`/api/teams/${teamId}/subscription/${subscriptionId}/consumption/_sync`, {
    method: 'POST',
  });

export const syncApiConsumption = (apiId: any, teamId: any) =>
  customFetch(`/api/teams/${teamId}/apis/${apiId}/consumption/_sync`, {
    method: 'POST',
  });

export const syncTeamBilling = (teamId: string): PromiseWithError<Array<IConsumption>> =>
  customFetch(`/api/teams/${teamId}/billing/_sync`, {
    method: 'POST',
  });

export const syncTeamIncome = (teamId: any) =>
  customFetch(`/api/teams/${teamId}/income/_sync`, {
    method: 'POST',
  });

export const apiConsumption = (apiId: any, planId: any, teamId: any, from: any, to: any) =>
  customFetch(
    `/api/teams/${teamId}/apis/${apiId}/plan/${planId}/consumption?from=${from}&to=${to}`,
    {
      credentials: 'include',
      headers: {
        Accept: 'application/json',
        'Content-Type': 'application/json',
      },
    }
  );

/* export const apiGlobalConsumption = (apiId: any, teamId: any, from: any, to: any) =>
  customFetch(`/api/teams/${teamId}/apis/${apiId}/consumption?from=${from}&to=${to}`);
  UNUSED FROM NOW BUT DON'T KNOW IF I HAVE TO REMOVE IT :)
  */

export const apiSubscriptions = (
  apiId: string,
  teamId: string,
  version: string
): Promise<Array<ISafeSubscription>> =>
  customFetch(`/api/teams/${teamId}/apis/${apiId}/${version}/subscriptions`);

export const archiveSubscriptionByOwner = (ownerId: any, subscriptionId: any, enabled: any) =>
  customFetch(
    `/api/teams/${ownerId}/subscriptions/${subscriptionId}/_archiveByOwner?enabled=${enabled}`,
    {
      method: 'PUT',
      credentials: 'include',
      headers: {
        Accept: 'application/json',
        'Content-Type': 'application/json',
      },
    }
  );

export const getSubscriptionDemand = (
  teamId: String,
  demandId: string
): PromiseWithError<ISubscriptionDemand> =>
  customFetch(`/api/subscription/team/${teamId}/demands/${demandId}`);

export const getSubscriptionInformations = (
  subscription: string,
  teamId: string
): Promise<ISubscriptionInformation> =>
  customFetch(`/api/teams/${teamId}/subscription/${subscription}/informations`);

export const getTeamConsumptions = (teamId: any, from: any, to: any) =>
  customFetch(`/api/teams/${teamId}/consumptions?from=${from}&to=${to}`);

export const getTeamBillings = (
  teamId: string,
  from: number,
  to: number
): Promise<Array<IConsumption> | ResponseError> =>
  customFetch(`/api/teams/${teamId}/billings?from=${from}&to=${to}`);

/*export const getTeamIncome = (teamId: any, from: any, to: any) =>
  customFetch(`/api/teams/${teamId}/income?from=${from}&to=${to}`);
  UNUSED FROM NOW BUT DON'T KNOW IF I HAVE TO REMOVE IT :)
  */

export const getApiCategories = () => customFetch('/api/categories');

export const getAsset = (teamId: any, assetId: any) =>
  customFetch(`/api/teams/${teamId}/assets/${assetId}`, {
    credentials: 'include',
    headers: {},
  });

export const deleteAsset = (teamId: any, assetId: any) =>
  customFetch(`/api/teams/${teamId}/assets/${assetId}`, {
    method: 'DELETE',
  });

export const listAssets = (teamId: string): Promise<Array<IAsset> | ResponseError> =>
  customFetch(`/api/teams/${teamId}/assets`);

export const storeAsset = (
  teamId: any,
  filename: any,
  title: any,
  desc: any,
  contentType: any,
  formData: any
) =>
  customFetch(`/api/teams/${teamId}/assets?filename=${filename}&title=${title}&desc=${desc}`, {
    method: 'POST',
    credentials: 'include',
    headers: {
      'Content-Type': contentType,
      'Asset-Content-Type': contentType,
      //'X-Thumbnail': thumbnail
    },
    body: formData,
  });

export const updateAsset = (teamId: any, assetId: any, contentType: any, formData: any) =>
  customFetch(`/api/teams/${teamId}/assets/${assetId}/_replace`, {
    method: 'POST',
    credentials: 'include',
    headers: {
      Accept: contentType,
      'Content-Type': contentType,
    },
    body: formData,
  });

export const getTenantAsset = (assetId: any) =>
  customFetch(`/tenant-assets/${assetId}`, {
    credentials: 'include',
    headers: {},
  });

export const deleteTenantAsset = (assetId: any) =>
  customFetch(`/tenant-assets/${assetId}`, {
    method: 'DELETE',
  });

export const updateTenantAsset = (assetId: any, contentType: any, formData: any) =>
  customFetch(`/tenant-assets/${assetId}/_replace`, {
    method: 'POST',
    credentials: 'include',
    headers: {
      Accept: contentType,
      'Content-Type': contentType,
    },
    body: formData,
  });

export const listTenantAssets = (teamId?: string): Promise<Array<IAsset> | ResponseError> => {
  if (teamId) {
    return customFetch(`/tenant-assets?teamId=${teamId}`, {
      credentials: 'include',
      headers: {
        Accept: 'application/json',
        'Content-Type': 'application/json',
      },
    });
  } else {
    return customFetch('/tenant-assets', {
      credentials: 'include',
      headers: {
        Accept: 'application/json',
        'Content-Type': 'application/json',
      },
    });
  }
};

export const storeTenantAsset = (
  filename: any,
  title: any,
  desc: any,
  contentType: any,
  formData: any
) =>
  customFetch(`/tenant-assets?filename=${filename}&title=${title}&desc=${desc}`, {
    method: 'POST',
    credentials: 'include',
    headers: {
      'Content-Type': contentType,
      'Asset-Content-Type': contentType,
      //'X-Thumbnail': thumbnail
    },
    body: formData,
  });

export const storeUserAvatar = (filename: string, contentType: string, file: File) =>
  customFetch(`/user-avatar?filename=${filename}`, {
    method: 'POST',
    credentials: 'include',
    headers: {
      'Content-Type': contentType,
      'Asset-Content-Type': contentType,
    },
    body: file,
  });

export const uploadExportFile = (file: any) =>
  customFetch('/api/state/import', {
    method: 'POST',
    credentials: 'include',
    headers: {
      'Content-Type': 'application/x-ndjson',
    },
    body: file,
  });

export const updateSubscriptionCustomName = (
  team: ITeamSimple,
  subscription: ISubscription,
  customName: string
): PromiseWithError<ISafeSubscription> =>
  customFetch(`/api/teams/${team._id}/subscriptions/${subscription._id}/name`, {
    method: 'POST',
    body: JSON.stringify({ customName }),
  });

export const updateSubscription = (
  team: ITeamSimple,
  subscription: ISafeSubscription | any
): PromiseWithError<ISafeSubscription> =>
  customFetch(`/api/teams/${team._id}/subscriptions/${subscription._id}`, {
    method: 'PUT',
    body: JSON.stringify(subscription),
  });

export const storeThumbnail = (id: any, formData: any) =>
  customFetch(`/asset-thumbnails/${id}`, {
    method: 'POST',
    credentials: 'include',
    headers: {
      'Content-Type': 'image/png',
      'Asset-Content-Type': 'image/png',
    },
    body: formData,
  });

//todo: add api or plan in body
export const createTestingApiKey = (
  teamId: string,
  body: ITestingConfig
): PromiseWithError<IOtoroshiApiKey> =>
  customFetch(`/api/teams/${teamId}/testing/apikeys`, {
    method: 'POST',
    body: JSON.stringify(body),
  });

//todo: add api or plan in body
export const updateTestingApiKey = (
  teamId: string,
  body: ITestingConfig
): PromiseWithError<IOtoroshiApiKey> =>
  customFetch(`/api/teams/${teamId}/testing/apikeys`, {
    method: 'PUT',
    body: JSON.stringify(body),
  });

export const deleteTestingApiKey = (teamId: string, body: any): PromiseWithError<ResponseDone> =>
  customFetch(`/api/teams/${teamId}/testing/apikeys`, {
    method: 'DELETE',
    body: JSON.stringify(body),
  });

export const testingCall = (teamId: any, apiId: any, body: any) =>
  customFetch(`/api/teams/${teamId}/testing/${apiId}/call`, {
    method: 'POST',
    body: JSON.stringify(body),
  });

export const getTranslations = (): Promise<ResponseError | { translations: Array<ITranslation> }> =>
  customFetch(`/api/translations/_all`);
export const getMailTranslations = (
  domain?: string
): Promise<ResponseError | { translations: Array<IMailingTranslation> }> =>
  customFetch(`/api/translations/_mail?domain=${domain || 'mail'}`);

export const getTranslationLanguages = (): Promise<ResponseError | string[]> =>
  customFetch('/api/translations/_languages');

export const saveTranslation = (translation: any) =>
  customFetch('/api/translations', {
    method: 'PUT',
    body: JSON.stringify({
      translation,
    }),
  });

export const deleteTranslation = (translation: any) =>
  customFetch('/api/translations', {
    method: 'DELETE',
    body: JSON.stringify({
      translation,
    }),
  });

export const resetTranslation = (translation: any) =>
  customFetch(`/api/translations/${translation._id}/_reset`, {
    method: 'POST',
    ...HEADERS,
  });

export const sendEmails = (
  name: string,
  email: string,
  subject: string,
  body: string,
  tenantId: string,
  teamId?: string,
  apiId?: string,
  language?: string
) =>
  customFetch(`/api/tenants/${tenantId}/_contact`, {
    method: 'POST',
    credentials: 'include',
    headers: {
      Accept: 'application/json',
      'Content-Type': 'application/json',
      'X-contact-language': language,
    },
    body: JSON.stringify({
      name,
      email,
      subject,
      body,
      teamId,
      apiId,
    }),
  });

export const tenantAdmins = (tenantId: string): Promise<ResponseError | ITenantAdministration> =>
  customFetch(`/api/tenants/${tenantId}/admins`);

export const addableAdminsForTenant = (tenantId: any) =>
  customFetch(`/api/tenants/${tenantId}/addable-admins`);

export const addAdminsToTenant = (tenantId: any, adminIds: any) =>
  customFetch(`/api/tenants/${tenantId}/admins`, {
    method: 'POST',
    body: JSON.stringify(adminIds),
  });

export const removeAdminFromTenant = (tenantId: any, adminId: any) =>
  customFetch(`/api/tenants/${tenantId}/admins/${adminId}`, {
    method: 'DELETE',
  });

export const myMessages = () => customFetch('/api/me/messages');

export const myChatMessages = (chat: any, date?: any) =>
  customFetch(`/api/me/messages?chat=${chat}${date ? `&date=${date}` : ''}`);

export const myAdminMessages = () => customFetch('/api/me/messages/admin');

export const sendMessage = (message: any, participants: any, chat: any) =>
  customFetch('/api/messages/_send', {
    method: 'POST',
    body: JSON.stringify({
      message,
      participants,
      chat,
    }),
  });

export const messageSSE = () => customFetch('/api/messages/_sse');

export const setMessagesRead = (chatId: any) =>
  customFetch(`/api/messages/${chatId}/_read`, {
    method: 'PUT',
  });

export const closeMessageChat = (chatId: string) =>
  customFetch(`/api/messages/${chatId}`, {
    method: 'DELETE',
  });

export const lastDateChat = (chatId: any, date: any) =>
  customFetch(`/api/messages/${chatId}/last-date?date=${date}`);

export const migrateMongoToPostgres = () =>
  customFetch('/api/state/migrate', {
    method: 'POST',
    credentials: 'include',
  });

export const enableMaintenanceMode = () =>
  customFetch('/api/state/lock', {
    method: 'POST',
    ...HEADERS,
  });

export const disableMaintenanceMode = () =>
  customFetch('/api/state/unlock', {
    method: 'POST',
    ...HEADERS,
  });

export const checkConnection = (config: any, user?: any) =>
  customFetch('/api/auth/ldap/_check', {
    method: 'POST',
    body: user ? JSON.stringify({ config, user }) : JSON.stringify(config),
  });

function updateQueryStringParameter(uri, key, value) {
  const re = new RegExp('([?&])' + key + '=.*?(&|$)', 'i');
  const separator = uri.indexOf('?') !== -1 ? '&' : '?';
  if (uri.match(re)) {
    return uri.replace(re, '$1' + key + '=' + value + '$2');
  } else {
    return uri + separator + key + '=' + value;
  }
}

export const login = (username: string, password: string, action: string, redirect?: string) => {
  const body = new URLSearchParams();
  body.append('username', username);
  body.append('password', password);

  const url = redirect ? updateQueryStringParameter(action, 'redirect', redirect) : action;

  return fetch(url, {
    method: 'POST',
    headers: {
      'Content-Type': 'application/x-www-form-urlencoded',
    },
    body: body,
  });
};

export const toggleStar = (apiId: string): Promise<ResponseDone | ResponseError> =>
  customFetch(`/api/apis/${apiId}/stars`, {
    method: 'PUT',
  });

export const searchLdapMember = (teamId: any, email: any) =>
  customFetch(`/api/teams/${teamId}/ldap/users/${email}`);

export const findUserByEmail = (teamId: any, email: any) =>
  customFetch(`/api/teams/${teamId}/users/_search`, {
    method: 'POST',
    body: JSON.stringify({
      attributes: {
        email,
      },
    }),
  });

export const createUserFromLDAP = (teamId: any, email: any) =>
  customFetch(`/api/teams/${teamId}/ldap/users`, {
    method: 'POST',
    body: JSON.stringify({
      email,
      teamId,
    }),
  });

export const getAPIPosts = (apiId: any, version: any, offset = 0, limit = -1) =>
  customFetch(`/api/apis/${apiId}/${version}/posts?offset=${offset}&limit=${limit}`);

export const getAllAPIPosts = (
  apiId: string,
  version: string
): Promise<ResponseError | { total: number; posts: Array<IApiPost> }> =>
  customFetch(`/api/apis/${apiId}/${version}/posts`);

export const publishNewPost = (apiId: string, teamId: string, post: IApiPost) =>
  customFetch(`/api/teams/${teamId}/apis/${apiId}/posts`, {
    method: 'POST',
    body: JSON.stringify(post),
  });

export const removePost = (apiId: string, teamId: string, postId: string) =>
  customFetch(`/api/teams/${teamId}/apis/${apiId}/posts/${postId}`, {
    method: 'DELETE',
  });

export const savePost = (apiId: any, teamId: any, postId: any, content: any) =>
  customFetch(`/api/teams/${teamId}/apis/${apiId}/posts/${postId}`, {
    method: 'PUT',
    body: JSON.stringify(content),
  });

export const getDaikokuVersion = () => customFetch('/api/versions/_daikoku');

export const getAPIIssues = (apiId: any) => customFetch(`/api/apis/${apiId}/issues`);

export const getAPIIssue = (apiId: any, issueId: any) =>
  customFetch(`/api/apis/${apiId}/issues/${issueId}`);

export const createNewIssue = (apiId: any, teamId: any, issue: any) =>
  customFetch(`/api/teams/${teamId}/apis/${apiId}/issues`, {
    method: 'POST',
    body: JSON.stringify(issue),
  });

export const updateIssue = (apiId: any, teamId: any, issueId: any, issue: any) =>
  customFetch(`/api/teams/${teamId}/apis/${apiId}/issues/${issueId}`, {
    method: 'PUT',
    body: JSON.stringify({
      ...issue,
      by: issue.by._id,
      comments: issue.comments.map((comment: any) => ({
        ...comment,
        by: comment.by._id,
      })),
    }),
  });

export const getQRCode = (): PromiseWithError<I2FAQrCode> => customFetch('/api/me/_2fa');

export const verify2faCode = (token: any, code: any) =>
  fetch(`/api/2fa?token=${token}&code=${code}`);

export const disable2FA = () =>
  customFetch('/api/me/_2fa', {
    method: 'DELETE',
  });

export const reset2faAccess = (backupCodes: any) =>
  customFetch('/api/2fa', {
    method: 'PUT',
    body: JSON.stringify({ backupCodes }),
  });

export const selfVerify2faCode = (code: string) => customFetch(`/api/me/_2fa/enable?code=${code}`);

export const validateInvitationToken = (
  token?: string | null
): PromiseWithError<{ team: string; notificationId: string; user: string }> =>
  customFetch('/api/me/invitation/_check', {
    method: 'POST',
    body: JSON.stringify({ token }),
  });

export const declineMyTeamInvitation = (token: string): PromiseWithError<ResponseDone> =>
  customFetch(`/api/me/invitation?token=${token}`, { method: 'DELETE' });

export const createNewApiVersion = (apiId: string, teamId: string, version: string) =>
  customFetch(`/api/teams/${teamId}/apis/${apiId}/versions`, {
    method: 'POST',
    body: JSON.stringify({ version }),
  });

export const deleteApiSubscription = (
  teamId: string,
  subscriptionId: string
): Promise<ResponseError | any> =>
  customFetch(`/api/subscriptions/${subscriptionId}/teams/${teamId}/_delete`, {
    method: 'DELETE',
  });

export const extendApiKey = (
  apiId: string,
  apiKeyId: string,
  teamId: string,
  planId: string,
  motivation?: object
): Promise<SubscriptionReturn> =>
  customFetch(`/api/apis/${apiId}/plan/${planId}/team/${teamId}/${apiKeyId}/_extends`, {
    method: 'PUT',
    body: JSON.stringify({ motivation }),
  });

export const getAllTeamSubscriptions = (teamId: string): Promise<Array<ISubscriptionWithApiInfo>> =>
  customFetch(`/api/subscriptions/teams/${teamId}`);

export const getAllApiVersions = (teamId: string, apiId: string): Promise<Array<string>> =>
  fetch(`/api/teams/${teamId}/apis/${apiId}/versions`, {
    headers: HEADERS,
  })
    .then((r) => r.json())
    .then((r) => (!r.error ? r.sort((a: any, b: any) => (a < b ? 1 : -1)) : []));

export const getDefaultApiVersion = (apiId: string): Promise<{ defaultVersion: string }> =>
  customFetch(`/api/apis/${apiId}/default_version`);

export const getAllPlanOfApi = (
  teamId: string,
  apiId: string,
  version: string
): Promise<ResponseError | Array<IUsagePlan>> =>
  customFetch(`/api/teams/${teamId}/apis/${apiId}/${version}/plans`);

export const getRootApi = (apiId: string): PromiseWithError<IApi> =>
  customFetch(`/api/apis/${apiId}/_root`);

export const importApiPages = (
  teamId: string,
  apiId: string,
  pages: Array<string>,
  version: string,
  linked?: boolean
): PromiseWithError<ResponseDone> =>
  customFetch(`/api/teams/${teamId}/apis/${apiId}/${version}/pages`, {
    method: 'PUT',
    body: JSON.stringify({
      pages,
      linked,
    }),
  });

export const importPlanPages = (
  teamId: string,
  apiId: string,
  pages: Array<string>,
  version: string,
  planId: string,
  linked?: boolean
): PromiseWithError<ResponseDone> =>
  customFetch(`/api/teams/${teamId}/apis/${apiId}/${version}/plan/${planId}/pages`, {
    method: 'PUT',
    body: JSON.stringify({
      pages,
      linked,
    }),
  });

export const getAllApiDocumentation = (
  teamId: string,
  apiId: string,
  version: string
): PromiseWithError<Array<IImportingDocumentation>> =>
  customFetch(`/api/teams/${teamId}/apis/${apiId}/${version}/pages/_versions`);

export const getAllPlansDocumentation = (
  teamId: string,
  apiId: string,
  version: string
): PromiseWithError<Array<IImportingDocumentation>> =>
  customFetch(`/api/teams/${teamId}/apis/${apiId}/${version}/pages/_plans`);

export const getMyTeamsStatusAccess = (
  teamId: string,
  apiId: string,
  version: string
): PromiseWithError<IApiExtended> =>
  customFetch(`/api/teams/${teamId}/apis/${apiId}/${version}/access`);

export const createCmsPage = (id: any, cmsPage: any) =>
  customFetch('/api/cms/pages', {
    method: 'POST',
    body: JSON.stringify({
      ...cmsPage,
      id,
      path: cmsPage.isBlockPage ? undefined : cmsPage.path,
    }),
  });

export const createCmsPageWithName = (name: string) =>
  customFetch(`/api/cms/pages/${name}`, { method: 'POST' });

export const removeCmsPage = (id: any) =>
  customFetch(`/api/cms/pages/${id}`, {
    method: 'DELETE',
  });

export const graphql = {
  myTeams: gql`
    query MyTeams {
      myTeams {
        name
        _humanReadableId
        _id
        type
        apiKeyVisibility
        apisCreationPermission
        verified
        users {
          user {
            userId: id
          }
          teamPermission
        }
      }
    }
  `,
  apisByIds: gql(`
      query filteredApis ($ids: [String!]) {
        apis (ids: $ids) {
          _id
          _humanReadableId
          currentVersion
          name
          apis {
            api {
              _id
              _humanReadableId
              name
            }
          }
        }
      }
    `),
  apisByIdsWithPlans: gql(`
      query filteredApis ($ids: [String!]) {
        apis (ids: $ids) {
          _id
          _humanReadableId
          currentVersion
          name
          possibleUsagePlans {
            _id
            otoroshiTarget {
              otoroshiSettings
            }
            aggregationApiKeysSecurity
          }
        }
      }
    `),
  apiByIdsWithPlans: gql(`
      query filteredApi ($id: String!) {
        api (id: $id) {
          _id
          _humanReadableId
          state
          currentVersion
          name
          smallDescription
          description
          tags
          visibility
          team {
            _id
            _humanReadableId
            name
          }
          possibleUsagePlans {
            _id
            customName
            customDescription
            visibility
            ... on QuotasWithLimits {
              maxPerSecond
              maxPerDay
              maxPerMonth
            }
            ... on FreeWithQuotas {
              maxPerSecond
              maxPerDay
              maxPerMonth
            }
            ... on QuotasWithoutLimits {
              maxPerSecond
              maxPerDay
              maxPerMonth
            }
            subscriptionProcess {
              name
                ... on TeamAdmin {
                  team
                  schema
                }
            }
            allowMultipleKeys
            otoroshiTarget {
              otoroshiSettings
              authorizedEntities {
                groups
                services
                routes
              }
            }
            aggregationApiKeysSecurity
          }
          apis {
            api {
              _id
              _humanReadableId
              name
              smallDescription
              tags
              categories
              currentVersion
              swagger { content }
              testing { enabled }
              posts { _id }
              issues { _id }
              team {
                _id
                _humanReadableId
                name
              }
            }
            authorizations {
              team
              authorized
              pending
            }
          }
          authorizedTeams {
            _id
            name
          }
        }
      }
    `),
  myVisibleApis: gql(`
    query AllVisibleApis ($teamId: String, $research: String, $selectedTag: String, $selectedCategory: String, $limit: Int, $offset: Int, $groupId: String) {
      visibleApis (teamId: $teamId, research: $research, selectedTag: $selectedTag, selectedCategory: $selectedCategory, limit: $limit, offset: $offset, groupId: $groupId) {
        apis {
          api {
            name
            _humanReadableId
            _id
            tags
            categories
            stars
            parent {
              _id
              currentVersion
            }
            smallDescription
            isDefault
            visibility
            image
            possibleUsagePlans {
              _id
              customName
              currency {
                code
              }
              type
            }
            currentVersion
            team {
              _id
              _humanReadableId
              tenant {
                id
                name
              }
              type
              name
              description
              avatar
              contact
              apiKeyVisibility
              apisCreationPermission
              verified
              users {
                user {
                  userId: id
                  name
                  email
                }
                teamPermission
              }
            }
            apis {
              api {
                _id
                _humanReadableId
                name
              }
            }
          }
          authorizations {
            team
            authorized
            pending
          }
        }
        total
      }
    }`),
  getAllTags: gql(`
    query getAllTags ($research: String){
      allTags (research: $research)
    }`),
  getAllCategories: gql(`
    query getAllCategories ($research: String){
      allCategories (research: $research)
    }`),
  getAllTeams: gql(`
  query getAllteams ($research: String, $limit: Int, $offset: Int) {
    teamsPagination (research: $research, limit: $limit, offset: $offset){
      teams {
        _id
        _humanReadableId
        tenant {
          id
        }
        name
        type
        avatar
        description
        contact
        users {
          user {
            userId: id
          }
          teamPermission
        }
        apiKeyVisibility
        apisCreationPermission
        verified
        metadata
        authorizedOtoroshiEntities {
          otoroshiSettingsId
          authorizedEntities {
            routes
            groups
            services
          }
        }
      }
      total
    }
  }`),
  getTeamIncome: gql(`
  query getTeamIncome ($teamId: String!, $from: Long, $to: Long) {
    teamIncomes (teamId: $teamId, from: $from, to: $to) {
      api {
        _id
        name
      }
      plan {
        _id
      }
      team {
        name
      }
      billing {
        hits
        total
      }
      from
      to
    }
  }`),
  getApiConsumptions: gql(`
  query getApiConsumptions ($apiId: String!, $teamId: String!, $from: Long, $to: Long, $planId: String) {
    apiConsumptions (id: $apiId, teamId: $teamId, from: $from, to: $to, planIdOpt: $planId) {
      _id
      clientId
      tenant {
        id
      }
      team {
        _id
        name
      }
      api {
        _id
      }
      plan {
        _id
        customName
        type
      }
      globalInformations {
        hits
        dataIn
        dataOut
        avgDuration
        avgOverhead
      }
      billing {
        hits
        total
      }
      from
      to
    }
  }`),
  getApiSubscriptions: gql(`
    query getApiSubscriptions ($apiId: String!, $teamId: String!, $version: String!) {
      apiApiSubscriptions (id: $apiId, teamId: $teamId, version: $version) {
        _id
        apiKey {
          clientName
          clientId
          clientSecret
        }
        plan {
          _id
          customName
          type
        }
        team {
          _id
          name
          type
        }
        createdAt
        api {
          _id
          name
        }
        customName
        enabled
        tags
        metadata
        customMetadata
        customMaxPerSecond
        customMaxPerDay
        customMaxPerMonth
        customReadOnly
        adminCustomName
        parent {
          _id
          adminCustomName
          api {
            _id
            name
          }
          plan {
            _id
            type
            customName
          }
        }
      }
    }
    `),
  getMyNotifications: gql(`
    query getMyNotifications ($pageNumber : Int, $pageSize: Int) {
      myNotifications (pageNumber: $pageNumber, pageSize: $pageSize) {
        notifications {
          _id
          tenant {
            id
          }
          team {
            _id
            name
          }
          sender {
            id
            name
          }
          action {
            ... on ApiAccess {
              api {
                _id
                name
              }
              team {
                _id
                name
              }
            }
            ... on TeamAccess {
              team {
                _id
                name
              }
            }
            ... on TeamInvitation {
              team {
                _id
                name
              }
              user {
                id
                name
              }
            }
            ... on ApiSubscriptionDemand {
              api {
                _id
                name
                currentVersion
              }
              team {
                _id
                name
                type
              }
              plan {
                _id
                customName
                typeName
              }
              parentSubscriptionId {
                _id
                apiKey {
                  clientName
                  clientId
                  clientSecret
                }
              }
              motivation
              demand {
                id
                motivation
              }
            }
            ... on NewCommentOnIssue {
              linkTo
              apiName
            }
            ... on NewPostPublished {
              apiName
              team {
                name
              }
            }
            ... on ApiKeyRefresh {
              subscriptionName
              apiName
              planName
            }
            ... on ApiKeyDeletionInformation {
              apiName
              clientId
            }
            ... on TransferApiOwnership {
              api {
                _id
                name
              }
              team {
                _id
                name
              }
            }
            ... on ApiSubscriptionAccept {
              team {
                _id
                name
              }
              api {
                _id
                name
                currentVersion
              }
              plan {
                _id
                customName
                typeName
              }
            }
            ... on ApiSubscriptionReject {
              team {
                _id
                name
              }
              api {
                _id
                name
                currentVersion
              }
              plan {
                _id
                customName
                typeName
              }
              message
            }
            ... on OtoroshiSyncSubscriptionError {
              message
            }
            ... on ApiKeyRotationInProgress {
              clientId
              apiName
              planName
            }
            ... on ApiKeyRotationEnded {
              clientId
              apiName
              planName
            }
            ... on NewIssueOpen {
              linkTo
              apiName
            }
          }
          date
          notificationType {
            value
          }
          status {
            ... on NotificationStatusAccepted {
              date
              status
            }
            ... on NotificationStatusRejected {
              date
              status
            }
            ... on NotificationStatusPending {
              status
            }

          }
          
        }
        total
      }
    }
    `),
  getApisWithSubscription: gql(`
    query AccessibleApis ($teamId: String!, $research: String, $apiSubOnly: Boolean, $limit: Int, $offset: Int) {
      accessibleApis (teamId: $teamId, research: $research, apiSubOnly: $apiSubOnly , limit: $limit, offset: $offset) {
        apis {
          api {
            name
            _humanReadableId
            _id
            isDefault
            visibility
            parent {
              _id
              currentVersion
            }
            possibleUsagePlans {
              _id
              customName
              customDescription
              otoroshiTarget {
                otoroshiSettings
                authorizedEntities {
                  services
                  groups
                  routes
                }
              }
              currency {
                code
              }
              type
              subscriptionProcess {
                name
                ... on TeamAdmin {
                  team
                  schema
                }
              }
              allowMultipleKeys
              aggregationApiKeysSecurity
              ... on QuotasWithLimits {
                costPerMonth
                maxPerSecond
                maxPerDay
                maxPerMonth
              }
              ... on FreeWithQuotas {
                maxPerSecond
                maxPerDay
                maxPerMonth
              }
              ... on QuotasWithoutLimits {
                costPerMonth
                costPerAdditionalRequest
                maxPerSecond
                maxPerDay
                maxPerMonth
              }
              ... on PayPerUse {
                costPerRequest
              }
             }
            currentVersion
            team {
              _id
              _humanReadableId
              name
            }
            apis {
              api {
                _id
              }
            }
          }
          subscriptionsWithPlan {
            planId
            isPending
            subscriptionsCount
          }
        }
        total
      }

    }`),
  getCmsPage: (id: any) => gql`
    query GetCmsPage {
        cmsPage(id: "${id}") {
            name
            path
            draft
            body
            exact
            visible
            authenticated
            metadata
            contentType
            tags
            lastPublishedDate
        }
    }
  `,
  getCmsPageHistory: (id: any) => gql`
  query GetCmsPage {
      cmsPage(id: "${id}") {
          name
          draft
          history {
            id
            date
            user {
              name
            }
          }
      }
  }
`,
};

export const downloadCmsFiles = () =>
  fetch('/api/cms/download', {
    method: 'POST',
    credentials: 'include',
  });

export const getDiffOfCmsPage = (id: any, diffId: any, showDiffs: any) =>
  customFetch(`/api/cms/pages/${id}/diffs/${diffId}?showDiffs=${showDiffs}`);

export const restoreCmsDiff = (id: any, diffId: any) =>
  customFetch(`/api/cms/pages/${id}/diffs/${diffId}`, {
    method: 'POST',
  });

export const uploadZip = (file: any) => {
  const formData = new FormData();
  formData.append('file', file);

  return fetch('/api/cms/import', {
    method: 'POST',
    credentials: 'include',
    body: formData,
  });
};

export const transferApiOwnership = (newTeamName: any, teamId: any, apiId: any) =>
  customFetch(`/api/teams/${teamId}/apis/${apiId}/_transfer`, {
    method: 'POST',
    body: JSON.stringify({ team: newTeamName }),
  });

export const setupPayment = (
  teamId: string,
  apiId: string,
  version: string,
  plan: IUsagePlan
): PromiseWithError<IUsagePlan> =>
  customFetch(`/api/teams/${teamId}/apis/${apiId}/${version}/plan/${plan._id}/_payment`, {
    method: 'PUT',
    body: JSON.stringify(plan),
  });

export const createPlan = (
  teamId: string,
  apiId: string,
  version: string,
  plan: IUsagePlan
): PromiseWithError<IUsagePlan> =>
  customFetch(`/api/teams/${teamId}/apis/${apiId}/${version}/plan`, {
    method: 'POST',
    body: JSON.stringify(plan),
  });

export const updatePlan = (
  teamId: string,
  apiId: string,
  version: string,
  plan: IUsagePlan
): PromiseWithError<IUsagePlan> =>
  customFetch(`/api/teams/${teamId}/apis/${apiId}/${version}/plan/${plan._id}`, {
    method: 'PUT',
    body: JSON.stringify(plan),
  });

export const deletePlan = (
  teamId: string,
  apiId: string,
  version: string,
  plan: IUsagePlan
): PromiseWithError<IApi> =>
  customFetch(`/api/teams/${teamId}/apis/${apiId}/${version}/plan/${plan._id}`, {
    method: 'DELETE',
  });

export const rerunProcess = (teamId: string, demandId: string) =>
  customFetch(`/api/subscription/team/${teamId}/demands/${demandId}/_run`);

export const cancelProcess = (teamId: string, demandId: string) =>
  customFetch(`/api/subscription/team/${teamId}/demands/${demandId}/_cancel`, {
    method: 'DELETE',
  });

export const fetchInvoices = (teamId: string, apiId: string, planId: string, callback: string) =>
  customFetch(`/api/teams/${teamId}/apis/${apiId}/plan/${planId}/invoices?callback=${callback}`);

export type ILastUsage = {
  clientName: string;
  date: number;
  subscription: string;
};
export const getSubscriptionsLastUsages = (
  teamId: string,
  subscriptions: Array<string>
): PromiseWithError<Array<ILastUsage>> =>
  customFetch(`/api/teams/${teamId}/subscriptions/_lastUsage`, {
    method: 'POST',
    body: JSON.stringify({ subscriptions }),
  });<|MERGE_RESOLUTION|>--- conflicted
+++ resolved
@@ -10,7 +10,6 @@
   IQuotas,
   ISafeSubscription,
   ISession,
-  ISimpleOtoroshiSettings,
   IStateContext,
   ISubscriptionInformation,
   ITeamFull,
@@ -21,11 +20,8 @@
   ITranslation,
   IUser,
   IUserSimple,
-<<<<<<< HEAD
   ISimpleOtoroshiSettings,
   IAnonymousState,
-=======
->>>>>>> ffe3a054
 } from '../types';
 import {
   IApi,
