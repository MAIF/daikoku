--- conflicted
+++ resolved
@@ -2039,8 +2039,6 @@
                 _id
                 email
                 name
-<<<<<<< HEAD
-=======
                 value
                 steps {
                   step {
@@ -2067,7 +2065,6 @@
                     }
                   }
                 }
->>>>>>> ce1a4d02
               }
               motivation
             }
