import { gql } from '@apollo/client';
import {
  I2FAQrCode,
  IAsset,
  IAuditTrail,
  IFastApiSubscription,
  IMailingTranslation,
  INotification,
  IOtoroshiSettings,
  IQuotas,
  ISafeSubscription,
  ISession,
  ISimpleOtoroshiSettings,
  IStateContext,
  ISubscriptionInformation,
  ITeamFull,
  ITeamSimple,
  ITenant,
  ITenantAdministration,
  ITenantFull,
  ITranslation,
  IUser,
  IUserSimple,
} from '../types';
import {
  IApi,
  IApiExtended,
  IApiPost,
  IConsumption,
  IDocDetail,
  IDocPage,
  IDocumentation,
  IImportingDocumentation,
  IOtoroshiApiKey,
  ISubscription,
  ISubscriptionDemand,
  ISubscriptionExtended,
  ISubscriptionWithApiInfo,
  ITestingConfig,
  IUsagePlan,
  ResponseDone,
  ResponseError
} from '../types/api';

const HEADERS = {
  Accept: 'application/json',
  'Content-Type': 'application/json',
};

type PromiseWithError<T> = Promise<ResponseError | T>;
const customFetch = <T>(
  url: string,
  { headers = HEADERS, method = 'GET', body, ...props }: any = {}
) => fetch(url, { headers, method, body, ...props }).then((r) => r.json());

export const me = (): PromiseWithError<IUser> => customFetch('/api/me');
export const myOwnTeam = () => customFetch('/api/me/teams/own');
export const oneOfMyTeam = (id: any) => customFetch(`/api/me/teams/${id}`);
export const getUserContext = (): PromiseWithError<IStateContext> => customFetch('/api/me/context')

export const getVisibleApiWithId = (id: string): PromiseWithError<IApi> =>
  customFetch(`/api/me/visible-apis/${id}`);
export const getVisibleApi = (id: string, version: string): PromiseWithError<IApi> =>
  customFetch(`/api/me/visible-apis/${id}/${version}`);
export const getVisiblePlan = (
  apiId: string,
  version: string,
  planId: string
): PromiseWithError<IUsagePlan> =>
  customFetch(`/api/me/visible-apis/${apiId}/${version}/plans/${planId}`);
export const getVisiblePlans = (
  apiId: string,
  version: string
): PromiseWithError<Array<IUsagePlan>> =>
  customFetch(`/api/me/visible-apis/${apiId}/${version}/plans`);
export const getVisibleApiGroup = (id: any) => customFetch(`/api/me/visible-groups/${id}`);
export const getTeamVisibleApi = (
  teamId: string,
  apiId: string,
  version: string
): PromiseWithError<IApi> =>
  customFetch(`/api/me/teams/${teamId}/visible-apis/${apiId}/${version}`);
export const myTeams = (): Promise<ResponseError | Array<ITeamSimple>> =>
  customFetch('/api/me/teams');

export const teamAllNotifications = (teamId: any, page = 0) =>
  customFetch(`/api/teams/${teamId}/notifications/all?page=${page}`);
export const teamNotifications = (teamId: any) => customFetch(`/api/teams/${teamId}/notifications`);
export const teamUnreadNotificationsCount = (teamId: any) =>
  fetch(`/api/teams/${teamId}/notifications/unread-count`, { headers: HEADERS }).then(
    (r) => (r.status === 200 ? r.json() : { count: 0 }),
    () => ({ count: 0 })
  );
export const myAllNotifications = (page = 0, pageSize = 10) =>
  customFetch(`/api/me/notifications/all?page=${page}&pageSize=${pageSize}`);
export const myNotifications = (
  page: number = 0,
  pageSize: number = 10
): Promise<{ notifications: Array<INotification>; count: number }> =>
  customFetch(`/api/me/notifications?page=${page}&pageSize=${pageSize}`);

export const myUnreadNotificationsCount = (): Promise<{ count: number }> =>
  fetch('/api/me/notifications/unread-count')
    .then(
      (r) => (r.status === 200 ? r.json() : { count: 0 }),
      () => ({ count: 0 })
    )
    .catch(() => ({ count: 0 }));

export const acceptNotificationOfTeam = (
  NotificationId: string,
  values: object = {}
): Promise<ResponseError | ResponseDone> =>
  customFetch(`/api/notifications/${NotificationId}/accept`, {
    method: 'PUT',
    body: JSON.stringify(values),
  });

export const rejectNotificationOfTeam = (
  notificationId: string,
  message?: string
): Promise<ResponseError | ResponseDone> =>
  customFetch(`/api/notifications/${notificationId}/reject`, {
    method: 'PUT',
    body: JSON.stringify({ message }),
  });

export const subscribedApis = (teamId: string): Promise<ResponseError | Array<IApi>> =>
  customFetch(`/api/teams/${teamId}/subscribed-apis`);
export const getApiDocPage = (api: string, id: string): PromiseWithError<IDocPage> =>
  customFetch(`/api/apis/${api}/pages/${id}`);
export const getUsagePlanDocPage = (
  apiId: string,
  planId: string,
  pageId: string
): PromiseWithError<IDocPage> => customFetch(`/api/apis/${apiId}/plan/${planId}/pages/${pageId}`);
export const getDocDetails = (api: string, version: string): Promise<IDocDetail> =>
  customFetch(`/api/apis/${api}/${version}/doc`);

export const getTeamSubscriptions = (
  api: string,
  team: string,
  version: string
): PromiseWithError<Array<ISubscriptionExtended>> =>
  customFetch(`/api/apis/${api}/${version}/subscriptions/teams/${team}`);

export const getTeamSubscriptionsWithPlan = (
  api: string,
  team: string,
  version: string,
  planId: string
): Promise<Array<IFastApiSubscription>> =>
  customFetch(`/api/apis/${api}/${version}/subscriptions/teams/${team}?planId=${planId}`);

export const getMySubscriptions = (
  apiId: string,
  version: string
): Promise<{ subscriptions: Array<ISubscription>; requests: Array<ISubscriptionDemand> }> =>
  customFetch(`/api/me/subscriptions/${apiId}/${version}`);

type CreationDone = { creation: 'done'; subscription: ISubscription };
type CreationWaiting = { creation: 'waiting' };
type CheckoutUrl = { checkoutUrl: string };

export function isCheckoutUrl(obj: any): obj is CheckoutUrl {
  return (<CheckoutUrl>obj).checkoutUrl !== undefined;
}

export function isCreationDone(obj: any): obj is CreationDone {
  return (<CreationDone>obj).creation === 'done';
}

export function isCreationWaiting(obj: any): obj is CreationWaiting {
  return (<CreationWaiting>obj).creation === 'waiting';
}

type SubscriptionReturn = ResponseError | CreationWaiting | CreationDone | CheckoutUrl;

export const askForApiKey = (
  apiId: string,
  teamId: string,
  planId: string,
  motivation?: object
): Promise<SubscriptionReturn> => {
  return customFetch(`/api/apis/${apiId}/plan/${planId}/team/${teamId}/_subscribe`, {
    method: 'POST',
    body: JSON.stringify({ motivation }),
  });
};

export const initApiKey = (api: any, team: any, plan: string, apikey: any) =>
  customFetch(`/api/apis/${api}/subscriptions/_init`, {
    method: 'POST',
    body: JSON.stringify({ plan, team, apikey }),
  });

export const apisInit = (apis: any) =>
  customFetch('/api/apis/_init', {
    method: 'POST',
    credentials: 'include',
    headers: {
      Accept: 'application/json',
      'Content-type': 'application/json',
    },
    body: JSON.stringify(apis),
  });

export const subscriptionsInit = (subscriptions: any) =>
  customFetch('/api/subscriptions/_init', {
    method: 'POST',
    credentials: 'include',
    headers: {
      Accept: 'application/json',
      'Content-type': 'application/json',
    },
    body: JSON.stringify(subscriptions),
  });

export const archiveApiKey = (
  teamId: string,
  subscriptionId: string,
  enable: boolean
): PromiseWithError<ISafeSubscription> =>
  customFetch(`/api/teams/${teamId}/subscriptions/${subscriptionId}/_archive?enabled=${enable}`, {
    method: 'PUT',
  });

export const makeUniqueApiKey = (
  teamId: string,
  subscriptionId: string
): PromiseWithError<ISafeSubscription> =>
  customFetch(`/api/teams/${teamId}/subscriptions/${subscriptionId}/_makeUnique`, {
    method: 'POST',
  });

export const toggleApiKeyRotation = (
  teamId: string,
  subscriptionId: string,
  enabled: boolean,
  rotationEvery: number,
  gracePeriod: number
): PromiseWithError<ISafeSubscription> =>
  customFetch(`/api/teams/${teamId}/subscriptions/${subscriptionId}/_rotation`, {
    method: 'POST',
    body: JSON.stringify({ enabled, rotationEvery, gracePeriod }),
  });

export const regenerateApiKeySecret = (
  teamId: string,
  subscriptionId: string
): PromiseWithError<ISafeSubscription> =>
  customFetch(`/api/teams/${teamId}/subscriptions/${subscriptionId}/_refresh`, {
    method: 'POST',
  });

export const cleanArchivedSubscriptions = (teamId: string) =>
  customFetch(`/api/teams/${teamId}/subscriptions/_clean`, {
    method: 'DELETE',
  });

export const member = (teamId: string, userId: string) =>
  customFetch(`/api/teams/${teamId}/members/${userId}`, {});

export const members = (teamId: string): Promise<Array<IUserSimple>> =>
  customFetch(`/api/teams/${teamId}/members`);
export const teamHome = (teamId: string) => customFetch(`/api/teams/${teamId}/home`);

export const teamApi = (
  teamId: string,
  apiId: string,
  version: string
): Promise<ResponseError | IApi> => customFetch(`/api/teams/${teamId}/apis/${apiId}/${version}`);

export const planOfApi = (
  teamId: string,
  apiId: string,
  version: string,
  planId: string
): Promise<ResponseError | IUsagePlan> =>
  customFetch(`/api/teams/${teamId}/apis/${apiId}/${version}/plans/${planId}`);

export const teamApiGroup = (teamId: string, apiGroupId: string) =>
  customFetch(`/api/teams/${teamId}/apigroups/${apiGroupId}`);

export const teamApis = (teamId: string): Promise<ResponseError | Array<IApi>> =>
  customFetch(`/api/teams/${teamId}/apis`);
export const team = (teamId: string): Promise<ResponseError | ITeamSimple> =>
  customFetch(`/api/teams/${teamId}`);
export const teamFull = (teamId: string): Promise<ResponseError | ITeamFull> =>
  customFetch(`/api/teams/${teamId}/_full`);

export const teams = (): Promise<ResponseError | Array<ITeamSimple>> => customFetch('/api/teams');
export const isMaintenanceMode = () => customFetch('/api/state/lock');

export const createTeam = (team: ITeamSimple) =>
  customFetch('/api/teams', {
    method: 'POST',
    body: JSON.stringify(team),
  });

export const sendEmailVerification = (teamId: String) =>
  customFetch(`/api/teams/${teamId}/_sendEmail`, {
    method: 'PUT',
  });

export const updateTeam = (team: ITeamSimple) =>
  customFetch(`/api/teams/${team._id}`, {
    method: 'PUT',
    body: JSON.stringify(team),
  });

export const deleteTeam = (teamId: string): Promise<ResponseDone | ResponseError> =>
  customFetch(`/api/teams/${teamId}`, {
    method: 'DELETE',
  });

export const pendingMembers = (teamId: string) =>
  customFetch(`/api/teams/${teamId}/pending-members`);

export const allOtoroshis = (tenantId: string): Promise<ResponseError | Array<IOtoroshiSettings>> =>
  customFetch(`/api/tenants/${tenantId}/otoroshis`);

export const allSimpleOtoroshis = (
  tenantId: string,
  maybeTeam?: ITeamSimple
): PromiseWithError<Array<ISimpleOtoroshiSettings>> =>
  customFetch(
    `/api/tenants/${tenantId}/otoroshis/simplified${maybeTeam ? `?team=${maybeTeam._id}` : ''}`
  );

export const oneOtoroshi = (tenantId: string, id: string) =>
  customFetch(`/api/tenants/${tenantId}/otoroshis/${id}`);

export const deleteOtoroshiSettings = (tenantId: string, id: string) =>
  customFetch(`/api/tenants/${tenantId}/otoroshis/${id}`, {
    method: 'DELETE',
  });

export const saveOtoroshiSettings = (tenantId: any, oto: any) =>
  customFetch(`/api/tenants/${tenantId}/otoroshis/${oto._id}`, {
    method: 'PUT',
    body: JSON.stringify(oto),
  });

export const createOtoroshiSettings = (tenantId: any, oto: any) =>
  customFetch(`/api/tenants/${tenantId}/otoroshis`, {
    method: 'POST',
    body: JSON.stringify(oto),
  });

export const getOtoroshiGroups = (tenantId: any, otoId: any) =>
  customFetch(`/api/tenants/${tenantId}/otoroshis/${otoId}/groups`);

export const getOtoroshiGroupsAsTeamAdmin = (teamId: any, otoId: any) =>
  customFetch(`/api/teams/${teamId}/tenant/otoroshis/${otoId}/groups`);

export const getOtoroshiServicesAsTeamAdmin = (teamId: any, otoId: any) =>
  customFetch(`/api/teams/${teamId}/tenant/otoroshis/${otoId}/services`);

export const getOtoroshiRoutesAsTeamAdmin = (teamId: any, otoId: any) =>
  customFetch(`/api/teams/${teamId}/tenant/otoroshis/${otoId}/routes`);

export const getOtoroshiServices = (tenantId: any, otoId: any) =>
  customFetch(`/api/tenants/${tenantId}/otoroshis/${otoId}/services`);

export const getOtoroshiRoutes = (tenantId: any, otoId: any) =>
  customFetch(`/api/tenants/${tenantId}/otoroshis/${otoId}/routes`);

export const getOtoroshiApiKeys = (tenantId: any, otoId: any) =>
  customFetch(`/api/tenants/${tenantId}/otoroshis/${otoId}/apikeys`);

export const deleteTeamApi = (teamId: any, id: any) =>
  customFetch(`/api/teams/${teamId}/apis/${id}`, {
    method: 'DELETE',
  });

export const saveTeamApiWithId = (
  teamId: string,
  api: IApi,
  version: string,
  apiId: string
): PromiseWithError<IApi> =>
  customFetch(`/api/teams/${teamId}/apis/${apiId}/${version}`, {
    method: 'PUT',
    body: JSON.stringify(api),
  });

export const saveTeamApi = (teamId: string, api: IApi, version: string) =>
  saveTeamApiWithId(teamId, api, version, api._humanReadableId);

export const createTeamApi = (teamId: string, api: IApi) =>
  customFetch(`/api/teams/${teamId}/apis`, {
    method: 'POST',
    body: JSON.stringify(api),
  });

export const removeMemberFromTeam = (teamId: any, userId: any) =>
  customFetch(`/api/teams/${teamId}/members/${userId}`, {
    method: 'DELETE',
  });

export const addMembersToTeam = (teamId: any, members: any) =>
  customFetch(`/api/teams/${teamId}/members`, {
    method: 'POST',
    body: JSON.stringify({ members }),
  });

export const addUncheckedMembersToTeam = (teamId: any, email: any) =>
  customFetch(`/api/teams/${teamId}/unchecked-members`, {
    method: 'POST',
    body: JSON.stringify({ email }),
  });

export const removeInvitation = (teamId: any, userId: any) =>
  customFetch(`/api/teams/${teamId}/members/${userId}/invitations`, {
    method: 'DELETE',
  });

export const updateTeamMemberPermission = (teamId: any, members: any, permission: any) =>
  customFetch(`/api/teams/${teamId}/members/_permission`, {
    method: 'POST',
    body: JSON.stringify({ members, permission }),
  });

export const createDocPage = (teamId: string, page: object): Promise<IDocPage> =>
  customFetch(`/api/teams/${teamId}/pages`, {
    method: 'POST',
    body: JSON.stringify(page),
  });

export const deleteDocPage = (teamId: string, pageId: string): Promise<any> =>
  customFetch(`/api/teams/${teamId}/pages/${pageId}`, {
    method: 'DELETE',
  });

export const saveDocPage = (teamId: string, page: IDocPage): Promise<IDocPage | ResponseError> =>
  customFetch(`/api/teams/${teamId}/pages/${page._id}`, {
    method: 'PUT',
    body: JSON.stringify(page),
  });

export const allTenants = () => customFetch('/api/tenants');
export const oneTenant = (tenantId: string): Promise<ResponseError | ITenantFull> =>
  customFetch(`/api/tenants/${tenantId}`);

export const getConsummedQuotasWithSubscriptionId = (
  teamId: string,
  subscriptionId: string
): Promise<IQuotas> => customFetch(`/api/teams/${teamId}/subscription/${subscriptionId}/quotas`);

export const createTenant = (tenant: ITenant) =>
  customFetch('/api/tenants', {
    method: 'POST',
    body: JSON.stringify(tenant),
  });

export const saveTenant = (tenant: ITenantFull) =>
  customFetch(`/api/tenants/${tenant._id}`, {
    method: 'PUT',
    body: JSON.stringify(tenant),
  });

export const deleteTenant = (id: string) =>
  customFetch(`/api/tenants/${id}`, {
    method: 'DELETE',
  });

export const askToJoinTeam = (team: any) =>
  customFetch(`/api/teams/${team}/join`, {
    method: 'POST',
  });

export const askForApiAccess = (teams: string[], apiId: string) =>
  customFetch(`/api/apis/${apiId}/access`, {
    method: 'POST',
    body: JSON.stringify({ teams }),
  });

export const fetchAuditTrail = (
  from: number,
  to: number,
  page: number,
  size: number
): Promise<ResponseError | IAuditTrail> =>
  customFetch(`/api/admin/auditTrail?from=${from}&to=${to}&page=${page}&size=${size}`);

export const fetchAllUsers = (): Promise<ResponseError | Array<IUserSimple>> =>
  customFetch('/api/admin/users');
export const findUserById = (id: string): Promise<IUser> => customFetch(`/api/admin/users/${id}`);

export const deleteUserById = (id: any) =>
  customFetch(`/api/admin/users/${id}`, {
    method: 'DELETE',
  });

export const deleteSelfUserById = () =>
  customFetch('/api/me', {
    method: 'DELETE',
    redirect: 'follow',
  });

export const setAdminStatus = (user: any, isDaikokuAdmin: any) =>
  customFetch(`/api/admin/users/${user._id}/_admin`, {
    method: 'PUT',
    body: JSON.stringify({ isDaikokuAdmin }),
  });

export const updateUserById = (user: any) =>
  customFetch(`/api/admin/users/${user._id}`, {
    method: 'PUT',
    body: JSON.stringify(user),
  });

export const updateMyPassword = (oldPassword: any, newPassword: any) =>
  customFetch(`/api/me/password`, {
    method: 'PUT',
    body: JSON.stringify({
      oldPassword,
      newPassword,
    }),
  });

export const createUser = (user: any) =>
  customFetch('/api/admin/users', {
    method: 'POST',
    body: JSON.stringify(user),
  });

export const simpleTenantList = () => customFetch('/api/tenants/simplified');

export const redirectToTenant = (id: any) => customFetch(`/api/tenants/${id}/_redirect`);

export const getTenantNames = (ids: any) =>
  customFetch('/api/tenants/_names', {
    method: 'POST',
    body: JSON.stringify(ids),
  });

export const fetchNewTenant = () => customFetch('/api/entities/tenant');
export const fetchNewTeam = (): Promise<ITeamSimple> => customFetch('/api/entities/team');
export const fetchNewApi = () => customFetch('/api/entities/api');
export const fetchNewApiDoc = (): Promise<IDocumentation> =>
  customFetch('/api/entities/api-documentation');
export const fetchNewApiGroup = () => customFetch('/api/entities/apigroup');
export const fetchNewUser = () => customFetch('/api/entities/user');
export const fetchNewOtoroshi = () => customFetch('/api/entities/otoroshi');
export const fetchNewIssue = () => customFetch('/api/entities/issue');
export const fetchNewPlan = (planType: string): Promise<IUsagePlan> =>
  customFetch(`/api/entities/plan?planType=${planType}`);

export const checkIfApiNameIsUnique = (name: any, id?: any) =>
  customFetch('/api/apis/_names', {
    method: 'POST',
    body: JSON.stringify({ name, id }),
  });
export const checkIfApiGroupNameIsUnique = (name: any) =>
  customFetch('/api/groups/_names', {
    method: 'POST',
    body: JSON.stringify({ name }),
  });

export const getSessions = (): Promise<ResponseError | Array<ISession>> =>
  customFetch('/api/admin/sessions');

export const deleteSession = (id: any) =>
  customFetch(`/api/admin/sessions/${id}`, {
    method: 'DELETE',
  });

export const deleteSessions = () =>
  customFetch('/api/admin/sessions', {
    method: 'DELETE',
  });

export const search = (search: any) =>
  customFetch('/api/_search', {
    method: 'POST',
    body: JSON.stringify({ search }),
  });

export const subscriptionConsumption = (subscriptionId: any, teamId: any, from: any, to: any) =>
  customFetch(
    `/api/teams/${teamId}/subscription/${subscriptionId}/consumption?from=${from}&to=${to}`,
    {
      credentials: 'include',
      headers: {
        Accept: 'application/json',
        'Content-Type': 'application/json',
      },
    }
  );

export const syncSubscriptionConsumption = (subscriptionId: any, teamId: any) =>
  customFetch(`/api/teams/${teamId}/subscription/${subscriptionId}/consumption/_sync`, {
    method: 'POST',
  });

export const syncApiConsumption = (apiId: any, teamId: any) =>
  customFetch(`/api/teams/${teamId}/apis/${apiId}/consumption/_sync`, {
    method: 'POST',
  });

export const syncTeamBilling = (teamId: string): PromiseWithError<Array<IConsumption>> =>
  customFetch(`/api/teams/${teamId}/billing/_sync`, {
    method: 'POST',
  });

export const syncTeamIncome = (teamId: any) =>
  customFetch(`/api/teams/${teamId}/income/_sync`, {
    method: 'POST',
  });

export const apiConsumption = (apiId: any, planId: any, teamId: any, from: any, to: any) =>
  customFetch(
    `/api/teams/${teamId}/apis/${apiId}/plan/${planId}/consumption?from=${from}&to=${to}`,
    {
      credentials: 'include',
      headers: {
        Accept: 'application/json',
        'Content-Type': 'application/json',
      },
    }
  );

/* export const apiGlobalConsumption = (apiId: any, teamId: any, from: any, to: any) =>
  customFetch(`/api/teams/${teamId}/apis/${apiId}/consumption?from=${from}&to=${to}`);
  UNUSED FROM NOW BUT DON'T KNOW IF I HAVE TO REMOVE IT :)
  */

export const apiSubscriptions = (
  apiId: string,
  teamId: string,
  version: string
): Promise<Array<ISafeSubscription>> =>
  customFetch(`/api/teams/${teamId}/apis/${apiId}/${version}/subscriptions`);

export const archiveSubscriptionByOwner = (ownerId: any, subscriptionId: any, enabled: any) =>
  customFetch(
    `/api/teams/${ownerId}/subscriptions/${subscriptionId}/_archiveByOwner?enabled=${enabled}`,
    {
      method: 'PUT',
      credentials: 'include',
      headers: {
        Accept: 'application/json',
        'Content-Type': 'application/json',
      },
    }
  );

export const getSubscriptionDemand = (
  teamId: String,
  demandId: string
): PromiseWithError<ISubscriptionDemand> =>
  customFetch(`/api/subscription/team/${teamId}/demands/${demandId}`);

export const getSubscriptionInformations = (
  subscription: string,
  teamId: string
): Promise<ISubscriptionInformation> =>
  customFetch(`/api/teams/${teamId}/subscription/${subscription}/informations`);

export const getTeamConsumptions = (teamId: any, from: any, to: any) =>
  customFetch(`/api/teams/${teamId}/consumptions?from=${from}&to=${to}`);

export const getTeamBillings = (
  teamId: string,
  from: number,
  to: number
): Promise<Array<IConsumption> | ResponseError> =>
  customFetch(`/api/teams/${teamId}/billings?from=${from}&to=${to}`);

/*export const getTeamIncome = (teamId: any, from: any, to: any) =>
  customFetch(`/api/teams/${teamId}/income?from=${from}&to=${to}`);
  UNUSED FROM NOW BUT DON'T KNOW IF I HAVE TO REMOVE IT :)
  */

export const getApiCategories = () => customFetch('/api/categories');

export const getAsset = (teamId: any, assetId: any) =>
  customFetch(`/api/teams/${teamId}/assets/${assetId}`, {
    credentials: 'include',
    headers: {},
  });

export const deleteAsset = (teamId: any, assetId: any) =>
  customFetch(`/api/teams/${teamId}/assets/${assetId}`, {
    method: 'DELETE',
  });

export const listAssets = (teamId: string): Promise<Array<IAsset> | ResponseError> =>
  customFetch(`/api/teams/${teamId}/assets`);

export const storeAsset = (
  teamId: any,
  filename: any,
  title: any,
  desc: any,
  contentType: any,
  formData: any
) =>
  customFetch(`/api/teams/${teamId}/assets?filename=${filename}&title=${title}&desc=${desc}`, {
    method: 'POST',
    credentials: 'include',
    headers: {
      'Content-Type': contentType,
      'Asset-Content-Type': contentType,
      //'X-Thumbnail': thumbnail
    },
    body: formData,
  });

export const updateAsset = (teamId: any, assetId: any, contentType: any, formData: any) =>
  customFetch(`/api/teams/${teamId}/assets/${assetId}/_replace`, {
    method: 'POST',
    credentials: 'include',
    headers: {
      Accept: contentType,
      'Content-Type': contentType,
    },
    body: formData,
  });

export const getTenantAsset = (assetId: any) =>
  customFetch(`/tenant-assets/${assetId}`, {
    credentials: 'include',
    headers: {},
  });

export const deleteTenantAsset = (assetId: any) =>
  customFetch(`/tenant-assets/${assetId}`, {
    method: 'DELETE',
  });

export const updateTenantAsset = (assetId: any, contentType: any, formData: any) =>
  customFetch(`/tenant-assets/${assetId}/_replace`, {
    method: 'POST',
    credentials: 'include',
    headers: {
      Accept: contentType,
      'Content-Type': contentType,
    },
    body: formData,
  });

export const listTenantAssets = (teamId?: string): Promise<Array<IAsset> | ResponseError> => {
  if (teamId) {
    return customFetch(`/tenant-assets?teamId=${teamId}`, {
      credentials: 'include',
      headers: {
        Accept: 'application/json',
        'Content-Type': 'application/json',
      },
    });
  } else {
    return customFetch('/tenant-assets', {
      credentials: 'include',
      headers: {
        Accept: 'application/json',
        'Content-Type': 'application/json',
      },
    });
  }
};

export const storeTenantAsset = (
  filename: any,
  title: any,
  desc: any,
  contentType: any,
  formData: any
) =>
  customFetch(`/tenant-assets?filename=${filename}&title=${title}&desc=${desc}`, {
    method: 'POST',
    credentials: 'include',
    headers: {
      'Content-Type': contentType,
      'Asset-Content-Type': contentType,
      //'X-Thumbnail': thumbnail
    },
    body: formData,
  });

export const storeUserAvatar = (filename: string, contentType: string, file: File) =>
  customFetch(`/user-avatar?filename=${filename}`, {
    method: 'POST',
    credentials: 'include',
    headers: {
      'Content-Type': contentType,
      'Asset-Content-Type': contentType,
    },
    body: file,
  });

export const uploadExportFile = (file: any) =>
  customFetch('/api/state/import', {
    method: 'POST',
    credentials: 'include',
    headers: {
      'Content-Type': 'application/x-ndjson',
    },
    body: file,
  });

export const updateSubscriptionCustomName = (
  team: ITeamSimple,
  subscription: ISubscription,
  customName: string
): PromiseWithError<ISafeSubscription> =>
  customFetch(`/api/teams/${team._id}/subscriptions/${subscription._id}/name`, {
    method: 'POST',
    body: JSON.stringify({ customName }),
  });

export const updateSubscription = (
  team: ITeamSimple,
  subscription: ISafeSubscription | any
): PromiseWithError<ISafeSubscription> =>
  customFetch(`/api/teams/${team._id}/subscriptions/${subscription._id}`, {
    method: 'PUT',
    body: JSON.stringify(subscription),
  });

export const storeThumbnail = (id: any, formData: any) =>
  customFetch(`/asset-thumbnails/${id}`, {
    method: 'POST',
    credentials: 'include',
    headers: {
      'Content-Type': 'image/png',
      'Asset-Content-Type': 'image/png',
    },
    body: formData,
  });

//todo: add api or plan in body
export const createTestingApiKey = (
  teamId: string,
  body: ITestingConfig
): PromiseWithError<IOtoroshiApiKey> =>
  customFetch(`/api/teams/${teamId}/testing/apikeys`, {
    method: 'POST',
    body: JSON.stringify(body),
  });

//todo: add api or plan in body
export const updateTestingApiKey = (
  teamId: string,
  body: ITestingConfig
): PromiseWithError<IOtoroshiApiKey> =>
  customFetch(`/api/teams/${teamId}/testing/apikeys`, {
    method: 'PUT',
    body: JSON.stringify(body),
  });

export const deleteTestingApiKey = (teamId: string, body: any): PromiseWithError<ResponseDone> =>
  customFetch(`/api/teams/${teamId}/testing/apikeys`, {
    method: 'DELETE',
    body: JSON.stringify(body),
  });

export const testingCall = (teamId: any, apiId: any, body: any) =>
  customFetch(`/api/teams/${teamId}/testing/${apiId}/call`, {
    method: 'POST',
    body: JSON.stringify(body),
  });

export const getTranslations = (): Promise<ResponseError | { translations: Array<ITranslation> }> =>
  customFetch(`/api/translations/_all`);
export const getMailTranslations = (
  domain?: string
): Promise<ResponseError | { translations: Array<IMailingTranslation> }> =>
  customFetch(`/api/translations/_mail?domain=${domain || 'mail'}`);

export const getTranslationLanguages = (): Promise<ResponseError | string[]> =>
  customFetch('/api/translations/_languages');

export const saveTranslation = (translation: any) =>
  customFetch('/api/translations', {
    method: 'PUT',
    body: JSON.stringify({
      translation,
    }),
  });

export const deleteTranslation = (translation: any) =>
  customFetch('/api/translations', {
    method: 'DELETE',
    body: JSON.stringify({
      translation,
    }),
  });

export const resetTranslation = (translation: any) =>
  customFetch(`/api/translations/${translation._id}/_reset`, {
    method: 'POST',
    ...HEADERS,
  });

export const sendEmails = (
  name: string,
  email: string,
  subject: string,
  body: string,
  tenantId: string,
  teamId?: string,
  apiId?: string,
  language?: string
) =>
  customFetch(`/api/tenants/${tenantId}/_contact`, {
    method: 'POST',
    credentials: 'include',
    headers: {
      Accept: 'application/json',
      'Content-Type': 'application/json',
      'X-contact-language': language,
    },
    body: JSON.stringify({
      name,
      email,
      subject,
      body,
      teamId,
      apiId,
    }),
  });

export const tenantAdmins = (tenantId: string): Promise<ResponseError | ITenantAdministration> =>
  customFetch(`/api/tenants/${tenantId}/admins`);

export const addableAdminsForTenant = (tenantId: any) =>
  customFetch(`/api/tenants/${tenantId}/addable-admins`);

export const addAdminsToTenant = (tenantId: any, adminIds: any) =>
  customFetch(`/api/tenants/${tenantId}/admins`, {
    method: 'POST',
    body: JSON.stringify(adminIds),
  });

export const removeAdminFromTenant = (tenantId: any, adminId: any) =>
  customFetch(`/api/tenants/${tenantId}/admins/${adminId}`, {
    method: 'DELETE',
  });

export const myMessages = () => customFetch('/api/me/messages');

export const myChatMessages = (chat: any, date?: any) =>
  customFetch(`/api/me/messages?chat=${chat}${date ? `&date=${date}` : ''}`);

export const myAdminMessages = () => customFetch('/api/me/messages/admin');

export const sendMessage = (message: any, participants: any, chat: any) =>
  customFetch('/api/messages/_send', {
    method: 'POST',
    body: JSON.stringify({
      message,
      participants,
      chat,
    }),
  });

export const messageSSE = () => customFetch('/api/messages/_sse');

export const setMessagesRead = (chatId: any) =>
  customFetch(`/api/messages/${chatId}/_read`, {
    method: 'PUT',
  });

export const closeMessageChat = (chatId: string) =>
  customFetch(`/api/messages/${chatId}`, {
    method: 'DELETE',
  });

export const lastDateChat = (chatId: any, date: any) =>
  customFetch(`/api/messages/${chatId}/last-date?date=${date}`);

export const migrateMongoToPostgres = () =>
  customFetch('/api/state/migrate', {
    method: 'POST',
    credentials: 'include',
  });

export const enableMaintenanceMode = () =>
  customFetch('/api/state/lock', {
    method: 'POST',
    ...HEADERS,
  });

export const disableMaintenanceMode = () =>
  customFetch('/api/state/unlock', {
    method: 'POST',
    ...HEADERS,
  });

export const checkConnection = (config: any, user?: any) =>
  customFetch('/api/auth/ldap/_check', {
    method: 'POST',
    body: user ? JSON.stringify({ config, user }) : JSON.stringify(config),
  });

<<<<<<< HEAD
export const login = (username: string, password: string, action: string) => {
=======
function updateQueryStringParameter(uri, key, value) {
  const re = new RegExp("([?&])" + key + "=.*?(&|$)", "i");
  const separator = uri.indexOf('?') !== -1 ? "&" : "?";
  if (uri.match(re)) {
    return uri.replace(re, '$1' + key + "=" + value + '$2');
  }
  else {
    return uri + separator + key + "=" + value;
  }
}

export const login = (username: any, password: any, action: any, redirect?: string) => {
>>>>>>> e762cf9d
  const body = new URLSearchParams();
  body.append('username', username);
  body.append('password', password);

<<<<<<< HEAD
  console.debug({ action })

  return fetch(action, {
=======
  const url = redirect ? updateQueryStringParameter(action, "redirect", redirect) : action;

  return fetch(url, {
>>>>>>> e762cf9d
    method: 'POST',
    headers: {
      'Content-Type': 'application/x-www-form-urlencoded',
    },
    body: body,
  });
};

export const toggleStar = (apiId: string): Promise<ResponseDone | ResponseError> =>
  customFetch(`/api/apis/${apiId}/stars`, {
    method: 'PUT',
  });

export const searchLdapMember = (teamId: any, email: any) =>
  customFetch(`/api/teams/${teamId}/ldap/users/${email}`);

export const findUserByEmail = (teamId: any, email: any) =>
  customFetch(`/api/teams/${teamId}/users/_search`, {
    method: 'POST',
    body: JSON.stringify({
      attributes: {
        email,
      },
    }),
  });

export const createUserFromLDAP = (teamId: any, email: any) =>
  customFetch(`/api/teams/${teamId}/ldap/users`, {
    method: 'POST',
    body: JSON.stringify({
      email,
      teamId,
    }),
  });

export const getAPIPosts = (apiId: any, version: any, offset = 0, limit = -1) =>
  customFetch(`/api/apis/${apiId}/${version}/posts?offset=${offset}&limit=${limit}`);

export const getAllAPIPosts = (
  apiId: string,
  version: string
): Promise<ResponseError | { total: number; posts: Array<IApiPost> }> =>
  customFetch(`/api/apis/${apiId}/${version}/posts`);

export const publishNewPost = (apiId: string, teamId: string, post: IApiPost) =>
  customFetch(`/api/teams/${teamId}/apis/${apiId}/posts`, {
    method: 'POST',
    body: JSON.stringify(post),
  });

export const removePost = (apiId: string, teamId: string, postId: string) =>
  customFetch(`/api/teams/${teamId}/apis/${apiId}/posts/${postId}`, {
    method: 'DELETE',
  });

export const savePost = (apiId: any, teamId: any, postId: any, content: any) =>
  customFetch(`/api/teams/${teamId}/apis/${apiId}/posts/${postId}`, {
    method: 'PUT',
    body: JSON.stringify(content),
  });

export const getDaikokuVersion = () => customFetch('/api/versions/_daikoku');

export const getAPIIssues = (apiId: any) => customFetch(`/api/apis/${apiId}/issues`);

export const getAPIIssue = (apiId: any, issueId: any) =>
  customFetch(`/api/apis/${apiId}/issues/${issueId}`);

export const createNewIssue = (apiId: any, teamId: any, issue: any) =>
  customFetch(`/api/teams/${teamId}/apis/${apiId}/issues`, {
    method: 'POST',
    body: JSON.stringify(issue),
  });

export const updateIssue = (apiId: any, teamId: any, issueId: any, issue: any) =>
  customFetch(`/api/teams/${teamId}/apis/${apiId}/issues/${issueId}`, {
    method: 'PUT',
    body: JSON.stringify({
      ...issue,
      by: issue.by._id,
      comments: issue.comments.map((comment: any) => ({
        ...comment,
        by: comment.by._id,
      })),
    }),
  });

export const getQRCode = (): PromiseWithError<I2FAQrCode> => customFetch('/api/me/_2fa');

export const verify2faCode = (token: any, code: any) =>
  fetch(`/api/2fa?token=${token}&code=${code}`);

export const disable2FA = () =>
  customFetch('/api/me/_2fa', {
    method: 'DELETE',
  });

export const reset2faAccess = (backupCodes: any) =>
  customFetch('/api/2fa', {
    method: 'PUT',
    body: JSON.stringify({ backupCodes }),
  });

export const selfVerify2faCode = (code: string) => customFetch(`/api/me/_2fa/enable?code=${code}`);

export const validateInvitationToken = (token?: string | null): PromiseWithError<{ team: string, notificationId: string, user: string }> =>
  customFetch('/api/me/invitation/_check', {
    method: 'POST',
    body: JSON.stringify({ token }),
  });

export const declineMyTeamInvitation = (token: string): PromiseWithError<ResponseDone> => customFetch(`/api/me/invitation?token=${token}`, { method: 'DELETE' });

export const createNewApiVersion = (apiId: string, teamId: string, version: string) =>
  customFetch(`/api/teams/${teamId}/apis/${apiId}/versions`, {
    method: 'POST',
    body: JSON.stringify({ version }),
  });

export const deleteApiSubscription = (
  teamId: string,
  subscriptionId: string
): Promise<ResponseError | any> =>
  customFetch(`/api/subscriptions/${subscriptionId}/teams/${teamId}/_delete`, {
    method: 'DELETE',
  });

export const extendApiKey = (
  apiId: string,
  apiKeyId: string,
  teamId: string,
  planId: string,
  motivation?: object
): Promise<SubscriptionReturn> =>
  customFetch(`/api/apis/${apiId}/plan/${planId}/team/${teamId}/${apiKeyId}/_extends`, {
    method: 'PUT',
    body: JSON.stringify({ motivation }),
  });

export const getAllTeamSubscriptions = (teamId: string): Promise<Array<ISubscriptionWithApiInfo>> =>
  customFetch(`/api/subscriptions/teams/${teamId}`);

export const getAllApiVersions = (teamId: string, apiId: string): Promise<Array<string>> =>
  fetch(`/api/teams/${teamId}/apis/${apiId}/versions`, {
    headers: HEADERS,
  })
    .then((r) => r.json())
    .then((r) => (!r.error ? r.sort((a: any, b: any) => (a < b ? 1 : -1)) : []));

export const getDefaultApiVersion = (apiId: string): Promise<{ defaultVersion: string }> =>
  customFetch(`/api/apis/${apiId}/default_version`);

export const getAllPlanOfApi = (
  teamId: string,
  apiId: string,
  version: string
): Promise<ResponseError | Array<IUsagePlan>> =>
  customFetch(`/api/teams/${teamId}/apis/${apiId}/${version}/plans`);

export const getRootApi = (apiId: string): PromiseWithError<IApi> =>
  customFetch(`/api/apis/${apiId}/_root`);

export const importApiPages = (
  teamId: string,
  apiId: string,
  pages: Array<string>,
  version: string,
  linked?: boolean
): PromiseWithError<ResponseDone> =>
  customFetch(`/api/teams/${teamId}/apis/${apiId}/${version}/pages`, {
    method: 'PUT',
    body: JSON.stringify({
      pages,
      linked,
    }),
  });

export const importPlanPages = (
  teamId: string,
  apiId: string,
  pages: Array<string>,
  version: string,
  planId: string,
  linked?: boolean
): PromiseWithError<ResponseDone> =>
  customFetch(`/api/teams/${teamId}/apis/${apiId}/${version}/plan/${planId}/pages`, {
    method: 'PUT',
    body: JSON.stringify({
      pages,
      linked,
    }),
  });

export const getAllApiDocumentation = (
  teamId: string,
  apiId: string,
  version: string
): PromiseWithError<Array<IImportingDocumentation>> =>
  customFetch(`/api/teams/${teamId}/apis/${apiId}/${version}/pages/_versions`);

export const getAllPlansDocumentation = (
  teamId: string,
  apiId: string,
  version: string
): PromiseWithError<Array<IImportingDocumentation>> =>
  customFetch(`/api/teams/${teamId}/apis/${apiId}/${version}/pages/_plans`);

export const getMyTeamsStatusAccess = (
  teamId: string,
  apiId: string,
  version: string
): PromiseWithError<IApiExtended> =>
  customFetch(`/api/teams/${teamId}/apis/${apiId}/${version}/access`);

export const createCmsPage = (id: any, cmsPage: any) =>
  customFetch('/api/cms/pages', {
    method: 'POST',
    body: JSON.stringify({
      ...cmsPage,
      id,
      path: cmsPage.isBlockPage ? undefined : cmsPage.path,
    }),
  });

export const createCmsPageWithName = (name: string) =>
  customFetch(`/api/cms/pages/${name}`, { method: 'POST' });

export const removeCmsPage = (id: any) =>
  customFetch(`/api/cms/pages/${id}`, {
    method: 'DELETE',
  });

export const graphql = {
  myTeams: gql`
    query MyTeams {
      myTeams {
        name
        _humanReadableId
        _id
        type
        apiKeyVisibility
        apisCreationPermission
        verified
        users {
          user {
            userId: id
          }
          teamPermission
        }
      }
    }
  `,
  apisByIds: gql(`
      query filteredApis ($ids: [String!]) {
        apis (ids: $ids) {
          _id
          _humanReadableId
          currentVersion
          name
          apis {
            api {
              _id
              _humanReadableId
              name
            }
          }
        }
      }
    `),
  apisByIdsWithPlans: gql(`
      query filteredApis ($ids: [String!]) {
        apis (ids: $ids) {
          _id
          _humanReadableId
          currentVersion
          name
          possibleUsagePlans {
            _id
            otoroshiTarget {
              otoroshiSettings
            }
            aggregationApiKeysSecurity
          }
        }
      }
    `),
  apiByIdsWithPlans: gql(`
      query filteredApi ($id: String!) {
        api (id: $id) {
          _id
          _humanReadableId
          state
          currentVersion
          name
          smallDescription
          description
          tags
          visibility
          team {
            _id
            _humanReadableId
            name
          }
          possibleUsagePlans {
            _id
            customName
            customDescription
            visibility
            ... on QuotasWithLimits {
              maxPerSecond
              maxPerDay
              maxPerMonth
            }
            ... on FreeWithQuotas {
              maxPerSecond
              maxPerDay
              maxPerMonth
            }
            ... on QuotasWithoutLimits {
              maxPerSecond
              maxPerDay
              maxPerMonth
            }
            subscriptionProcess {
              name
                ... on TeamAdmin {
                  team
                  schema
                }
            }
            allowMultipleKeys
            otoroshiTarget {
              otoroshiSettings
              authorizedEntities {
                groups
                services
                routes
              }
            }
            aggregationApiKeysSecurity
          }
          apis {
            api {
              _id
              _humanReadableId
              name
              smallDescription
              tags
              categories
              currentVersion
              swagger { content }
              testing { enabled }
              posts { _id }
              issues { _id }
              team {
                _id
                _humanReadableId
                name
              }
            }
            authorizations {
              team
              authorized
              pending
            }
          }
          authorizedTeams {
            _id
            name
          }
        }
      }
    `),
  myVisibleApis: gql(`
    query AllVisibleApis ($teamId: String, $research: String, $selectedTag: String, $selectedCategory: String, $limit: Int, $offset: Int, $groupId: String) {
      visibleApis (teamId: $teamId, research: $research, selectedTag: $selectedTag, selectedCategory: $selectedCategory, limit: $limit, offset: $offset, groupId: $groupId) {
        apis {
          api {
            name
            _humanReadableId
            _id
            tags
            categories
            stars
            parent {
              _id
              currentVersion
            }
            smallDescription
            isDefault
            visibility
            image
            possibleUsagePlans {
              _id
              customName
              currency {
                code
              }
              type
            }
            currentVersion
            team {
              _id
              _humanReadableId
              tenant {
                id
                name
              }
              type
              name
              description
              avatar
              contact
              apiKeyVisibility
              apisCreationPermission
              verified
            }
            apis {
              api {
                _id
                _humanReadableId
                name
              }
            }
          }
          authorizations {
            team
            authorized
            pending
          }
        }
        total
      }
    }`),
  getAllTags: gql(`
    query getAllTags ($research: String){
      allTags (research: $research)
    }`),
  getAllCategories: gql(`
    query getAllCategories ($research: String){
      allCategories (research: $research)
    }`),
  getAllTeams: gql(`
  query getAllteams ($research: String, $limit: Int, $offset: Int) {
    teamsPagination (research: $research, limit: $limit, offset: $offset){
      teams {
        _id
        _humanReadableId
        tenant {
          id
        }
        name
        type
        avatar
        description
        contact
        users {
          user {
            userId: id
          }
          teamPermission
        }
        apiKeyVisibility
        apisCreationPermission
        verified
        metadata
        authorizedOtoroshiEntities {
          otoroshiSettingsId
          authorizedEntities {
            routes
            groups
            services
          }
        }
      }
      total
    }
  }`),
  getTeamIncome: gql(`
  query getTeamIncome ($teamId: String!, $from: Long, $to: Long) {
    teamIncomes (teamId: $teamId, from: $from, to: $to) {
      api {
        _id
        name
      }
      plan {
        _id
      }
      team {
        name
      }
      billing {
        hits
        total
      }
      from
      to
    }
  }`),
  getApiConsumptions: gql(`
  query getApiConsumptions ($apiId: String!, $teamId: String!, $from: Long, $to: Long, $planId: String) {
    apiConsumptions (id: $apiId, teamId: $teamId, from: $from, to: $to, planIdOpt: $planId) {
      _id
      clientId
      tenant {
        id
      }
      team {
        _id
        name
      }
      api {
        _id
      }
      plan {
        _id
        customName
        type
      }
      globalInformations {
        hits
        dataIn
        dataOut
        avgDuration
        avgOverhead
      }
      billing {
        hits
        total
      }
      from
      to
    }
  }`),
  getApiSubscriptions: gql(`
    query getApiSubscriptions ($apiId: String!, $teamId: String!, $version: String!) {
      apiApiSubscriptions (id: $apiId, teamId: $teamId, version: $version) {
        _id
        apiKey {
          clientName
          clientId
          clientSecret
        }
        plan {
          _id
          customName
          type
        }
        team {
          _id
          name
          type
        }
        createdAt
        api {
          _id
          name
        }
        customName
        enabled
        tags
        metadata
        customMetadata
        customMaxPerSecond
        customMaxPerDay
        customMaxPerMonth
        customReadOnly
        adminCustomName
        parent {
          _id
          adminCustomName
          api {
            _id
            name
          }
          plan {
            _id
            type
            customName
          }
        }
      }
    }
    `),
  getMyNotifications: gql(`
    query getMyNotifications ($pageNumber : Int, $pageSize: Int) {
      myNotifications (pageNumber: $pageNumber, pageSize: $pageSize) {
        notifications {
          _id
          tenant {
            id
          }
          team {
            _id
            name
          }
          sender {
            id
            name
          }
          action {
            ... on ApiAccess {
              api {
                _id
                name
              }
              team {
                _id
                name
              }
            }
            ... on TeamAccess {
              team {
                _id
                name
              }
            }
            ... on TeamInvitation {
              team {
                _id
                name
              }
              user {
                id
                name
              }
            }
            ... on ApiSubscriptionDemand {
              api {
                _id
                name
                currentVersion
              }
              team {
                _id
                name
                type
              }
              plan {
                _id
                customName
                typeName
              }
              parentSubscriptionId {
                _id
                apiKey {
                  clientName
                  clientId
                  clientSecret
                }
              }
              motivation
              demand {
                id
                motivation
              }
            }
            ... on NewCommentOnIssue {
              linkTo
              apiName
            }
            ... on NewPostPublished {
              apiName
              team {
                name
              }
            }
            ... on ApiKeyRefresh {
              subscriptionName
              apiName
              planName
            }
            ... on ApiKeyDeletionInformation {
              apiName
              clientId
            }
            ... on TransferApiOwnership {
              api {
                _id
                name
              }
              team {
                _id
                name
              }
            }
            ... on ApiSubscriptionAccept {
              team {
                _id
                name
              }
              api {
                _id
                name
                currentVersion
              }
              plan {
                _id
                customName
                typeName
              }
            }
            ... on ApiSubscriptionReject {
              team {
                _id
                name
              }
              api {
                _id
                name
                currentVersion
              }
              plan {
                _id
                customName
                typeName
              }
              message
            }
            ... on OtoroshiSyncSubscriptionError {
              message
            }
            ... on ApiKeyRotationInProgress {
              clientId
              apiName
              planName
            }
            ... on ApiKeyRotationEnded {
              clientId
              apiName
              planName
            }
            ... on NewIssueOpen {
              linkTo
              apiName
            }
          }
          date
          notificationType {
            value
          }
          status {
            ... on NotificationStatusAccepted {
              date
              status
            }
            ... on NotificationStatusRejected {
              date
              status
            }
            ... on NotificationStatusPending {
              status
            }

          }
          
        }
        total
      }
    }
    `),
  getApisWithSubscription: gql(`
    query AccessibleApis ($teamId: String!, $research: String, $apiSubOnly: Boolean, $limit: Int, $offset: Int) {
      accessibleApis (teamId: $teamId, research: $research, apiSubOnly: $apiSubOnly , limit: $limit, offset: $offset) {
        apis {
          api {
            name
            _humanReadableId
            _id
            isDefault
            visibility
            parent {
              _id
              currentVersion
            }
            possibleUsagePlans {
              _id
              customName
              customDescription
              otoroshiTarget {
                otoroshiSettings
                authorizedEntities {
                  services
                  groups
                  routes
                }
              }
              currency {
                code
              }
              type
              subscriptionProcess {
                name
                ... on TeamAdmin {
                  team
                  schema
                }
              }
              allowMultipleKeys
              aggregationApiKeysSecurity
              ... on QuotasWithLimits {
                costPerMonth
                maxPerSecond
                maxPerDay
                maxPerMonth
              }
              ... on FreeWithQuotas {
                maxPerSecond
                maxPerDay
                maxPerMonth
              }
              ... on QuotasWithoutLimits {
                costPerMonth
                costPerAdditionalRequest
                maxPerSecond
                maxPerDay
                maxPerMonth
              }
              ... on PayPerUse {
                costPerRequest
              }
             }
            currentVersion
            team {
              _id
              _humanReadableId
              name
            }
            apis {
              api {
                _id
              }
            }
          }
          subscriptionsWithPlan {
            planId
            isPending
            subscriptionsCount
          }
        }
        total
      }

    }`),
  getCmsPage: (id: any) => gql`
    query GetCmsPage {
        cmsPage(id: "${id}") {
            name
            path
            draft
            body
            exact
            visible
            authenticated
            metadata
            contentType
            tags
            lastPublishedDate
        }
    }
  `,
  getCmsPageHistory: (id: any) => gql`
  query GetCmsPage {
      cmsPage(id: "${id}") {
          name
          draft
          history {
            id
            date
            user {
              name
            }
          }
      }
  }
`,
};

export const downloadCmsFiles = () =>
  fetch('/api/cms/download', {
    method: 'POST',
    credentials: 'include',
  });

export const getDiffOfCmsPage = (id: any, diffId: any, showDiffs: any) =>
  customFetch(`/api/cms/pages/${id}/diffs/${diffId}?showDiffs=${showDiffs}`);

export const restoreCmsDiff = (id: any, diffId: any) =>
  customFetch(`/api/cms/pages/${id}/diffs/${diffId}`, {
    method: 'POST',
  });

export const uploadZip = (file: any) => {
  const formData = new FormData();
  formData.append('file', file);

  return fetch('/api/cms/import', {
    method: 'POST',
    credentials: 'include',
    body: formData,
  });
};

export const transferApiOwnership = (newTeamName: any, teamId: any, apiId: any) =>
  customFetch(`/api/teams/${teamId}/apis/${apiId}/_transfer`, {
    method: 'POST',
    body: JSON.stringify({ team: newTeamName }),
  });

export const setupPayment = (
  teamId: string,
  apiId: string,
  version: string,
  plan: IUsagePlan
): PromiseWithError<IUsagePlan> =>
  customFetch(`/api/teams/${teamId}/apis/${apiId}/${version}/plan/${plan._id}/_payment`, {
    method: 'PUT',
    body: JSON.stringify(plan),
  });

export const createPlan = (
  teamId: string,
  apiId: string,
  version: string,
  plan: IUsagePlan
): PromiseWithError<IUsagePlan> =>
  customFetch(`/api/teams/${teamId}/apis/${apiId}/${version}/plan`, {
    method: 'POST',
    body: JSON.stringify(plan),
  });

export const updatePlan = (
  teamId: string,
  apiId: string,
  version: string,
  plan: IUsagePlan
): PromiseWithError<IUsagePlan> =>
  customFetch(`/api/teams/${teamId}/apis/${apiId}/${version}/plan/${plan._id}`, {
    method: 'PUT',
    body: JSON.stringify(plan),
  });

export const deletePlan = (
  teamId: string,
  apiId: string,
  version: string,
  plan: IUsagePlan
): PromiseWithError<IApi> =>
  customFetch(`/api/teams/${teamId}/apis/${apiId}/${version}/plan/${plan._id}`, {
    method: 'DELETE',
  });

export const rerunProcess = (teamId: string, demandId: string) =>
  customFetch(`/api/subscription/team/${teamId}/demands/${demandId}/_run`);

export const cancelProcess = (teamId: string, demandId: string) =>
  customFetch(`/api/subscription/team/${teamId}/demands/${demandId}/_cancel`, {
    method: 'DELETE',
  });

export const fetchInvoices = (teamId: string, apiId: string, planId: string, callback: string) =>
  customFetch(`/api/teams/${teamId}/apis/${apiId}/plan/${planId}/invoices?callback=${callback}`);

export type ILastUsage = {
  clientName: string;
  date: number;
  subscription: string;
};
export const getSubscriptionsLastUsages = (
  teamId: string,
  subscriptions: Array<string>
): PromiseWithError<Array<ILastUsage>> =>
  customFetch(`/api/teams/${teamId}/subscriptions/_lastUsage`, {
    method: 'POST',
    body: JSON.stringify({ subscriptions }),
  });<|MERGE_RESOLUTION|>--- conflicted
+++ resolved
@@ -996,9 +996,6 @@
     body: user ? JSON.stringify({ config, user }) : JSON.stringify(config),
   });
 
-<<<<<<< HEAD
-export const login = (username: string, password: string, action: string) => {
-=======
 function updateQueryStringParameter(uri, key, value) {
   const re = new RegExp("([?&])" + key + "=.*?(&|$)", "i");
   const separator = uri.indexOf('?') !== -1 ? "&" : "?";
@@ -1011,20 +1008,14 @@
 }
 
 export const login = (username: any, password: any, action: any, redirect?: string) => {
->>>>>>> e762cf9d
+export const login = (username: string, password: string, action: string) => {
   const body = new URLSearchParams();
   body.append('username', username);
   body.append('password', password);
 
-<<<<<<< HEAD
-  console.debug({ action })
-
-  return fetch(action, {
-=======
   const url = redirect ? updateQueryStringParameter(action, "redirect", redirect) : action;
 
   return fetch(url, {
->>>>>>> e762cf9d
     method: 'POST',
     headers: {
       'Content-Type': 'application/x-www-form-urlencoded',
