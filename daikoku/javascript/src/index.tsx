--- conflicted
+++ resolved
@@ -62,7 +62,6 @@
             <ToasterComponent />
             <DaikokuApp />
           </I18nProvider>
-<<<<<<< HEAD
         </GlobalContextProvider>
       </QueryClientProvider>
     </ApolloProvider>
@@ -78,28 +77,11 @@
   )
 }
 
-export function login(provider: any, callback: any, tenant: any) {
+export function login(provider: any, callback: any, tenant: any, redirect?: string) {
   ReactDOM.render(
     <I18nProvider tenant={tenant}>
-      <LoginPage provider={provider} action={callback} tenant={tenant} method="post" />
+      <LoginPage provider={provider} action={callback} tenant={tenant} redirect={redirect} method="post" />
     </I18nProvider>,
-=======
-        </QueryClientProvider>
-      </ApolloProvider>
-    </Provider>,
-
-  );
-}
-
-export function login(provider: any, callback: any, tenant: any, redirect?: string) {
-  const storeInst = store({ tenant });
-  ReactDOM.render(
-    <Provider store={storeInst}>
-      <I18nProvider tenant={tenant}>
-        <LoginPage provider={provider} action={callback} tenant={tenant} redirect={redirect} method="post" />
-      </I18nProvider>
-    </Provider>,
->>>>>>> e762cf9d
     document.getElementById('app')
   );
 }
