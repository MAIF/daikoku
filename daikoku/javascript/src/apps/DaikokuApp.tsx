--- conflicted
+++ resolved
@@ -148,12 +148,8 @@
           <ModalProvider>
             <div className="d-flex flex-row">
               <SideBar />
-<<<<<<< HEAD
               <RightPanel />
-              <div className="wrapper flex-grow-1">
-=======
               <div className="wrapper flex-grow-1 container-fluid">
->>>>>>> c695a9e6
                 <Routes>
                   <Route
                     path='/error'
@@ -459,7 +455,7 @@
                       </FrontOfficeRoute>
                     }
                   />
-                  <Route 
+                  <Route
                     path='/subscriptions/_retrieve'
                     element={
                       <FrontOfficeRoute>
