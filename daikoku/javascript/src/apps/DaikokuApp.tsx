import { useContext, useEffect } from 'react';
import { Navigate } from 'react-router';
import { BrowserRouter, Route, BrowserRouter as Router, Routes } from 'react-router-dom';

import { TeamBackOffice } from '../components/backoffice/TeamBackOffice';
import { Footer, SideBar } from '../components/utils';
import { ModalProvider, NavProvider } from '../contexts';

import {
  ApiGroupHome,
  ApiHome,
  FrontOffice,
  JoinTeam,
  MaybeHomePage,
  MyHome,
  TeamHome,
  UnauthenticatedFooter,
  UnauthenticatedHome,
  UnauthenticatedTopBar,
} from '../components/frontend';

import { MessagesProvider, MyProfile, NotificationList } from '../components/backoffice';

import {
  AdminMessages,
  AuditTrailList,
  CMSOffice,
  DaikokuTenantAdminList,
  ImportExport,
  InitializeFromOtoroshi,
  MailingInternalization,
  SessionList,
  TeamList,
  TeamMembersForAdmin,
  TenantAdminList,
  TenantEdit,
  TenantEditForAdmin,
  TenantList,
  TenantOtoroshi,
  TenantOtoroshis,
  TenantStyleEdit,
  UserEdit,
  UserList,
} from '../components/adminbackoffice';

import { TenantAssets } from '../components/adminbackoffice/tenants/TenantAssets';
import { FastMode } from "../components/frontend/fastMode/FastMode";
import { GlobalContext } from '../contexts/globalContext';
import { I18nContext } from '../contexts/i18n-context';
import { SessionModal } from '../contexts/modals/SessionModal';
<<<<<<< HEAD
import { ISession, IState, ITeamSimple, ITenant, IUserSimple } from '../types';
import {FastMode} from "../components/frontend/fastMode/FastMode";
import {AnonymousReporting} from "../components/adminbackoffice/anonymousreporting/AnonymousReporting";
=======
import { MessagesEvents } from '../services/messages';
import { ResetPassword, Signup, TwoFactorAuthentication } from './DaikokuHomeApp';

export const DaikokuApp = () => {
  const { connectedUser, session, tenant} = useContext(GlobalContext)
>>>>>>> ffe3a054

  useEffect(() => {
    if (!connectedUser.isGuest) {
      MessagesEvents.start();
      return () => {
        MessagesEvents.stop();
      };
    }
  }, [connectedUser]);

  const { translate } = useContext(I18nContext);

  if (!connectedUser) {
    return (
      <Router>
        <div
          role="root-container"
          className="container-fluid"
          style={{
            minHeight: '100vh',
            position: 'relative',
            paddingBottom: '6rem',
          }}
        >
          <Routes>
            <Route
              path="/"
              element={
                <>
                  <UnauthenticatedTopBar />
                  <UnauthenticatedHome />
                  <UnauthenticatedFooter />
                </>
              }
            />
          </Routes>
        </div>
        <SessionModal session={session} />
      </Router>
    );
  }

  return (
    <BrowserRouter>
      <MessagesProvider>
        <NavProvider>
          <ModalProvider>
            <div className="d-flex flex-row">
              <SideBar />
              <div className="wrapper flex-grow-1">
                <Routes>
                  <Route
                    path="/me"
                    element={
                      <RouteWithTitle title={`${tenant.title} - ${translate('My profile')}`}>
                        <MyProfile />
                      </RouteWithTitle>
                    }
                  />
                  <Route
                    path="/2fa"
                    element={
                      <UnauthenticatedRoute title={`${tenant.title} - ${translate('Verification code')}`} >
                        <TwoFactorAuthentication
                          title={`${tenant.title} - ${translate('Verification code')}`}
                        />
                      </UnauthenticatedRoute>
                    }
                  />
                  <Route
                    path="/reset"
                    element={
                      <UnauthenticatedRoute title={`${tenant.title} - ${translate('Reset password')}`}>
                        <ResetPassword />
                      </UnauthenticatedRoute>
                    }
                  />
                  <Route
                    path="/signup"
                    element={
                      <UnauthenticatedRoute title={`${tenant.title} - ${translate('Signup')}`} >
                        <Signup />
                      </UnauthenticatedRoute>
                    }
                  />
                  <Route
                    path="/signup"
                    element={
                      <UnauthenticatedRoute title={`${tenant.title} - ${translate('Signup')}`} >
                        <Signup />
                      </UnauthenticatedRoute>
                    }
                  />
                  <Route
                    path="/notifications*"
                    element={
                      <RouteWithTitle title={`${tenant.title} - ${translate('Notifications')}`}>
                        <NotificationList />
                      </RouteWithTitle>
                    }
                  />
                  <Route
                    path="/join"
                    element={
                      <FrontOfficeRoute title={`${tenant.title} - ${translate('Join team')}`}>
                        <JoinTeam />
                      </FrontOfficeRoute>
                    }
                  />
                  <Route
                    path="/apis"
                    element={
                      <FrontOfficeRoute title={`${tenant.title} - ${translate('Apis')}`}>
                        <MyHome />
                      </FrontOfficeRoute>
                    }
                  />
                  <Route
                    path="/"
                    element={
                      <FrontOfficeRoute title={`${tenant.title} - ${translate('Home')}`}>
                        <MaybeHomePage tenant={tenant} />
                      </FrontOfficeRoute>
                    }
                  />
                  <Route
                    path="/settings/messages"
                    element={
                      <RouteWithTitle title={`${tenant.title} - ${translate({ key: 'Message', plural: true })}`}>
                        <AdminMessages />
                      </RouteWithTitle>
                    }
                  />
                  <Route
                    path="/settings/otoroshis/:otoroshiId"
                    element={
                      <RouteWithTitle title={`${tenant.title} - ${translate('Otoroshi')}`}>
                        <TenantOtoroshi />
                      </RouteWithTitle>
                    }
                  />
                  <Route
                    path="/settings/otoroshis"
                    element={
                      <RouteWithTitle
                        title={`${tenant.title} - ${translate({ key: 'Otoroshis', plural: true })}`}
                      >
                        <TenantOtoroshis />
                      </RouteWithTitle>
                    }
                  />
                  <Route
                    path="/settings/settings*"
                    element={
                      <RouteWithTitle
                        title={`${tenant.title} - ${translate({ key: 'Tenant edit', plural: true })}`}
                      >
                        <TenantEdit />
                      </RouteWithTitle>
                    }
                  />
                  <Route
                    path="/settings/tenants/:tenantId*"
                    element={
                      <RouteWithTitle title={`${tenant.title} - ${translate('Tenant edit')}`}>
                        <TenantEditForAdmin />
                      </RouteWithTitle>
                    }
                  />
                  <Route
                    path="/settings/tenants/:tenantId/style"
                    element={
                      <RouteWithTitle title={`${tenant.title} - ${translate('Style')}`}>
                        <TenantStyleEdit />
                      </RouteWithTitle>
                    }
                  />
                  <Route
                    path="/settings/tenants"
                    element={
                      <RouteWithTitle title={`${tenant.title} - ${translate({ key: 'Tenants', plural: true })}`}>
                        <TenantList />
                      </RouteWithTitle>
                    }
                  />
                  <Route
                    path="/settings/tenants/:tenantId/admins"
                    element={
                      <RouteWithTitle title={`${tenant.title} - ${translate('Admins')}`}>
                        <DaikokuTenantAdminList />
                      </RouteWithTitle>
                    }
                  />
                  <Route
                    path="/settings/users/:userId"
                    element={
                      <RouteWithTitle title={`${tenant.title} - ${translate('User')}`}>
                        <UserEdit />
                      </RouteWithTitle>
                    }
                  />
                  <Route
                    path="/settings/users"
                    element={
                      <RouteWithTitle title={`${tenant.title} - ${translate({ key: 'Users', plural: true })}`}>
                        <UserList />
                      </RouteWithTitle>
                    }
                  />
                  <Route
                    path="/settings/audit"
                    element={
                      <RouteWithTitle title={`${tenant.title} - ${translate('Audit trail')}`}>
                        <AuditTrailList />
                      </RouteWithTitle>
                    }
                  />
                  <Route
                    path="/settings/sessions"
                    element={
                      <RouteWithTitle title={`${tenant.title} - ${translate('User sessions')}`}>
                        <SessionList />
                      </RouteWithTitle>
                    }
                  />
                  <Route
                    path="/settings/import-export"
                    element={
                      <RouteWithTitle
                        title={`${tenant.title} - ${translate('Import / Export')}`}
                      >
                        <ImportExport />
                      </RouteWithTitle>
                    }
                  />
                  <Route
                    path="/settings/anonymous-reports"
                    element={
                      <RouteWithTitle
                        title={`${tenant.title} - ${translate('Anonymous reporting')}`}
                      >
                        <AnonymousReporting/>
                      </RouteWithTitle>
                    }
                  />
                  <Route
                    path="/settings/teams/:teamSettingId/members"
                    element={
                      <RouteWithTitle title={`${tenant.title} - ${translate('Team members')}`}>
                        <TeamMembersForAdmin />
                      </RouteWithTitle>
                    }
                  />
                  <Route
                    path="/settings/teams"
                    element={
                      <RouteWithTitle title={`${tenant.title} - ${translate('Teams')}`}>
                        <TeamList />
                      </RouteWithTitle>
                    }
                  />
                  <Route path="/settings/assets" element={<TenantAssets />} />
                  <Route
                    path="/settings/admins"
                    element={
                      <RouteWithTitle title={`${tenant.title} - ${translate('Admins')}`}>
                        <TenantAdminList />
                      </RouteWithTitle>
                    }
                  />
                  <Route
                    path="/settings/init"
                    element={
                      <RouteWithTitle title={`${tenant.title} - ${translate('Init')}`}>
                        <InitializeFromOtoroshi />
                      </RouteWithTitle>
                    }
                  />
                  <Route
                    path="/apis/fast"
                    element={
                      <RouteWithTitle title={
                        translate({
                          key: "fastMode.title.page",
                          replacements: [tenant.title || tenant.name]
                        })}>
                        <FastMode />
                      </RouteWithTitle>
                    }
                  />
                  <Route
                    path="/settings/pages*"
                    element={
                      <RouteWithTitle
                        title={`${tenant.title} - ${translate('daikokuapp.pages_title')}`}
                      >
                        <CMSOffice />
                      </RouteWithTitle>
                    }
                  />
                  {['/settings/internationalization', '/settings/internationalization/:domain'].map(
                    (r) => (
                      <Route
                        key={r}
                        path={r}
                        element={
                          <RouteWithTitle
                            title={`${tenant.title} - ${translate('Internalization')}`}
                          >
                            <MailingInternalization />
                          </RouteWithTitle>
                        }
                      />
                    )
                  )}

                  <Route
                    path="/:teamId/settings*"
                    element={<TeamBackOffice />}
                  />

                  <Route
                    path=":teamId/apigroups/:apiGroupId/:tab/*"
                    element={
                      <FrontOfficeRoute>
                        <ApiGroupHome />
                      </FrontOfficeRoute>
                    }
                  />

                  <Route
                    path="/:teamId/:apiId/:versionId/:tab/*"
                    element={
                      <FrontOfficeRoute>
                        <ApiHome />
                      </FrontOfficeRoute>
                    }
                  />

                  <Route
                    path="/:teamId"
                    element={
                      <FrontOfficeRoute>
                        <TeamHome />
                      </FrontOfficeRoute>
                    }
                  />
                </Routes>
              </div>
            </div>
            <Routes>
              {['/settings', '/notifications', '/me', '/:teamId/settings'].map((r) => (
                <Route key={r} path={r} element={<></>} />
              ))}
              <Route path="/" element={<Footer isBackOffice={false} />} />
            </Routes>
          </ModalProvider>

        </NavProvider>
      </MessagesProvider>
    </BrowserRouter>
  );
};

const FrontOfficeRoute = (props: { title?: string, children: JSX.Element }) => {
  return (
    <RouteWithTitle {...props}>
      <FrontOffice>{props.children}</FrontOffice>
    </RouteWithTitle>
  );
};

const RouteWithTitle = (props: { title?: string, children: JSX.Element }) => {
  useEffect(() => {
    if (props.title) {
      document.title = props.title;
    }
  }, [props.title]);

  return props.children;
};

const UnauthenticatedRoute = (props: { children: JSX.Element, title: string }) => {
  const { connectedUser } = useContext(GlobalContext)
  if (connectedUser._humanReadableId) {
    return <Navigate to="/" />;
  }

  return <RouteWithTitle title={props.title}>{props.children}</RouteWithTitle>;
};<|MERGE_RESOLUTION|>--- conflicted
+++ resolved
@@ -48,17 +48,13 @@
 import { GlobalContext } from '../contexts/globalContext';
 import { I18nContext } from '../contexts/i18n-context';
 import { SessionModal } from '../contexts/modals/SessionModal';
-<<<<<<< HEAD
-import { ISession, IState, ITeamSimple, ITenant, IUserSimple } from '../types';
-import {FastMode} from "../components/frontend/fastMode/FastMode";
-import {AnonymousReporting} from "../components/adminbackoffice/anonymousreporting/AnonymousReporting";
-=======
 import { MessagesEvents } from '../services/messages';
 import { ResetPassword, Signup, TwoFactorAuthentication } from './DaikokuHomeApp';
+import { ISession, IState, ITeamSimple, ITenant, IUserSimple } from '../types';
+import {AnonymousReporting} from "../components/adminbackoffice/anonymousreporting/AnonymousReporting";
 
 export const DaikokuApp = () => {
   const { connectedUser, session, tenant} = useContext(GlobalContext)
->>>>>>> ffe3a054
 
   useEffect(() => {
     if (!connectedUser.isGuest) {
@@ -145,14 +141,6 @@
                     }
                   />
                   <Route
-                    path="/signup"
-                    element={
-                      <UnauthenticatedRoute title={`${tenant.title} - ${translate('Signup')}`} >
-                        <Signup />
-                      </UnauthenticatedRoute>
-                    }
-                  />
-                  <Route
                     path="/notifications*"
                     element={
                       <RouteWithTitle title={`${tenant.title} - ${translate('Notifications')}`}>
@@ -345,7 +333,7 @@
                           key: "fastMode.title.page",
                           replacements: [tenant.title || tenant.name]
                         })}>
-                        <FastMode />
+                        <FastMode/>
                       </RouteWithTitle>
                     }
                   />
