--- conflicted
+++ resolved
@@ -4240,16 +4240,9 @@
       demandsForAllversion.length mustBe 2
 
       demandsForAllversion.count(d =>
-<<<<<<< HEAD
-        d.steps
-          .map(_.step match {
-            case ValidationStep.TeamAdmin(_, team, _) =>
-              team === teamOwnerId
-=======
         d.steps.exists {
             case SubscriptionDemandStep(_, _, step: ValidationStep.TeamAdmin, _) =>
               step.team === teamOwnerId
->>>>>>> ce1a4d02
             case _ => false
           }
       ) mustBe 2
@@ -4342,21 +4335,11 @@
       )
       demandsForAllversion2.length mustBe 2
       demandsForAllversion2.count(d =>
-<<<<<<< HEAD
-        d.steps
-          .map(_.step match {
-            case ValidationStep.TeamAdmin(_, team, _) =>
-              team === teamConsumerId
-            case _ => false
-          })
-          .forall(b => b)
-=======
         d.steps.exists {
           case SubscriptionDemandStep(_, _, step: ValidationStep.TeamAdmin, _) =>
             step.team === teamConsumerId
           case _ => false
         }
->>>>>>> ce1a4d02
       ) mustBe 2
     }
   }
