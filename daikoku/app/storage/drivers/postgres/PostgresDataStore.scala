package storage.drivers.postgres

import akka.NotUsed
import akka.http.scaladsl.util.FastFuture
import akka.stream.Materializer
import akka.stream.scaladsl.{Framing, Keep, Sink, Source}
import akka.util.ByteString
import cats.implicits.catsSyntaxOptionId
import fr.maif.otoroshi.daikoku.domain._
import fr.maif.otoroshi.daikoku.domain.json._
import fr.maif.otoroshi.daikoku.env.Env
import fr.maif.otoroshi.daikoku.logger.AppLogger
import io.vertx.core.Vertx
import io.vertx.core.buffer.Buffer
import io.vertx.core.json.JsonObject
import io.vertx.core.net.{PemKeyCertOptions, PemTrustOptions}
import io.vertx.pgclient.{PgConnectOptions, PgPool, SslMode}
import io.vertx.sqlclient.{PoolOptions, Row, RowSet}
import play.api.{Configuration, Logger}
import play.api.libs.json._
import reactivemongo.play.json.collection.JSONCollection
import storage._
import storage.drivers.postgres.Helper._
import storage.drivers.postgres.pgimplicits.EnhancedRow

import scala.collection.mutable.ListBuffer
import scala.concurrent.{ExecutionContext, Future}
import scala.jdk.CollectionConverters.{IterableHasAsScala, MapHasAsJava}

trait RepositoryPostgres[Of, Id <: ValueType] extends Repo[Of, Id] {
  override def collectionName: String = "ignored"

  override def ensureIndices(implicit ec: ExecutionContext): Future[Unit] = {
    // TODO - voir si on vérifie la présence des tables dans la base comme pour les collections Postgres
    Future.successful(Seq.empty[Boolean])
  }

  // collection is never call in postgres implementation
  override def collection(
      implicit ec: ExecutionContext): Future[JSONCollection] =
    Future.successful(null)
}

trait PostgresTenantCapableRepo[A, Id <: ValueType]
    extends TenantCapableRepo[A, Id] {

  def repo(): PostgresRepo[A, Id]

  def tenantRepo(tenant: TenantId): PostgresTenantAwareRepo[A, Id]

  override def forTenant(tenant: TenantId): Repo[A, Id] = tenantRepo(tenant)

  override def forTenantF(tenant: TenantId): Future[Repo[A, Id]] =
    Future.successful(tenantRepo(tenant))

  override def forAllTenant(): Repo[A, Id] = repo()

  override def forAllTenantF(): Future[Repo[A, Id]] = Future.successful(repo())
}

case class PostgresTenantCapableTeamRepo(
    _repo: () => PostgresRepo[Team, TeamId],
    _tenantRepo: TenantId => PostgresTenantAwareRepo[Team, TeamId])
    extends PostgresTenantCapableRepo[Team, TeamId]
    with TeamRepo {
  override def tenantRepo(
      tenant: TenantId): PostgresTenantAwareRepo[Team, TeamId] =
    _tenantRepo(tenant)

  override def repo(): PostgresRepo[Team, TeamId] = _repo()
}

case class PostgresTenantCapableApiRepo(
    _repo: () => PostgresRepo[Api, ApiId],
    _tenantRepo: TenantId => PostgresTenantAwareRepo[Api, ApiId])
    extends PostgresTenantCapableRepo[Api, ApiId]
    with ApiRepo {
  override def tenantRepo(
      tenant: TenantId): PostgresTenantAwareRepo[Api, ApiId] =
    _tenantRepo(tenant)

  override def repo(): PostgresRepo[Api, ApiId] = _repo()
}

case class PostgresTenantCapableApiSubscriptionRepo(
    _repo: () => PostgresRepo[ApiSubscription, ApiSubscriptionId],
    _tenantRepo: TenantId => PostgresTenantAwareRepo[ApiSubscription,
                                                     ApiSubscriptionId]
) extends PostgresTenantCapableRepo[ApiSubscription, ApiSubscriptionId]
    with ApiSubscriptionRepo {
  override def tenantRepo(tenant: TenantId)
    : PostgresTenantAwareRepo[ApiSubscription, ApiSubscriptionId] =
    _tenantRepo(tenant)

  override def repo(): PostgresRepo[ApiSubscription, ApiSubscriptionId] =
    _repo()
}

case class PostgresTenantCapableApiDocumentationPageRepo(
    _repo: () => PostgresRepo[ApiDocumentationPage, ApiDocumentationPageId],
    _tenantRepo: TenantId => PostgresTenantAwareRepo[ApiDocumentationPage,
                                                     ApiDocumentationPageId]
) extends PostgresTenantCapableRepo[ApiDocumentationPage,
                                      ApiDocumentationPageId]
    with ApiDocumentationPageRepo {
  override def tenantRepo(tenant: TenantId)
    : PostgresTenantAwareRepo[ApiDocumentationPage, ApiDocumentationPageId] =
    _tenantRepo(tenant)

  override def repo()
    : PostgresRepo[ApiDocumentationPage, ApiDocumentationPageId] =
    _repo()
}

case class PostgresTenantCapableApiPostRepo(
    _repo: () => PostgresRepo[ApiPost, ApiPostId],
    _tenantRepo: TenantId => PostgresTenantAwareRepo[ApiPost, ApiPostId]
) extends PostgresTenantCapableRepo[ApiPost, ApiPostId]
    with ApiPostRepo {
  override def tenantRepo(
      tenant: TenantId): PostgresTenantAwareRepo[ApiPost, ApiPostId] =
    _tenantRepo(tenant)

  override def repo(): PostgresRepo[ApiPost, ApiPostId] =
    _repo()
}

case class PostgresTenantCapableApiIssueRepo(
    _repo: () => PostgresRepo[ApiIssue, ApiIssueId],
    _tenantRepo: TenantId => PostgresTenantAwareRepo[ApiIssue, ApiIssueId]
) extends PostgresTenantCapableRepo[ApiIssue, ApiIssueId]
    with ApiIssueRepo {
  override def tenantRepo(
      tenant: TenantId): PostgresTenantAwareRepo[ApiIssue, ApiIssueId] =
    _tenantRepo(tenant)

  override def repo(): PostgresRepo[ApiIssue, ApiIssueId] =
    _repo()
}

case class PostgresTenantCapableNotificationRepo(
    _repo: () => PostgresRepo[Notification, NotificationId],
    _tenantRepo: TenantId => PostgresTenantAwareRepo[Notification,
                                                     NotificationId]
) extends PostgresTenantCapableRepo[Notification, NotificationId]
    with NotificationRepo {
  override def tenantRepo(
      tenant: TenantId): PostgresTenantAwareRepo[Notification, NotificationId] =
    _tenantRepo(tenant)

  override def repo(): PostgresRepo[Notification, NotificationId] = _repo()
}

case class PostgresTenantCapableAuditTrailRepo(
    _repo: () => PostgresRepo[JsObject, DatastoreId],
    _tenantRepo: TenantId => PostgresTenantAwareRepo[JsObject, DatastoreId])
    extends PostgresTenantCapableRepo[JsObject, DatastoreId]
    with AuditTrailRepo {
  override def tenantRepo(
      tenant: TenantId): PostgresTenantAwareRepo[JsObject, DatastoreId] =
    _tenantRepo(tenant)

  override def repo(): PostgresRepo[JsObject, DatastoreId] = _repo()
}

case class PostgresTenantCapableTranslationRepo(
    _repo: () => PostgresRepo[Translation, DatastoreId],
    _tenantRepo: TenantId => PostgresTenantAwareRepo[Translation, DatastoreId]
) extends PostgresTenantCapableRepo[Translation, DatastoreId]
    with TranslationRepo {
  override def tenantRepo(
      tenant: TenantId): PostgresTenantAwareRepo[Translation, DatastoreId] =
    _tenantRepo(tenant)

  override def repo(): PostgresRepo[Translation, DatastoreId] = _repo()
}

case class PostgresTenantCapableMessageRepo(
    _repo: () => PostgresRepo[Message, DatastoreId],
    _tenantRepo: TenantId => PostgresTenantAwareRepo[Message, DatastoreId]
) extends PostgresTenantCapableRepo[Message, DatastoreId]
    with MessageRepo {
  override def tenantRepo(
      tenant: TenantId): PostgresTenantAwareRepo[Message, DatastoreId] =
    _tenantRepo(tenant)

  override def repo(): PostgresRepo[Message, DatastoreId] = _repo()
}

case class PostgresTenantCapableCmsPageRepo(
    _repo: () => PostgresRepo[CmsPage, CmsPageId],
    _tenantRepo: TenantId => PostgresTenantAwareRepo[CmsPage, CmsPageId]
) extends PostgresTenantCapableRepo[CmsPage, CmsPageId]
    with CmsPageRepo {
  override def tenantRepo(
      tenant: TenantId): PostgresTenantAwareRepo[CmsPage, CmsPageId] =
    _tenantRepo(tenant)

  override def repo(): PostgresRepo[CmsPage, CmsPageId] = _repo()
}

case class PostgresTenantCapableOperationRepo(
    _repo: () => PostgresRepo[Operation, DatastoreId],
    _tenantRepo: TenantId => PostgresTenantAwareRepo[Operation, DatastoreId]
) extends PostgresTenantCapableRepo[Operation, DatastoreId]
    with OperationRepo {
  override def tenantRepo(
      tenant: TenantId): PostgresTenantAwareRepo[Operation, DatastoreId] =
    _tenantRepo(tenant)

  override def repo(): PostgresRepo[Operation, DatastoreId] = _repo()
}

<<<<<<< HEAD
case class PostgresTenantCapableSubscriptionDemandRepo(
    _repo: () => PostgresRepo[SubscriptionDemand, SubscriptionDemandId],
    _tenantRepo: TenantId => PostgresTenantAwareRepo[SubscriptionDemand, SubscriptionDemandId]
) extends PostgresTenantCapableRepo[SubscriptionDemand, SubscriptionDemandId]
  with SubscriptionDemandRepo {
  override def repo(): PostgresRepo[SubscriptionDemand, SubscriptionDemandId] = _repo()

  override def tenantRepo(tenant: TenantId): PostgresTenantAwareRepo[SubscriptionDemand, SubscriptionDemandId] = _tenantRepo(tenant)
}

case class PostgresTenantCapableStepValidatorRepo(
    _repo: () => PostgresRepo[StepValidator, DatastoreId],
    _tenantRepo: TenantId => PostgresTenantAwareRepo[StepValidator, DatastoreId]
) extends PostgresTenantCapableRepo[StepValidator, DatastoreId]
  with StepValidatorRepo {
  override def repo(): PostgresRepo[StepValidator, DatastoreId] = _repo()

  override def tenantRepo(tenant: TenantId): PostgresTenantAwareRepo[StepValidator, DatastoreId] = _tenantRepo(tenant)
}

=======
case class PostgresTenantCapableEmailVerificationRepo(
    _repo: () => PostgresRepo[EmailVerification, DatastoreId],
    _tenantRepo: TenantId => PostgresTenantAwareRepo[EmailVerification,
                                                     DatastoreId]
) extends PostgresTenantCapableRepo[EmailVerification, DatastoreId]
    with EmailVerificationRepo {
  override def tenantRepo(tenant: TenantId)
    : PostgresTenantAwareRepo[EmailVerification, DatastoreId] =
    _tenantRepo(tenant)

  override def repo(): PostgresRepo[EmailVerification, DatastoreId] = _repo()
}
>>>>>>> 47536f35
case class PostgresTenantCapableConsumptionRepo(
    _repo: () => PostgresRepo[ApiKeyConsumption, DatastoreId],
    _tenantRepo: TenantId => PostgresTenantAwareRepo[ApiKeyConsumption,
                                                     DatastoreId],
    reactivePg: ReactivePg
) extends PostgresTenantCapableRepo[ApiKeyConsumption, DatastoreId]
    with ConsumptionRepo {

  private implicit val logger = Logger(
    "daikoku-reactive-pg-PostgresTenantCapableConsumptionRepo")

  implicit val jsObjectFormat: OFormat[JsObject] = new OFormat[JsObject] {
    override def reads(json: JsValue): JsResult[JsObject] =
      json.validate[JsObject](Reads.JsObjectReads)

    override def writes(o: JsObject): JsObject = o
  }

  val jsObjectWrites: OWrites[JsObject] = (o: JsObject) => o

  override def tenantRepo(tenant: TenantId)
    : PostgresTenantAwareRepo[ApiKeyConsumption, DatastoreId] =
    _tenantRepo(tenant)

  override def repo(): PostgresRepo[ApiKeyConsumption, DatastoreId] = _repo()

  private def lastConsumptions(tenantId: Option[TenantId], filter: JsObject)(
      implicit ec: ExecutionContext): Future[Seq[ApiKeyConsumption]] = {

    val rep = tenantId match {
      case Some(t) =>
        forTenant(t)
          .asInstanceOf[PostgresTenantAwareRepo[ApiKeyConsumption, DatastoreId]]
      case None =>
        forAllTenant()
          .asInstanceOf[PostgresRepo[ApiKeyConsumption, DatastoreId]]
    }

    val (sql, params) = convertQuery(filter)

    reactivePg
      .querySeq(
        s"SELECT _id, content->>'clientId', MAX(content->>'from') FROM ${rep.tableName} " +
          s"WHERE $sql " +
          "GROUP BY content->>'clientId', _id",
        params) { row =>
        Json
          .obj(
            "clientId" -> row.getString(1),
            "from" -> String.valueOf(row.getValue(2))
          )
          .some
      }
      .map(res =>
        Future.sequence(res.map(queryResult =>
          findOne(queryResult, rep.tableName, rep.format))))
      .flatMap(r =>
        r.map(res =>
          res.collect {
            case Some(value) => value
        }))
  }

  def findOne(
      query: JsObject,
      tableName: String,
      format: Format[ApiKeyConsumption])(implicit ec: ExecutionContext) = {
    val (sql, params) = convertQuery(query)
    reactivePg.queryOne(s"SELECT * FROM $tableName WHERE $sql", params) {
      rowToJson(_, format)
    }
  }

  override def getLastConsumptionsforAllTenant(filter: JsObject)(
      implicit ec: ExecutionContext
  ): Future[Seq[ApiKeyConsumption]] = lastConsumptions(None, filter)

  override def getLastConsumptionsForTenant(tenantId: TenantId,
                                            filter: JsObject)(
      implicit ec: ExecutionContext
  ): Future[Seq[ApiKeyConsumption]] = lastConsumptions(Some(tenantId), filter)
}

class PostgresDataStore(configuration: Configuration, env: Env, pgPool: PgPool)
    extends DataStore {

  private implicit lazy val logger: Logger = Logger("PostgresDataStore")

  implicit val ec: ExecutionContext = env.defaultExecutionContext

  private val TABLES = Map(
    "tenants" -> true,
    "password_reset" -> true,
    "account_creation" -> true,
    "teams" -> true,
    "apis" -> true,
    "translations" -> true,
    "messages" -> false,
    "api_subscriptions" -> true,
    "api_documentation_pages" -> true,
    "notifications" -> true,
    "consumptions" -> true,
    "audit_events" -> false,
    "users" -> true,
    "user_sessions" -> false,
    "api_posts" -> true,
    "api_issues" -> true,
    "evolutions" -> false,
    "cmspages" -> true,
    "operations" -> true,
<<<<<<< HEAD
    "subscription_demands" -> true,
    "step_validators" -> true
=======
    "email_verifications" -> true,
>>>>>>> 47536f35
  )

  private lazy val poolOptions: PoolOptions = new PoolOptions()
    .setMaxSize(configuration.get[Int]("daikoku.postgres.poolSize"))

  private lazy val options: PgConnectOptions = {
    val options = new PgConnectOptions()
      .setPort(configuration.get[Int]("daikoku.postgres.port"))
      .setHost(configuration.get[String]("daikoku.postgres.host"))
      .setDatabase(configuration.get[String]("daikoku.postgres.database"))
      .setUser(configuration.get[String]("daikoku.postgres.username"))
      .setPassword(configuration.get[String]("daikoku.postgres.password"))
      .setProperties(Map(
        "search_path" -> getSchema
      ).asJava)

    val ssl = configuration
      .getOptional[Configuration]("daikoku.postgres.ssl")
      .getOrElse(Configuration.empty)
    val sslEnabled = ssl.getOptional[Boolean]("enabled").getOrElse(false)

    if (sslEnabled) {
      val pemTrustOptions = new PemTrustOptions()
      val pemKeyCertOptions = new PemKeyCertOptions()

      options.setSslMode(
        SslMode.of(ssl.getOptional[String]("mode").getOrElse("verify-ca")))
      ssl
        .getOptional[Int]("ssl-handshake-timeout")
        .map(options.setSslHandshakeTimeout(_))

      ssl.getOptional[Seq[String]]("trusted-certs-path").map { pathes =>
        pathes.map(p => pemTrustOptions.addCertPath(p))
        options.setPemTrustOptions(pemTrustOptions)
      }
      ssl.getOptional[String]("trusted-cert-path").map { path =>
        pemTrustOptions.addCertPath(path)
        options.setPemTrustOptions(pemTrustOptions)
      }
      ssl.getOptional[Seq[String]]("trusted-certs").map { certs =>
        certs.map(p => pemTrustOptions.addCertValue(Buffer.buffer(p)))
        options.setPemTrustOptions(pemTrustOptions)
      }
      ssl.getOptional[String]("trusted-cert").map { path =>
        pemTrustOptions.addCertValue(Buffer.buffer(path))
        options.setPemTrustOptions(pemTrustOptions)
      }
      ssl.getOptional[Seq[String]]("client-certs-path").map { paths =>
        paths.map(p => pemKeyCertOptions.addCertPath(p))
        options.setPemKeyCertOptions(pemKeyCertOptions)
      }
      ssl.getOptional[Seq[String]]("client-certs").map { certs =>
        certs.map(p => pemKeyCertOptions.addCertValue(Buffer.buffer(p)))
        options.setPemKeyCertOptions(pemKeyCertOptions)
      }
      ssl.getOptional[String]("client-cert-path").map { path =>
        pemKeyCertOptions.addCertPath(path)
        options.setPemKeyCertOptions(pemKeyCertOptions)
      }
      ssl.getOptional[String]("client-cert").map { path =>
        pemKeyCertOptions.addCertValue(Buffer.buffer(path))
        options.setPemKeyCertOptions(pemKeyCertOptions)
      }
      ssl.getOptional[Seq[String]]("client-keys-path").map { pathes =>
        pathes.map(p => pemKeyCertOptions.addKeyPath(p))
        options.setPemKeyCertOptions(pemKeyCertOptions)
      }
      ssl.getOptional[Seq[String]]("client-keys").map { certs =>
        certs.map(p => pemKeyCertOptions.addKeyValue(Buffer.buffer(p)))
        options.setPemKeyCertOptions(pemKeyCertOptions)
      }
      ssl.getOptional[String]("client-key-path").map { path =>
        pemKeyCertOptions.addKeyPath(path)
        options.setPemKeyCertOptions(pemKeyCertOptions)
      }
      ssl.getOptional[String]("client-key").map { path =>
        pemKeyCertOptions.addKeyValue(Buffer.buffer(path))
        options.setPemKeyCertOptions(pemKeyCertOptions)
      }
      ssl.getOptional[Boolean]("trust-all").map(options.setTrustAll)
    }
    options
  }

//  logger.info(s"used : ${options.getDatabase}")

  private lazy val reactivePg =
    new ReactivePg(pgPool, configuration)(ec)

  def getSchema: String = configuration.get[String]("daikoku.postgres.schema")

  private val _tenantRepo: TenantRepo = new PostgresTenantRepo(env, reactivePg)
  private val _userRepo: UserRepo = new PostgresUserRepo(env, reactivePg)
  private val _teamRepo: TeamRepo = PostgresTenantCapableTeamRepo(
    () => new PostgresTeamRepo(env, reactivePg),
    t => new PostgresTenantTeamRepo(env, reactivePg, t))
  private val _apiRepo: ApiRepo = PostgresTenantCapableApiRepo(
    () => new PostgresApiRepo(env, reactivePg),
    t => new PostgresTenantApiRepo(env, reactivePg, t))
  private val _apiSubscriptionRepo: ApiSubscriptionRepo =
    PostgresTenantCapableApiSubscriptionRepo(
      () => new PostgresApiSubscriptionRepo(env, reactivePg),
      t => new PostgresTenantApiSubscriptionRepo(env, reactivePg, t)
    )
  private val _apiDocumentationPageRepo: ApiDocumentationPageRepo =
    PostgresTenantCapableApiDocumentationPageRepo(
      () => new PostgresApiDocumentationPageRepo(env, reactivePg),
      t => new PostgresTenantApiDocumentationPageRepo(env, reactivePg, t)
    )
  private val _apiPostRepo: ApiPostRepo =
    PostgresTenantCapableApiPostRepo(
      () => new PostgresApiPostRepo(env, reactivePg),
      t => new PostgresTenantApiPostRepo(env, reactivePg, t)
    )
  private val _apiIssueRepo: ApiIssueRepo =
    PostgresTenantCapableApiIssueRepo(
      () => new PostgresApiIssueRepo(env, reactivePg),
      t => new PostgresTenantApiIssueRepo(env, reactivePg, t)
    )
  private val _notificationRepo: NotificationRepo =
    PostgresTenantCapableNotificationRepo(
      () => new PostgresNotificationRepo(env, reactivePg),
      t => new PostgresTenantNotificationRepo(env, reactivePg, t)
    )
  private val _userSessionRepo: UserSessionRepo =
    new PostgresUserSessionRepo(env, reactivePg)
  private val _auditTrailRepo: AuditTrailRepo =
    PostgresTenantCapableAuditTrailRepo(
      () => new PostgresAuditTrailRepo(env, reactivePg),
      t => new PostgresTenantAuditTrailRepo(env, reactivePg, t)
    )
  private val _consumptionRepo: ConsumptionRepo =
    PostgresTenantCapableConsumptionRepo(
      () => new PostgresConsumptionRepo(env, reactivePg),
      t => new PostgresTenantConsumptionRepo(env, reactivePg, t),
      reactivePg
    )
  private val _passwordResetRepo: PasswordResetRepo =
    new PostgresPasswordResetRepo(env, reactivePg)
  private val _accountCreationRepo: AccountCreationRepo =
    new PostgresAccountCreationRepo(env, reactivePg)
  private val _translationRepo: TranslationRepo =
    PostgresTenantCapableTranslationRepo(
      () => new PostgresTranslationRepo(env, reactivePg),
      t => new PostgresTenantTranslationRepo(env, reactivePg, t))
  private val _messageRepo: MessageRepo =
    PostgresTenantCapableMessageRepo(
      () => new PostgresMessageRepo(env, reactivePg),
      t => new PostgresTenantMessageRepo(env, reactivePg, t)
    )
  private val _cmsPageRepo: CmsPageRepo =
    PostgresTenantCapableCmsPageRepo(
      () => new PostgresCmsPageRepo(env, reactivePg),
      t => new PostgresTenantCmsPageRepo(env, reactivePg, t)
    )
  private val _evolutionRepo: EvolutionRepo =
    new PostgresEvolutionRepo(env, reactivePg)

  private val _operationRepo: OperationRepo =
    PostgresTenantCapableOperationRepo(
      () => new PostgresOperationRepo(env, reactivePg),
      t => new PostgresTenantOperationRepo(env, reactivePg, t)
    )
  private val _emailVerificationRepo: EmailVerificationRepo =
    PostgresTenantCapableEmailVerificationRepo(
      () => new PostgresEmailVerificationRepo(env, reactivePg),
      t => new PostgresTenantEmailVerificationRepo(env, reactivePg, t)
    )

  private val _subscriptionDemandRepo: SubscriptionDemandRepo =
    PostgresTenantCapableSubscriptionDemandRepo(
      () => new PostgresSubscriptionDemandRepo(env, reactivePg),
      t => new PostgresTenantSubscriptionDemandRepo(env, reactivePg, t)
    )

  private val _stepValidatorRepo: StepValidatorRepo =
    PostgresTenantCapableStepValidatorRepo(
      () => new PostgresStepValidatorRepo(env, reactivePg),
      t => new PostgresTenantStepValidatorRepo(env, reactivePg, t)
    )

  override def tenantRepo: TenantRepo = _tenantRepo

  override def userRepo: UserRepo = _userRepo

  override def teamRepo: TeamRepo = _teamRepo

  override def apiRepo: ApiRepo = _apiRepo

  override def apiSubscriptionRepo: ApiSubscriptionRepo = _apiSubscriptionRepo

  override def apiDocumentationPageRepo: ApiDocumentationPageRepo =
    _apiDocumentationPageRepo

  override def apiPostRepo: ApiPostRepo = _apiPostRepo

  override def apiIssueRepo: ApiIssueRepo = _apiIssueRepo

  override def notificationRepo: NotificationRepo = _notificationRepo

  override def userSessionRepo: UserSessionRepo = _userSessionRepo

  override def auditTrailRepo: AuditTrailRepo = _auditTrailRepo

  override def consumptionRepo: ConsumptionRepo = _consumptionRepo

  override def passwordResetRepo: PasswordResetRepo = _passwordResetRepo

  override def accountCreationRepo: AccountCreationRepo = _accountCreationRepo

  override def translationRepo: TranslationRepo = _translationRepo

  override def messageRepo: MessageRepo = _messageRepo

  override def cmsRepo: CmsPageRepo = _cmsPageRepo

  override def evolutionRepo: EvolutionRepo = _evolutionRepo

  override def operationRepo: OperationRepo = _operationRepo

<<<<<<< HEAD
  override def subscriptionDemandRepo: SubscriptionDemandRepo = _subscriptionDemandRepo

  override def stepValidatorRepo: StepValidatorRepo = _stepValidatorRepo
=======
  override def emailVerificationRepo: EmailVerificationRepo =
    _emailVerificationRepo
>>>>>>> 47536f35

  override def start(): Future[Unit] = {
    Future.successful(())
  }

  override def stop(): Future[Unit] = Future.successful(())

  override def isEmpty(): Future[Boolean] = {
    checkIfTenantsTableExists()
      .flatMap {
        case true  => tenantRepo.count()
        case false => Future.successful(0L)
      }
      .map(_ == 0)
  }

  def checkIfTenantsTableExists(): Future[Boolean] =
    reactivePg
      .queryOne(
        "SELECT EXISTS (SELECT FROM information_schema.tables WHERE table_schema = $1 AND table_name = 'tenants')",
        Seq(getSchema)) { row =>
        row.optBoolean("exists")
      }
      .map(_.getOrElse(false))

  def checkDatabase(): Future[Any] = {
    reactivePg
      .queryOne(
        "SELECT schema_name FROM information_schema.schemata WHERE schema_name = $1",
        Seq(getSchema)) { row =>
        row.optString("schema_name")
      }
      .flatMap {
        case Some(_) => createDatabase()
        case _ =>
          logger.info(s"Create missing schema : $getSchema")
          for {
            _ <- reactivePg.rawQuery(
              s"CREATE SCHEMA IF NOT EXISTS ${getSchema}")
            res <- createDatabase()
          } yield res
      }
      .recover {
        case e: Exception =>
          logger.error(e.getMessage)
          FastFuture.successful(())
      }
  }

  def createDatabase(): Future[Any] = {
    logger.info("Checking status of database ...")
    Future.sequence(TABLES.map { case (key, value) => createTable(key, value) })
  }

  def createTable(table: String, allFields: Boolean): Future[Any] = {
    logger.debug(
      s"CREATE TABLE $getSchema.$table (" +
        s"_id character varying PRIMARY KEY," +
        s"${if (allFields) "_deleted BOOLEAN," else ""}" +
        s"content JSONB)")

    reactivePg
      .query(
        "SELECT EXISTS (SELECT FROM information_schema.tables WHERE table_schema = $1 AND table_name = $2)",
        Seq(getSchema, table))
      .map { r =>
        r.asScala.toSeq.head.getBoolean("exists")
      }
      .flatMap {
        case java.lang.Boolean.FALSE =>
          AppLogger.info(s"Create missing table : $table")
          reactivePg
            .rawQuery(
              s"CREATE TABLE $getSchema.$table (" +
                s"_id character varying PRIMARY KEY," +
                s"${if (allFields) "_deleted BOOLEAN," else ""}" +
                s"content JSONB)")
            .map { _ =>
              AppLogger.info(s"Created : $table")
            }
        case java.lang.Boolean.TRUE => FastFuture.successful(())
      }
  }

  override def exportAsStream(pretty: Boolean,
                              exportAuditTrail: Boolean = true)(
      implicit ec: ExecutionContext,
      mat: Materializer,
      env: Env): Source[ByteString, _] = {
    val collections = ListBuffer[Repo[_, _]]()
    collections ++= List(
      tenantRepo,
      userRepo,
      passwordResetRepo,
      accountCreationRepo,
      userSessionRepo,
      evolutionRepo
    )
    collections ++= List(
      teamRepo.forAllTenant(),
      apiRepo.forAllTenant(),
      apiSubscriptionRepo.forAllTenant(),
      apiDocumentationPageRepo.forAllTenant(),
      apiPostRepo.forAllTenant(),
      apiIssueRepo.forAllTenant(),
      notificationRepo.forAllTenant(),
      consumptionRepo.forAllTenant(),
      translationRepo.forAllTenant(),
      messageRepo.forAllTenant(),
      operationRepo.forAllTenant(),
      emailVerificationRepo.forAllTenant(),
      cmsRepo.forAllTenant(),
    )

    if (exportAuditTrail) {
      collections += auditTrailRepo.forAllTenant()
    }
    Source(collections.toList).flatMapConcat { collection =>
      collection.streamAllRaw().map { doc =>
        if (pretty) {
          ByteString(Json.prettyPrint(
            Json.obj("type" -> collection.tableName, "payload" -> doc)) + "\n")
        } else {
          ByteString(Json.stringify(
            Json.obj("type" -> collection.tableName, "payload" -> doc)) + "\n")
        }
      }
    }
  }

  override def importFromStream(source: Source[ByteString, _]): Future[Unit] = {
    logger.debug("importFromStream")

    Future
      .sequence(TABLES.map {
        case (key, _) => reactivePg.rawQuery(s"TRUNCATE $key")
      })
      .map { _ =>
        source
          .via(Framing.delimiter(ByteString("\n"),
                                 1000000000,
                                 allowTruncation = true))
          .map(_.utf8String)
          .map(Json.parse)
          .map(json => json.as[JsObject])
          .map(json => {
            ((json \ "type").as[String].toLowerCase.replace("_", ""),
             (json \ "payload").as[JsValue])
          })
          .mapAsync(1) {
            case ("tenants", payload) =>
              tenantRepo.save(TenantFormat.reads(payload).get)
            case ("passwordreset", payload) =>
              passwordResetRepo.save(PasswordResetFormat.reads(payload).get)
            case ("evolutions", payload) =>
              evolutionRepo.save(EvolutionFormat.reads(payload).get)
            case ("accountcreation", payload) =>
              accountCreationRepo.save(AccountCreationFormat.reads(payload).get)
            case ("users", payload) =>
              userRepo.save(UserFormat.reads(payload).get)
            case ("teams", payload) =>
              teamRepo
                .forAllTenant()
                .save(TeamFormat.reads(payload).get)
            case ("apis", payload) =>
              apiRepo
                .forAllTenant()
                .save(ApiFormat.reads(payload).get)
            case ("apisubscriptions", payload) =>
              apiSubscriptionRepo
                .forAllTenant()
                .save(ApiSubscriptionFormat.reads(payload).get)
            case ("apidocumentationpages", payload) =>
              apiDocumentationPageRepo
                .forAllTenant()
                .save(ApiDocumentationPageFormat.reads(payload).get)
            case ("apiposts", payload) =>
              apiPostRepo
                .forAllTenant()
                .save(ApiPostFormat.reads(payload).get)
            case ("apiissues", payload) =>
              apiIssueRepo
                .forAllTenant()
                .save(ApiIssueFormat.reads(payload).get)
            case ("notifications", payload) =>
              notificationRepo
                .forAllTenant()
                .save(NotificationFormat.reads(payload).get)
            case ("consumptions", payload) =>
              consumptionRepo
                .forAllTenant()
                .save(ConsumptionFormat.reads(payload).get)
            case ("translations", payload) =>
              translationRepo
                .forAllTenant()
                .save(TranslationFormat.reads(payload).get)
            case ("auditevents", payload) =>
              auditTrailRepo
                .forAllTenant()
                .save(payload.as[JsObject])
            case ("usersessions", payload) =>
              userSessionRepo.save(UserSessionFormat.reads(payload).get)
            case (typ, _) =>
              logger.error(s"Unknown type: $typ")
              FastFuture.successful(false)
          }
          .toMat(Sink.ignore)(Keep.right)
          .run()(env.defaultMaterializer)
      }
  }
}

class PostgresTenantRepo(env: Env, reactivePg: ReactivePg)
    extends PostgresRepo[Tenant, TenantId](env, reactivePg)
    with TenantRepo {
  override def tableName: String = "tenants"

  override def format: Format[Tenant] = json.TenantFormat

  override def extractId(value: Tenant): String = value.id.value
}

class PostgresPasswordResetRepo(env: Env, reactivePg: ReactivePg)
    extends PostgresRepo[PasswordReset, DatastoreId](env, reactivePg)
    with PasswordResetRepo {
  override def tableName: String = "password_reset"

  override def format: Format[PasswordReset] = json.PasswordResetFormat

  override def extractId(value: PasswordReset): String = value.id.value
}

class PostgresAccountCreationRepo(env: Env, reactivePg: ReactivePg)
    extends PostgresRepo[AccountCreation, DatastoreId](env, reactivePg)
    with AccountCreationRepo {
  override def tableName: String = "account_creation"

  override def format: Format[AccountCreation] = json.AccountCreationFormat

  override def extractId(value: AccountCreation): String = value.id.value
}

class PostgresTenantTeamRepo(env: Env, reactivePg: ReactivePg, tenant: TenantId)
    extends PostgresTenantAwareRepo[Team, TeamId](env, reactivePg, tenant) {
  override def tableName: String = "teams"

  override def format: Format[Team] = json.TeamFormat

  override def extractId(value: Team): String = value.id.value
}

class PostgresTenantApiRepo(env: Env, reactivePg: ReactivePg, tenant: TenantId)
    extends PostgresTenantAwareRepo[Api, ApiId](env, reactivePg, tenant) {
  override def format: Format[Api] = json.ApiFormat

  override def tableName: String = "apis"

  override def extractId(value: Api): String = value.id.value
}

class PostgresTenantTranslationRepo(env: Env,
                                    reactivePg: ReactivePg,
                                    tenant: TenantId)
    extends PostgresTenantAwareRepo[Translation, DatastoreId](env,
                                                              reactivePg,
                                                              tenant) {
  override def tableName: String = "translations"

  override def format: Format[Translation] = json.TranslationFormat

  override def extractId(value: Translation): String = value.id.value
}

class PostgresTenantMessageRepo(env: Env,
                                reactivePg: ReactivePg,
                                tenant: TenantId)
    extends PostgresTenantAwareRepo[Message, DatastoreId](env,
                                                          reactivePg,
                                                          tenant) {
  override def tableName: String = "messages"

  override def format: Format[Message] = json.MessageFormat

  override def extractId(value: Message): String = value.id.value
}
class PostgresTenantOperationRepo(env: Env,
                                  reactivePg: ReactivePg,
                                  tenant: TenantId)
    extends PostgresTenantAwareRepo[Operation, DatastoreId](env,
                                                            reactivePg,
                                                            tenant) {
  override def tableName: String = "operations"

  override def format: Format[Operation] = json.OperationFormat

  override def extractId(value: Operation): String = value.id.value
}

<<<<<<< HEAD
class PostgresTenantSubscriptionDemandRepo(env: Env,
                                           reactivePg: ReactivePg,
                                           tenant: TenantId)
extends PostgresTenantAwareRepo[SubscriptionDemand, SubscriptionDemandId](env, reactivePg, tenant) {
  override def tableName: String = "subscription_demands"

  override def format: Format[SubscriptionDemand] = json.SubscriptionDemandFormat

  override def extractId(value: SubscriptionDemand): String = value.id.value
}

class PostgresTenantStepValidatorRepo(env: Env,
                                           reactivePg: ReactivePg,
                                           tenant: TenantId)
extends PostgresTenantAwareRepo[StepValidator, DatastoreId](env, reactivePg, tenant) {
  override def tableName: String = "step_validators"

  override def format: Format[StepValidator] = json.StepValidatorFormat

  override def extractId(value: StepValidator): String = value.id.value
=======
class PostgresTenantEmailVerificationRepo(env: Env,
                                          reactivePg: ReactivePg,
                                          tenant: TenantId)
    extends PostgresTenantAwareRepo[EmailVerification, DatastoreId](env,
                                                                    reactivePg,
                                                                    tenant) {
  override def tableName: String = "email_verifications"
  override def format: Format[EmailVerification] = json.EmailVerificationFormat

  override def extractId(value: EmailVerification): String = value.id.value

>>>>>>> 47536f35
}

class PostgresTenantCmsPageRepo(env: Env,
                                reactivePg: ReactivePg,
                                tenant: TenantId)
    extends PostgresTenantAwareRepo[CmsPage, CmsPageId](env, reactivePg, tenant) {
  override def tableName: String = "cmspages"

  override def format: Format[CmsPage] = json.CmsPageFormat

  override def extractId(value: CmsPage): String = value.id.value
}

class PostgresTenantApiSubscriptionRepo(env: Env,
                                        reactivePg: ReactivePg,
                                        tenant: TenantId)
    extends PostgresTenantAwareRepo[ApiSubscription, ApiSubscriptionId](
      env,
      reactivePg,
      tenant) {
  override def tableName: String = "api_subscriptions"

  override def format: Format[ApiSubscription] = json.ApiSubscriptionFormat

  override def extractId(value: ApiSubscription): String = value.id.value
}

class PostgresTenantApiDocumentationPageRepo(env: Env,
                                             reactivePg: ReactivePg,
                                             tenant: TenantId)
    extends PostgresTenantAwareRepo[ApiDocumentationPage,
                                    ApiDocumentationPageId](env,
                                                            reactivePg,
                                                            tenant) {
  override def tableName: String = "api_documentation_pages"

  override def format: Format[ApiDocumentationPage] =
    json.ApiDocumentationPageFormat

  override def extractId(value: ApiDocumentationPage): String = value.id.value
}

class PostgresTenantApiPostRepo(env: Env,
                                reactivePg: ReactivePg,
                                tenant: TenantId)
    extends PostgresTenantAwareRepo[ApiPost, ApiPostId](env, reactivePg, tenant) {
  override def tableName: String = "api_posts"

  override def format: Format[ApiPost] = json.ApiPostFormat

  override def extractId(value: ApiPost): String = value.id.value
}

class PostgresTenantApiIssueRepo(env: Env,
                                 reactivePg: ReactivePg,
                                 tenant: TenantId)
    extends PostgresTenantAwareRepo[ApiIssue, ApiIssueId](env,
                                                          reactivePg,
                                                          tenant) {
  override def tableName: String = "api_issues"

  override def format: Format[ApiIssue] = json.ApiIssueFormat

  override def extractId(value: ApiIssue): String = value.id.value
}

class PostgresTenantNotificationRepo(env: Env,
                                     reactivePg: ReactivePg,
                                     tenant: TenantId)
    extends PostgresTenantAwareRepo[Notification, NotificationId](env,
                                                                  reactivePg,
                                                                  tenant) {
  override def tableName: String = "notifications"

  override def format: Format[Notification] =
    json.NotificationFormat

  override def extractId(value: Notification): String = value.id.value
}

class PostgresTenantConsumptionRepo(env: Env,
                                    reactivePg: ReactivePg,
                                    tenant: TenantId)
    extends PostgresTenantAwareRepo[ApiKeyConsumption, DatastoreId](env,
                                                                    reactivePg,
                                                                    tenant) {
  override def tableName: String = "consumptions"

  override def format: Format[ApiKeyConsumption] =
    json.ConsumptionFormat

  override def extractId(value: ApiKeyConsumption): String = value.id.value
}

class PostgresTenantAuditTrailRepo(env: Env,
                                   reactivePg: ReactivePg,
                                   tenant: TenantId)
    extends PostgresTenantAwareRepo[JsObject, DatastoreId](env,
                                                           reactivePg,
                                                           tenant) {
  val _fmt = new Format[JsObject] {
    override def reads(json: JsValue): JsResult[JsObject] =
      JsSuccess(json.as[JsObject])

    override def writes(o: JsObject): JsValue = o
  }

  override def tableName: String = "audit_events"

  override def format: Format[JsObject] = _fmt

  override def extractId(value: JsObject): String = (value \ "_id").as[String]
}

class PostgresUserRepo(env: Env, reactivePg: ReactivePg)
    extends PostgresRepo[User, UserId](env, reactivePg)
    with UserRepo {
  override def tableName: String = "users"

  override def format: Format[User] = json.UserFormat

  override def extractId(value: User): String = value.id.value
}

class PostgresTeamRepo(env: Env, reactivePg: ReactivePg)
    extends PostgresRepo[Team, TeamId](env, reactivePg) {
  override def tableName: String = "teams"

  override def format: Format[Team] = json.TeamFormat

  override def extractId(value: Team): String = value.id.value
}

class PostgresEvolutionRepo(env: Env, reactivePg: ReactivePg)
    extends PostgresRepo[Evolution, DatastoreId](env, reactivePg)
    with EvolutionRepo {
  override def tableName: String = "evolutions"

  override def format: Format[Evolution] = json.EvolutionFormat

  override def extractId(value: Evolution): String = value.id.value
}

class PostgresTranslationRepo(env: Env, reactivePg: ReactivePg)
    extends PostgresRepo[Translation, DatastoreId](env, reactivePg) {
  override def tableName: String = "translations"

  override def format: Format[Translation] = json.TranslationFormat

  override def extractId(value: Translation): String = value.id.value
}

class PostgresMessageRepo(env: Env, reactivePg: ReactivePg)
    extends PostgresRepo[Message, DatastoreId](env, reactivePg) {
  override def tableName: String = "messages"

  override def format: Format[Message] = json.MessageFormat

  override def extractId(value: Message): String = value.id.value
}

class PostgresCmsPageRepo(env: Env, reactivePg: ReactivePg)
    extends PostgresRepo[CmsPage, CmsPageId](env, reactivePg) {
  override def tableName: String = "cmspages"

  override def format: Format[CmsPage] = json.CmsPageFormat

  override def extractId(value: CmsPage): String = value.id.value
}

class PostgresOperationRepo(env: Env, reactivePg: ReactivePg)
    extends PostgresRepo[Operation, DatastoreId](env, reactivePg) {
  override def tableName: String = "operations"

  override def format: Format[Operation] = json.OperationFormat

  override def extractId(value: Operation): String = value.id.value
}

<<<<<<< HEAD
class PostgresSubscriptionDemandRepo(env: Env, reactivePg: ReactivePg)
  extends PostgresRepo[SubscriptionDemand, SubscriptionDemandId](env, reactivePg) {
  override def tableName: String = "subscription_demands"

  override def format: Format[SubscriptionDemand] = json.SubscriptionDemandFormat

  override def extractId(value: SubscriptionDemand): String = value.id.value
}

class PostgresStepValidatorRepo(env: Env, reactivePg: ReactivePg)
  extends PostgresRepo[StepValidator, DatastoreId](env, reactivePg) {
  override def tableName: String = "step_validators"

  override def format: Format[StepValidator] = json.StepValidatorFormat

  override def extractId(value: StepValidator): String = value.id.value
=======
class PostgresEmailVerificationRepo(env: Env, reactivePg: ReactivePg)
    extends PostgresRepo[EmailVerification, DatastoreId](env, reactivePg) {
  override def tableName: String = "email_verifications"
  override def format: Format[EmailVerification] = json.EmailVerificationFormat
  override def extractId(value: EmailVerification): String = value.id.value
>>>>>>> 47536f35
}

class PostgresApiRepo(env: Env, reactivePg: ReactivePg)
    extends PostgresRepo[Api, ApiId](env, reactivePg) {
  override def tableName: String = "apis"

  override def format: Format[Api] = json.ApiFormat

  override def extractId(value: Api): String = value.id.value
}

class PostgresApiSubscriptionRepo(env: Env, reactivePg: ReactivePg)
    extends PostgresRepo[ApiSubscription, ApiSubscriptionId](env, reactivePg) {
  override def tableName: String = "api_subscriptions"

  override def format: Format[ApiSubscription] = json.ApiSubscriptionFormat

  override def extractId(value: ApiSubscription): String = value.id.value
}

class PostgresApiDocumentationPageRepo(env: Env, reactivePg: ReactivePg)
    extends PostgresRepo[ApiDocumentationPage, ApiDocumentationPageId](
      env,
      reactivePg) {
  override def tableName: String = "api_documentation_pages"

  override def format: Format[ApiDocumentationPage] =
    json.ApiDocumentationPageFormat

  override def extractId(value: ApiDocumentationPage): String = value.id.value
}

class PostgresApiPostRepo(env: Env, reactivePg: ReactivePg)
    extends PostgresRepo[ApiPost, ApiPostId](env, reactivePg) {
  override def tableName: String = "api_posts"

  override def format: Format[ApiPost] = json.ApiPostFormat

  override def extractId(value: ApiPost): String = value.id.value
}

class PostgresApiIssueRepo(env: Env, reactivePg: ReactivePg)
    extends PostgresRepo[ApiIssue, ApiIssueId](env, reactivePg) {
  override def tableName: String = "api_issues"

  override def format: Format[ApiIssue] = json.ApiIssueFormat

  override def extractId(value: ApiIssue): String = value.id.value
}

class PostgresNotificationRepo(env: Env, reactivePg: ReactivePg)
    extends PostgresRepo[Notification, NotificationId](env, reactivePg) {
  override def tableName: String = "notifications"

  override def format: Format[Notification] =
    json.NotificationFormat

  override def extractId(value: Notification): String = value.id.value
}

class PostgresConsumptionRepo(env: Env, reactivePg: ReactivePg)
    extends PostgresRepo[ApiKeyConsumption, DatastoreId](env, reactivePg) {
  override def tableName: String = "consumptions"

  override def format: Format[ApiKeyConsumption] = json.ConsumptionFormat

  override def extractId(value: ApiKeyConsumption): String = value.id.value
}

class PostgresUserSessionRepo(env: Env, reactivePg: ReactivePg)
    extends PostgresRepo[UserSession, DatastoreId](env, reactivePg)
    with UserSessionRepo {
  override def tableName: String = "user_sessions"

  override def format: Format[UserSession] =
    json.UserSessionFormat

  override def extractId(value: UserSession): String = value.id.value
}

class PostgresAuditTrailRepo(env: Env, reactivePg: ReactivePg)
    extends PostgresRepo[JsObject, DatastoreId](env, reactivePg) {
  val _fmt = new Format[JsObject] {
    override def reads(json: JsValue): JsResult[JsObject] =
      JsSuccess(json.as[JsObject])

    override def writes(o: JsObject): JsValue = o
  }

  override def tableName: String = "audit_events"

  override def format: Format[JsObject] = _fmt

  override def extractId(value: JsObject): String = (value \ "_id").as[String]
}

abstract class PostgresRepo[Of, Id <: ValueType](env: Env,
                                                 reactivePg: ReactivePg)
    extends CommonRepo[Of, Id](env, reactivePg) {

  private implicit lazy val logger: Logger = Logger(s"PostgresRepo")

  override def find(
      query: JsObject,
      sort: Option[JsObject] = None,
      maxDocs: Int = -1)(implicit ec: ExecutionContext): Future[Seq[Of]] = {
    logger.debug(s"$tableName.find(${Json.prettyPrint(query)})")

    sort match {
      case None =>
        if (query.values.isEmpty)
          reactivePg.querySeq(s"SELECT * FROM $tableName") {
            rowToJson(_, format)
          } else {
          val (sql, params) = convertQuery(query)
          reactivePg.querySeq(s"SELECT * FROM $tableName WHERE $sql", params) {
            rowToJson(_, format)
          }
        }

      case Some(_) =>
        val sortedKeys = sort
          .map(obj =>
            obj.fields.sortWith((a, b) =>
              a._2.as[JsNumber].value < b._2.as[JsNumber].value))
          .map(r => r.map(x => s"content->>'${x._1}'"))
          .getOrElse(Seq("_id"))
        if (query.values.isEmpty)
          reactivePg.querySeq(
            s"SELECT * FROM $tableName ORDER BY ${sortedKeys.mkString(",")} ASC",
            Seq.empty
          ) { rowToJson(_, format) } else {
          val (sql, params) = convertQuery(query)
          reactivePg.querySeq(
            s"SELECT * FROM $tableName WHERE $sql ORDER BY ${sortedKeys.mkString(",")} ASC",
            params
          ) { rowToJson(_, format) }
        }
    }
  }

  override def count()(implicit ec: ExecutionContext): Future[Long] =
    count(JsObject.empty)

  override def deleteByIdLogically(id: String)(
      implicit ec: ExecutionContext): Future[Boolean] = {
    logger.debug(s"$tableName.deleteByIdLogically($id)")
    reactivePg
      .query(
        s"UPDATE $tableName " +
          "SET _deleted = true, content = content || '{ \"_deleted\" : true }' " +
          s"WHERE _id = $$1 AND _deleted = false  RETURNING _id",
        Seq(id)
      )
      .map(_.size() > 0)
  }

  override def deleteByIdLogically(id: Id)(
      implicit ec: ExecutionContext): Future[Boolean] = {
    logger.debug(s"$tableName.deleteByIdLogically($id)")
    deleteByIdLogically(id.value)
  }

  override def deleteLogically(query: JsObject)(
      implicit ec: ExecutionContext): Future[Boolean] = {
    logger.debug(s"$tableName.deleteLogically(${Json.prettyPrint(query)})")
    val (sql, params) = convertQuery(query)
    reactivePg
      .query(
        s"UPDATE $tableName " +
          "SET _deleted = true, content = content || '{ \"_deleted\" : true }' " +
          s"WHERE _deleted = false AND $sql  RETURNING _id",
        params)
      .map(_.size() > 0)
  }

  override def deleteAllLogically()(
      implicit ec: ExecutionContext): Future[Boolean] = {
    logger.debug(s"$tableName.deleteAllLogically()")
    reactivePg
      .query(s"UPDATE $tableName " +
        "SET _deleted = true, content = content || '{ \"_deleted\" : true }' " +
        "WHERE _deleted = false RETURNING _id")
      .map(_.size() > 0)
  }

  override def findWithPagination(query: JsObject,
                                  page: Int,
                                  pageSize: Int,
                                  sort: Option[JsObject] = None)(
      implicit ec: ExecutionContext): Future[(Seq[Of], Long)] =
    super.findWithPagination(query, page, pageSize, sort)
}

abstract class PostgresTenantAwareRepo[Of, Id <: ValueType](
    env: Env,
    reactivePg: ReactivePg,
    tenant: TenantId)
    extends CommonRepo[Of, Id](env, reactivePg) {

  implicit val logger: Logger = Logger(s"PostgresTenantAwareRepo")

  override def deleteByIdLogically(id: String)(
      implicit ec: ExecutionContext): Future[Boolean] = {
    logger.debug(s"$tableName.deleteByIdLogically($id)")

    reactivePg
      .query(
        s"UPDATE $tableName " +
          "SET _deleted = true, content = content || '{ \"_deleted\" : true }' " +
          s"WHERE _id = $$1 AND content ->> '_tenant' = $$2  RETURNING _id",
        Seq(id, tenant.value)
      )
      .map(_.size() > 0)
  }

  override def deleteByIdLogically(id: Id)(
      implicit ec: ExecutionContext): Future[Boolean] = {
    deleteByIdLogically(id.value)
  }

  override def deleteLogically(query: JsObject)(
      implicit ec: ExecutionContext): Future[Boolean] = {
    logger.debug(s"$tableName.deleteLogically(${Json.prettyPrint(query)})")
    val (sql, params) = convertQuery(
      query ++ Json.obj("_deleted" -> false, "_tenant" -> tenant.value))
    reactivePg
      .query(
        s"UPDATE $tableName " +
          "SET _deleted = true, content = content || '{ \"_deleted\" : true }' " +
          s"WHERE content ->> '_tenant' = ${getParam(params.size)} AND $sql  RETURNING _id",
        params ++ Seq(tenant.value)
      )
      .map(_.size() > 0)
  }

  override def deleteAllLogically()(
      implicit ec: ExecutionContext): Future[Boolean] = {
    logger.debug(s"$tableName.deleteAllLogically()")

    reactivePg
      .query(
        s"UPDATE $tableName " +
          "SET _deleted = true, content = content || '{ \"_deleted\" : true }' " +
          s"WHERE content ->> '_tenant' = $$1 AND _deleted = false  RETURNING _id",
        Seq(tenant.value)
      )
      .map(_.size() > 0)
  }

  override def find(
      query: JsObject,
      sort: Option[JsObject] = None,
      maxDocs: Int = -1)(implicit ec: ExecutionContext): Future[Seq[Of]] = {
    logger.debug(
      s"$tableName.find(${Json.prettyPrint(query ++ Json.obj("_tenant" -> tenant.value))})")

    sort match {
      case None =>
        if (query.values.isEmpty)
          reactivePg.querySeq(
            s"SELECT * FROM $tableName WHERE content->>'_tenant' = '${tenant.value}'") {
            rowToJson(_, format)
          } else {
          val (sql, params) = convertQuery(
            query ++ Json.obj("_tenant" -> tenant.value))

          var out: String = s"SELECT * FROM $tableName WHERE $sql"
          params.zipWithIndex.reverse.foreach {
            case (param, i) =>
              out = out.replace("$" + (i + 1), s"'$param'")
          }

          reactivePg.querySeq(out) {
            rowToJson(_, format)
          }
        }
      case Some(s) =>
        val sortedKeys = sort
          .map(obj =>
            obj.fields.sortWith((a, b) =>
              a._2.as[JsNumber].value < b._2.as[JsNumber].value))
          .map(r => r.map(x => s"content->>'${x._1}'"))
          .getOrElse(Seq("_id"))
        if (query.values.isEmpty)
          reactivePg.querySeq(
            s"SELECT * FROM $tableName WHERE content->>'_tenant' = '${tenant.value}' ORDER BY ${sortedKeys
              .mkString(",")} ASC",
            Seq.empty
          ) { rowToJson(_, format) } else {
          val (sql, params) = convertQuery(
            query ++ Json.obj("_tenant" -> tenant.value))
          reactivePg.querySeq(
            s"SELECT * FROM $tableName WHERE $sql ORDER BY ${sortedKeys.mkString(",")} ASC",
            params
          ) { rowToJson(_, format) }
        }
    }
  }

  override def findOne(query: JsObject)(
      implicit ec: ExecutionContext): Future[Option[Of]] =
    super.findOne(query ++ Json.obj("_tenant" -> tenant.value))

  override def delete(query: JsObject)(
      implicit ec: ExecutionContext): Future[Boolean] =
    super.delete(query ++ Json.obj("_tenant" -> tenant.value))

  override def insertMany(values: Seq[Of])(
      implicit ec: ExecutionContext): Future[Long] =
    super.insertMany(values, Json.obj("_tenant" -> tenant.value))

  override def exists(query: JsObject)(
      implicit ec: ExecutionContext): Future[Boolean] =
    super.exists(query ++ Json.obj("_tenant" -> tenant.value))

  override def count()(implicit ec: ExecutionContext): Future[Long] =
    count(Json.obj("_tenant" -> tenant.value))

  override def findWithProjection(query: JsObject, projection: JsObject)(
      implicit ec: ExecutionContext): Future[Seq[JsObject]] =
    super.findWithProjection(query ++ Json.obj("_tenant" -> tenant.value),
                             projection)

  override def findOneWithProjection(query: JsObject, projection: JsObject)(
      implicit ec: ExecutionContext): Future[Option[JsObject]] =
    super.findOneWithProjection(query ++ Json.obj("_tenant" -> tenant.value),
                                projection)

  override def findWithPagination(query: JsObject,
                                  page: Int,
                                  pageSize: Int,
                                  sort: Option[JsObject] = None)(
      implicit ec: ExecutionContext): Future[(Seq[Of], Long)] =
    super.findWithPagination(query ++ Json.obj("_tenant" -> tenant.value),
                             page,
                             pageSize,
                             sort)
}

abstract class CommonRepo[Of, Id <: ValueType](env: Env, reactivePg: ReactivePg)
    extends RepositoryPostgres[Of, Id] {

  private implicit val logger = Logger("CommonPostgresRepo")

  val jsObjectWrites: OWrites[JsObject] = (o: JsObject) => o

  implicit val jsObjectFormat: OFormat[JsObject] = new OFormat[JsObject] {
    override def reads(json: JsValue): JsResult[JsObject] =
      json.validate[JsObject](Reads.JsObjectReads)

    override def writes(o: JsObject): JsObject = o
  }

  override def count(query: JsObject)(
      implicit ec: ExecutionContext): Future[Long] = {
    logger.debug(s"$tableName.count(${Json.prettyPrint(query)})")

    if (query.values.isEmpty)
      reactivePg
        .queryOne(s"SELECT COUNT(*) as count FROM $tableName") {
          _.optLong("count")
        }
        .map(_.getOrElse(0L))
    else {
      val (sql, params) = convertQuery(query)
      reactivePg
        .queryOne(s"SELECT COUNT(*) as count FROM $tableName WHERE $sql",
                  params) { _.optLong("count") }
        .map(_.getOrElse(0L))
    }
  }

  override def exists(query: JsObject)(
      implicit ec: ExecutionContext): Future[Boolean] = {
    val (sql, params) = convertQuery(query)

    reactivePg
      .query(s"SELECT 1 FROM $tableName WHERE $sql", params)
      .map(_.size() > 0)
  }

  override def streamAllRaw(query: JsObject = Json.obj())(
      implicit ec: ExecutionContext): Source[JsValue, NotUsed] = {
    logger.debug(s"$tableName.streamAllRaw(${Json.prettyPrint(query)})")

    Source
      .future(
        reactivePg
          .querySeq(s"SELECT * FROM $tableName") { row =>
            row.optJsObject("content")
          }
      )
      .flatMapConcat(res => Source(res.toList))
  }

  override def streamAllRawFormatted(query: JsObject = Json.obj())(
      implicit ec: ExecutionContext): Source[Of, NotUsed] = {
    logger.debug(
      s"$tableName.streamAllRawFormatted(${Json.prettyPrint(query)})")

    Source
      .future(
        reactivePg
          .querySeq(s"SELECT * FROM $tableName") { row =>
            row.optJsObject("content")
          }
      )
      .flatMapConcat(res =>
        Source(res.toList.map(format.reads).filter(_.isSuccess).map(_.get)))
  }

  override def findOne(query: JsObject)(
      implicit ec: ExecutionContext): Future[Option[Of]] = {
    val (sql, params) = convertQuery(query)
    logger.debug(s"$tableName.findeOne(${Json.prettyPrint(query)})")
    logger.debug(s"[query] :: SELECT * FROM $tableName WHERE $sql LIMIT 1")
    logger.debug(s"[PARAMS] :: ${params.mkString(" - ")}")

    reactivePg
      .queryOne(s"SELECT * FROM $tableName WHERE " + sql + " LIMIT 1", params) {
        row =>
          row.optJsObject("content").map(format.reads).collect {
            case JsSuccess(s, _) => s
            case JsError(errors) => None.asInstanceOf[Of]
          }
      }
  }

  override def delete(query: JsObject)(
      implicit ec: ExecutionContext): Future[Boolean] = {
    logger.debug(s"$tableName.delete(${Json.prettyPrint(query)})")

    if (query.values.isEmpty)
      reactivePg
        .query(s"DELETE FROM $tableName")
        .map(_ => true)
    else {
      val (sql, params) = convertQuery(query)
      reactivePg.query(s"DELETE FROM $tableName WHERE $sql", params)
    }.map(_ => true)
  }

  override def save(query: JsObject, value: JsObject)(
      implicit ec: ExecutionContext): Future[Boolean] = {
    logger.debug(
      s"$tableName.save(${Json.prettyPrint(query)}) with value ${Json.prettyPrint(value)}")

    (
      if (value.keys.contains("_deleted"))
        reactivePg.query(
          s"INSERT INTO $tableName(_id, _deleted, content) VALUES($$1,$$2,$$3) " +
            "ON CONFLICT (_id) DO UPDATE " +
            s"set _deleted = $$2, content = $$3",
          Seq((value \ "_id").as[String],
              java.lang.Boolean.valueOf((value \ "_deleted").as[Boolean]),
              new JsonObject(Json.stringify(value)))
        )
      else
        reactivePg.query(
          s"INSERT INTO $tableName(_id, content) VALUES($$1,$$2) " +
            "ON CONFLICT (_id) DO UPDATE " +
            s"set content = $$2",
          Seq((value \ "_id").as[String], new JsonObject(Json.stringify(value)))
        )
    ).map(_ => true)
      .recover(_ => false)
  }

  def insertMany(values: Seq[Of], addToPayload: JsObject)(
      implicit ec: ExecutionContext): Future[Long] = {
    logger.debug(s"$tableName.insertMany()")

    Future
      .sequence(
        values
          .map(v =>
            save(Json.obj(), format.writes(v).as[JsObject] ++ addToPayload)))
      .map(_ => 1L)
  }

  override def insertMany(values: Seq[Of])(
      implicit ec: ExecutionContext): Future[Long] =
    insertMany(values, Json.obj())

  override def updateMany(query: JsObject, value: JsObject)(
      implicit ec: ExecutionContext): Future[Long] = {
    logger.debug(s"$tableName.updateMany(${Json.prettyPrint(query)})")

    val (sql, params) = convertQuery(query)
    reactivePg
      .query(
        s"UPDATE $tableName SET content = content || ${getParam(params.size)} WHERE $sql RETURNING _id",
        params ++ Seq(new JsonObject(Json.stringify(value))))
      .map(_.size())
  }

  override def updateManyByQuery(query: JsObject, queryUpdate: JsObject)(
      implicit ec: ExecutionContext): Future[Long] = {
    logger.debug(s"$tableName.updateManyByQuery(${Json.prettyPrint(query)})")

    val (sql1, params1) = convertQuery(queryUpdate)
    val (sql2, params2) = if (query.values.isEmpty) {
      ("", params1)
    } else {
      val tuple = convertQuery(query, params1)
      (s"WHERE ${tuple._1}", tuple._2)
    }

    var out: String = s"UPDATE $tableName SET $sql1 $sql2 RETURNING _id"
    params2.zipWithIndex.reverse.foreach {
      case (param, i) =>
        out = out.replace("$" + (i + 1), s"'$param'")
    }

    reactivePg
      .rawQuery(out)
      .map(_ => 1L)
  }

  override def findMaxByQuery(query: JsObject, field: String)(
      implicit ec: ExecutionContext): Future[Option[Long]] = {
    logger.debug(s"$tableName.findMaxByQuery(${Json.prettyPrint(query)})")

    val (sql, params) = convertQuery(query)
    reactivePg.queryOne(
      s"SELECT MAX(content->>${getParam(params.size)})::bigint as total FROM $tableName WHERE $sql",
      params ++ Seq(field)
    ) { row =>
      Some(row.getLong(0).asInstanceOf[Long])
    }
  }

  override def findWithProjection(query: JsObject, projection: JsObject)(
      implicit ec: ExecutionContext
  ): Future[Seq[JsObject]] = {
    logger.debug(
      s"$tableName.findWithProjection(${Json.prettyPrint(query)}, ${Json.prettyPrint(projection)})")

    if (query.values.isEmpty)
      reactivePg.querySeq(s"SELECT * FROM $tableName") { row =>
        projection.keys
          .map(key => Json.obj(key -> row.getString(key)))
          .foldLeft(Json.obj())(_ ++ _)
          .some
      } else {
      val (sql, params) = convertQuery(query)
      reactivePg.querySeq(
        s"SELECT " +
          s"${projection.keys.map(e => s"content->>'$e' as ${e.toLowerCase}").mkString(", ")} FROM $tableName WHERE $sql",
        params) { row =>
        projection.keys
          .filter(key => {
            try {
              row.getString(key)
              true
            } catch {
              case _: Throwable => false
            }
          })
          .map(key => Json.obj(key -> row.getString(key)))
          .foldLeft(Json.obj())(_ ++ _)
          .some
      }
    }
  }

  override def findOneWithProjection(query: JsObject, projection: JsObject)(
      implicit ec: ExecutionContext
  ): Future[Option[JsObject]] = {
    logger.debug(
      s"$tableName.findOneWithProjection(${Json.prettyPrint(query)}, ${Json.prettyPrint(projection)})")

    if (query.values.isEmpty) {
      reactivePg.queryOne(s"SELECT $$1 FROM $tableName",
                          Seq(
                            if (projection.values.isEmpty) "*"
                            else
                              projection.keys
                                .map(e => s"content->>'$e' as ${e.toLowerCase}")
                                .mkString(", "))) { row =>
        projection.keys
          .map(key => Json.obj(key -> row.getString(key)))
          .foldLeft(Json.obj())(_ ++ _)
          .some
      }
    } else {
      val (sql, params) = convertQuery(query)
      reactivePg.queryOne(
        s"SELECT ${getParam(params.size)} FROM $tableName WHERE $sql",
        params ++ Seq(
          if (projection.values.isEmpty) "*"
          else
            projection.keys
              .map(e => s"content->>'$e' as ${e.toLowerCase}")
              .mkString(", "))
      ) { row =>
        projection.keys
          .map(key => Json.obj(key -> row.getString(key)))
          .foldLeft(Json.obj())(_ ++ _)
          .some
      }
    }
  }

  override def findWithPagination(query: JsObject,
                                  page: Int,
                                  pageSize: Int,
                                  sort: Option[JsObject] = None)(
      implicit ec: ExecutionContext
  ): Future[(Seq[Of], Long)] = {
    logger.debug(
      s"$tableName.findWithPagination(${Json.prettyPrint(query)}, $page, $pageSize)")

    for {
      count <- {
        if (query.values.isEmpty)
          reactivePg
            .queryOne(s"SELECT COUNT(*) as count FROM $tableName") {
              _.optLong("count")
            }
            .map(_.getOrElse(0L))
        else {
          val (sql, params) = convertQuery(query)
          val out: String =
            s"SELECT COUNT(*) as count FROM $tableName WHERE $sql"

          reactivePg
            .queryOne(out, params.map {
              case x: String => x.replace("\"", "")
              case x         => x
            }) { _.optLong("count") }
            .map(_.getOrElse(0L))
        }
      }
      queryRes <- {
        val sortedKeys = sort
          .map(obj =>
            obj.fields.sortWith((a, b) =>
              a._2.as[JsNumber].value < b._2.as[JsNumber].value))
          .map(r => r.map(x => s"content->>'${x._1}'"))
          .getOrElse(Seq("_id"))

        if (query.values.isEmpty)
          reactivePg.querySeq(
            s"SELECT * FROM $tableName ORDER BY ${sortedKeys.mkString(",")} ASC LIMIT $$1 OFFSET $$2",
            Seq(Integer.valueOf(pageSize), Integer.valueOf(page * pageSize))
          ) { row =>
            rowToJson(row, format)
          } else {
          val (sql, params) = convertQuery(query)
          reactivePg.querySeq(
            s"SELECT * FROM $tableName WHERE $sql ORDER BY ${sortedKeys
              .mkString(",")} ASC ${if (pageSize > 0)
              s"LIMIT ${Integer.valueOf(pageSize)}"
            else ""} OFFSET ${Integer.valueOf(page * pageSize)}",
            params.map {
              case x: String => x.replace("\"", "")
              case x         => x
            }
          ) { row =>
            rowToJson(row, format)
          }
        }
      }
    } yield {
      (queryRes, count)
    }
  }
}<|MERGE_RESOLUTION|>--- conflicted
+++ resolved
@@ -211,28 +211,6 @@
   override def repo(): PostgresRepo[Operation, DatastoreId] = _repo()
 }
 
-<<<<<<< HEAD
-case class PostgresTenantCapableSubscriptionDemandRepo(
-    _repo: () => PostgresRepo[SubscriptionDemand, SubscriptionDemandId],
-    _tenantRepo: TenantId => PostgresTenantAwareRepo[SubscriptionDemand, SubscriptionDemandId]
-) extends PostgresTenantCapableRepo[SubscriptionDemand, SubscriptionDemandId]
-  with SubscriptionDemandRepo {
-  override def repo(): PostgresRepo[SubscriptionDemand, SubscriptionDemandId] = _repo()
-
-  override def tenantRepo(tenant: TenantId): PostgresTenantAwareRepo[SubscriptionDemand, SubscriptionDemandId] = _tenantRepo(tenant)
-}
-
-case class PostgresTenantCapableStepValidatorRepo(
-    _repo: () => PostgresRepo[StepValidator, DatastoreId],
-    _tenantRepo: TenantId => PostgresTenantAwareRepo[StepValidator, DatastoreId]
-) extends PostgresTenantCapableRepo[StepValidator, DatastoreId]
-  with StepValidatorRepo {
-  override def repo(): PostgresRepo[StepValidator, DatastoreId] = _repo()
-
-  override def tenantRepo(tenant: TenantId): PostgresTenantAwareRepo[StepValidator, DatastoreId] = _tenantRepo(tenant)
-}
-
-=======
 case class PostgresTenantCapableEmailVerificationRepo(
     _repo: () => PostgresRepo[EmailVerification, DatastoreId],
     _tenantRepo: TenantId => PostgresTenantAwareRepo[EmailVerification,
@@ -245,7 +223,26 @@
 
   override def repo(): PostgresRepo[EmailVerification, DatastoreId] = _repo()
 }
->>>>>>> 47536f35
+case class PostgresTenantCapableSubscriptionDemandRepo(
+    _repo: () => PostgresRepo[SubscriptionDemand, SubscriptionDemandId],
+    _tenantRepo: TenantId => PostgresTenantAwareRepo[SubscriptionDemand, SubscriptionDemandId]
+) extends PostgresTenantCapableRepo[SubscriptionDemand, SubscriptionDemandId]
+  with SubscriptionDemandRepo {
+  override def repo(): PostgresRepo[SubscriptionDemand, SubscriptionDemandId] = _repo()
+
+  override def tenantRepo(tenant: TenantId): PostgresTenantAwareRepo[SubscriptionDemand, SubscriptionDemandId] = _tenantRepo(tenant)
+}
+
+case class PostgresTenantCapableStepValidatorRepo(
+    _repo: () => PostgresRepo[StepValidator, DatastoreId],
+    _tenantRepo: TenantId => PostgresTenantAwareRepo[StepValidator, DatastoreId]
+) extends PostgresTenantCapableRepo[StepValidator, DatastoreId]
+  with StepValidatorRepo {
+  override def repo(): PostgresRepo[StepValidator, DatastoreId] = _repo()
+
+  override def tenantRepo(tenant: TenantId): PostgresTenantAwareRepo[StepValidator, DatastoreId] = _tenantRepo(tenant)
+}
+
 case class PostgresTenantCapableConsumptionRepo(
     _repo: () => PostgresRepo[ApiKeyConsumption, DatastoreId],
     _tenantRepo: TenantId => PostgresTenantAwareRepo[ApiKeyConsumption,
@@ -356,12 +353,10 @@
     "evolutions" -> false,
     "cmspages" -> true,
     "operations" -> true,
-<<<<<<< HEAD
+    "email_verifications" -> true,
+    "operations" -> true,
     "subscription_demands" -> true,
     "step_validators" -> true
-=======
-    "email_verifications" -> true,
->>>>>>> 47536f35
   )
 
   private lazy val poolOptions: PoolOptions = new PoolOptions()
@@ -582,14 +577,12 @@
 
   override def operationRepo: OperationRepo = _operationRepo
 
-<<<<<<< HEAD
-  override def subscriptionDemandRepo: SubscriptionDemandRepo = _subscriptionDemandRepo
-
-  override def stepValidatorRepo: StepValidatorRepo = _stepValidatorRepo
-=======
   override def emailVerificationRepo: EmailVerificationRepo =
     _emailVerificationRepo
->>>>>>> 47536f35
+
+  override def subscriptionDemandRepo: SubscriptionDemandRepo = _subscriptionDemandRepo
+
+  override def stepValidatorRepo: StepValidatorRepo = _stepValidatorRepo
 
   override def start(): Future[Unit] = {
     Future.successful(())
@@ -888,28 +881,6 @@
   override def extractId(value: Operation): String = value.id.value
 }
 
-<<<<<<< HEAD
-class PostgresTenantSubscriptionDemandRepo(env: Env,
-                                           reactivePg: ReactivePg,
-                                           tenant: TenantId)
-extends PostgresTenantAwareRepo[SubscriptionDemand, SubscriptionDemandId](env, reactivePg, tenant) {
-  override def tableName: String = "subscription_demands"
-
-  override def format: Format[SubscriptionDemand] = json.SubscriptionDemandFormat
-
-  override def extractId(value: SubscriptionDemand): String = value.id.value
-}
-
-class PostgresTenantStepValidatorRepo(env: Env,
-                                           reactivePg: ReactivePg,
-                                           tenant: TenantId)
-extends PostgresTenantAwareRepo[StepValidator, DatastoreId](env, reactivePg, tenant) {
-  override def tableName: String = "step_validators"
-
-  override def format: Format[StepValidator] = json.StepValidatorFormat
-
-  override def extractId(value: StepValidator): String = value.id.value
-=======
 class PostgresTenantEmailVerificationRepo(env: Env,
                                           reactivePg: ReactivePg,
                                           tenant: TenantId)
@@ -921,7 +892,28 @@
 
   override def extractId(value: EmailVerification): String = value.id.value
 
->>>>>>> 47536f35
+}
+
+class PostgresTenantSubscriptionDemandRepo(env: Env,
+                                           reactivePg: ReactivePg,
+                                           tenant: TenantId)
+extends PostgresTenantAwareRepo[SubscriptionDemand, SubscriptionDemandId](env, reactivePg, tenant) {
+  override def tableName: String = "subscription_demands"
+
+  override def format: Format[SubscriptionDemand] = json.SubscriptionDemandFormat
+
+  override def extractId(value: SubscriptionDemand): String = value.id.value
+}
+
+class PostgresTenantStepValidatorRepo(env: Env,
+                                           reactivePg: ReactivePg,
+                                           tenant: TenantId)
+extends PostgresTenantAwareRepo[StepValidator, DatastoreId](env, reactivePg, tenant) {
+  override def tableName: String = "step_validators"
+
+  override def format: Format[StepValidator] = json.StepValidatorFormat
+
+  override def extractId(value: StepValidator): String = value.id.value
 }
 
 class PostgresTenantCmsPageRepo(env: Env,
@@ -1101,30 +1093,29 @@
   override def extractId(value: Operation): String = value.id.value
 }
 
-<<<<<<< HEAD
-class PostgresSubscriptionDemandRepo(env: Env, reactivePg: ReactivePg)
-  extends PostgresRepo[SubscriptionDemand, SubscriptionDemandId](env, reactivePg) {
-  override def tableName: String = "subscription_demands"
-
-  override def format: Format[SubscriptionDemand] = json.SubscriptionDemandFormat
-
-  override def extractId(value: SubscriptionDemand): String = value.id.value
-}
-
-class PostgresStepValidatorRepo(env: Env, reactivePg: ReactivePg)
-  extends PostgresRepo[StepValidator, DatastoreId](env, reactivePg) {
-  override def tableName: String = "step_validators"
-
-  override def format: Format[StepValidator] = json.StepValidatorFormat
-
-  override def extractId(value: StepValidator): String = value.id.value
-=======
 class PostgresEmailVerificationRepo(env: Env, reactivePg: ReactivePg)
     extends PostgresRepo[EmailVerification, DatastoreId](env, reactivePg) {
   override def tableName: String = "email_verifications"
   override def format: Format[EmailVerification] = json.EmailVerificationFormat
   override def extractId(value: EmailVerification): String = value.id.value
->>>>>>> 47536f35
+}
+
+class PostgresSubscriptionDemandRepo(env: Env, reactivePg: ReactivePg)
+  extends PostgresRepo[SubscriptionDemand, SubscriptionDemandId](env, reactivePg) {
+  override def tableName: String = "subscription_demands"
+
+  override def format: Format[SubscriptionDemand] = json.SubscriptionDemandFormat
+
+  override def extractId(value: SubscriptionDemand): String = value.id.value
+}
+
+class PostgresStepValidatorRepo(env: Env, reactivePg: ReactivePg)
+  extends PostgresRepo[StepValidator, DatastoreId](env, reactivePg) {
+  override def tableName: String = "step_validators"
+
+  override def format: Format[StepValidator] = json.StepValidatorFormat
+
+  override def extractId(value: StepValidator): String = value.id.value
 }
 
 class PostgresApiRepo(env: Env, reactivePg: ReactivePg)
