--- conflicted
+++ resolved
@@ -1071,11 +1071,7 @@
   override def extractId(value: ReportsInfo): String = value.id.value
 }
 class PostgresAccountCreationRepo(env: Env, reactivePg: ReactivePg)
-<<<<<<< HEAD
-    extends PostgresRepo[AccountCreation, SubscriptionDemandId](env, reactivePg)
-=======
     extends PostgresRepo[AccountCreation, DemandId](env, reactivePg)
->>>>>>> ce1a4d02
     with AccountCreationRepo {
   override def tableName: String = "account_creation"
 
