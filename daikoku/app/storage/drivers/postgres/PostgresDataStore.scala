package storage.drivers.postgres

import akka.NotUsed
import akka.http.scaladsl.util.FastFuture
import akka.stream.Materializer
import akka.stream.scaladsl.{Framing, Keep, Sink, Source}
import akka.util.ByteString
import cats.implicits.catsSyntaxOptionId
import fr.maif.otoroshi.daikoku.domain._
import fr.maif.otoroshi.daikoku.domain.json._
import fr.maif.otoroshi.daikoku.env.Env
import fr.maif.otoroshi.daikoku.logger.AppLogger
import io.vertx.core.Vertx
import io.vertx.core.buffer.Buffer
import io.vertx.core.json.JsonObject
import io.vertx.core.net.{PemKeyCertOptions, PemTrustOptions}
import io.vertx.pgclient.{PgConnectOptions, PgPool, SslMode}
import io.vertx.sqlclient.{PoolOptions, Row, RowSet}
import play.api.{Configuration, Logger}
import play.api.libs.json._
import reactivemongo.play.json.collection.JSONCollection
import storage._
import storage.drivers.postgres.Helper._
import storage.drivers.postgres.pgimplicits.EnhancedRow

import scala.collection.immutable
import scala.collection.mutable.ListBuffer
import scala.concurrent.{ExecutionContext, Future}
import scala.jdk.CollectionConverters.{IterableHasAsScala, MapHasAsJava}

trait RepositoryPostgres[Of, Id <: ValueType] extends Repo[Of, Id] {
  override def collectionName: String = "ignored"

  override def ensureIndices(implicit ec: ExecutionContext): Future[Unit] = {
    // TODO - voir si on vérifie la présence des tables dans la base comme pour les collections Postgres
    Future.successful(Seq.empty[Boolean])
  }

  // collection is never call in postgres implementation
  override def collection(
      implicit ec: ExecutionContext): Future[JSONCollection] =
    Future.successful(null)
}

trait PostgresTenantCapableRepo[A, Id <: ValueType]
    extends TenantCapableRepo[A, Id] {

  def repo(): PostgresRepo[A, Id]

  def tenantRepo(tenant: TenantId): PostgresTenantAwareRepo[A, Id]

  override def forTenant(tenant: TenantId): Repo[A, Id] = tenantRepo(tenant)

  override def forTenantF(tenant: TenantId): Future[Repo[A, Id]] =
    Future.successful(tenantRepo(tenant))

  override def forAllTenant(): Repo[A, Id] = repo()

  override def forAllTenantF(): Future[Repo[A, Id]] = Future.successful(repo())
}

case class PostgresTenantCapableTeamRepo(
    _repo: () => PostgresRepo[Team, TeamId],
    _tenantRepo: TenantId => PostgresTenantAwareRepo[Team, TeamId])
    extends PostgresTenantCapableRepo[Team, TeamId]
    with TeamRepo {
  override def tenantRepo(
      tenant: TenantId): PostgresTenantAwareRepo[Team, TeamId] =
    _tenantRepo(tenant)

  override def repo(): PostgresRepo[Team, TeamId] = _repo()
}

case class PostgresTenantCapableApiRepo(
    _repo: () => PostgresRepo[Api, ApiId],
    _tenantRepo: TenantId => PostgresTenantAwareRepo[Api, ApiId])
    extends PostgresTenantCapableRepo[Api, ApiId]
    with ApiRepo {
  override def tenantRepo(
      tenant: TenantId): PostgresTenantAwareRepo[Api, ApiId] =
    _tenantRepo(tenant)

  override def repo(): PostgresRepo[Api, ApiId] = _repo()
}

case class PostgresTenantCapableApiSubscriptionRepo(
    _repo: () => PostgresRepo[ApiSubscription, ApiSubscriptionId],
    _tenantRepo: TenantId => PostgresTenantAwareRepo[ApiSubscription,
                                                     ApiSubscriptionId]
) extends PostgresTenantCapableRepo[ApiSubscription, ApiSubscriptionId]
    with ApiSubscriptionRepo {
  override def tenantRepo(tenant: TenantId)
    : PostgresTenantAwareRepo[ApiSubscription, ApiSubscriptionId] =
    _tenantRepo(tenant)

  override def repo(): PostgresRepo[ApiSubscription, ApiSubscriptionId] =
    _repo()
}

case class PostgresTenantCapableApiDocumentationPageRepo(
    _repo: () => PostgresRepo[ApiDocumentationPage, ApiDocumentationPageId],
    _tenantRepo: TenantId => PostgresTenantAwareRepo[ApiDocumentationPage,
                                                     ApiDocumentationPageId]
) extends PostgresTenantCapableRepo[ApiDocumentationPage,
                                      ApiDocumentationPageId]
    with ApiDocumentationPageRepo {
  override def tenantRepo(tenant: TenantId)
    : PostgresTenantAwareRepo[ApiDocumentationPage, ApiDocumentationPageId] =
    _tenantRepo(tenant)

  override def repo()
    : PostgresRepo[ApiDocumentationPage, ApiDocumentationPageId] =
    _repo()
}

case class PostgresTenantCapableApiPostRepo(
    _repo: () => PostgresRepo[ApiPost, ApiPostId],
    _tenantRepo: TenantId => PostgresTenantAwareRepo[ApiPost, ApiPostId]
) extends PostgresTenantCapableRepo[ApiPost, ApiPostId]
    with ApiPostRepo {
  override def tenantRepo(
      tenant: TenantId): PostgresTenantAwareRepo[ApiPost, ApiPostId] =
    _tenantRepo(tenant)

  override def repo(): PostgresRepo[ApiPost, ApiPostId] =
    _repo()
}

case class PostgresTenantCapableApiIssueRepo(
    _repo: () => PostgresRepo[ApiIssue, ApiIssueId],
    _tenantRepo: TenantId => PostgresTenantAwareRepo[ApiIssue, ApiIssueId]
) extends PostgresTenantCapableRepo[ApiIssue, ApiIssueId]
    with ApiIssueRepo {
  override def tenantRepo(
      tenant: TenantId): PostgresTenantAwareRepo[ApiIssue, ApiIssueId] =
    _tenantRepo(tenant)

  override def repo(): PostgresRepo[ApiIssue, ApiIssueId] =
    _repo()
}

case class PostgresTenantCapableNotificationRepo(
    _repo: () => PostgresRepo[Notification, NotificationId],
    _tenantRepo: TenantId => PostgresTenantAwareRepo[Notification,
                                                     NotificationId]
) extends PostgresTenantCapableRepo[Notification, NotificationId]
    with NotificationRepo {
  override def tenantRepo(
      tenant: TenantId): PostgresTenantAwareRepo[Notification, NotificationId] =
    _tenantRepo(tenant)

  override def repo(): PostgresRepo[Notification, NotificationId] = _repo()
}

case class PostgresTenantCapableAuditTrailRepo(
    _repo: () => PostgresRepo[JsObject, DatastoreId],
    _tenantRepo: TenantId => PostgresTenantAwareRepo[JsObject, DatastoreId])
    extends PostgresTenantCapableRepo[JsObject, DatastoreId]
    with AuditTrailRepo {
  override def tenantRepo(
      tenant: TenantId): PostgresTenantAwareRepo[JsObject, DatastoreId] =
    _tenantRepo(tenant)

  override def repo(): PostgresRepo[JsObject, DatastoreId] = _repo()
}

case class PostgresTenantCapableTranslationRepo(
    _repo: () => PostgresRepo[Translation, DatastoreId],
    _tenantRepo: TenantId => PostgresTenantAwareRepo[Translation, DatastoreId]
) extends PostgresTenantCapableRepo[Translation, DatastoreId]
    with TranslationRepo {
  override def tenantRepo(
      tenant: TenantId): PostgresTenantAwareRepo[Translation, DatastoreId] =
    _tenantRepo(tenant)

  override def repo(): PostgresRepo[Translation, DatastoreId] = _repo()
}

case class PostgresTenantCapableMessageRepo(
    _repo: () => PostgresRepo[Message, DatastoreId],
    _tenantRepo: TenantId => PostgresTenantAwareRepo[Message, DatastoreId]
) extends PostgresTenantCapableRepo[Message, DatastoreId]
    with MessageRepo {
  override def tenantRepo(
      tenant: TenantId): PostgresTenantAwareRepo[Message, DatastoreId] =
    _tenantRepo(tenant)

  override def repo(): PostgresRepo[Message, DatastoreId] = _repo()
}

case class PostgresTenantCapableCmsPageRepo(
     _repo: () => PostgresRepo[CmsPage, CmsPageId],
     _tenantRepo: TenantId => PostgresTenantAwareRepo[CmsPage, CmsPageId]
) extends PostgresTenantCapableRepo[CmsPage, CmsPageId]
  with CmsPageRepo {
  override def tenantRepo(
     tenant: TenantId): PostgresTenantAwareRepo[CmsPage, CmsPageId] =
    _tenantRepo(tenant)

  override def repo(): PostgresRepo[CmsPage, CmsPageId] = _repo()
}

case class PostgresTenantCapableConsumptionRepo(
    _repo: () => PostgresRepo[ApiKeyConsumption, DatastoreId],
    _tenantRepo: TenantId => PostgresTenantAwareRepo[ApiKeyConsumption,
                                                     DatastoreId],
    reactivePg: ReactivePg
) extends PostgresTenantCapableRepo[ApiKeyConsumption, DatastoreId]
    with ConsumptionRepo {

  private implicit val logger = Logger(
    "daikoku-reactive-pg-PostgresTenantCapableConsumptionRepo")

  implicit val jsObjectFormat: OFormat[JsObject] = new OFormat[JsObject] {
    override def reads(json: JsValue): JsResult[JsObject] =
      json.validate[JsObject](Reads.JsObjectReads)

    override def writes(o: JsObject): JsObject = o
  }

  val jsObjectWrites: OWrites[JsObject] = (o: JsObject) => o

  override def tenantRepo(tenant: TenantId)
    : PostgresTenantAwareRepo[ApiKeyConsumption, DatastoreId] =
    _tenantRepo(tenant)

  override def repo(): PostgresRepo[ApiKeyConsumption, DatastoreId] = _repo()

  private def lastConsumptions(tenantId: Option[TenantId], filter: JsObject)(
      implicit ec: ExecutionContext): Future[Seq[ApiKeyConsumption]] = {

    val rep = tenantId match {
      case Some(t) =>
        forTenant(t)
          .asInstanceOf[PostgresTenantAwareRepo[ApiKeyConsumption, DatastoreId]]
      case None =>
        forAllTenant()
          .asInstanceOf[PostgresRepo[ApiKeyConsumption, DatastoreId]]
    }

    val (sql, params) = convertQuery(filter)

    reactivePg
      .querySeq(
        s"SELECT _id, content->>'clientId', MAX(content->>'from') FROM ${rep.tableName} " +
          s"WHERE $sql " +
          "GROUP BY content->>'clientId', _id",
        params) { row =>
        Json
          .obj(
            "clientId" -> row.getString(1),
            "from" -> String.valueOf(row.getValue(2))
          )
          .some
      }
      .map(res =>
        Future.sequence(res.map(queryResult =>
          findOne(queryResult, rep.tableName, rep.format))))
      .flatMap(r =>
        r.map(res =>
          res.collect {
            case Some(value) => value
        }))
  }

  def findOne(
      query: JsObject,
      tableName: String,
      format: Format[ApiKeyConsumption])(implicit ec: ExecutionContext) = {
    val (sql, params) = convertQuery(query)
    reactivePg.queryOne(s"SELECT * FROM $tableName WHERE $sql", params) {
      rowToJson(_, format)
    }
  }

  override def getLastConsumptionsforAllTenant(filter: JsObject)(
      implicit ec: ExecutionContext
  ): Future[Seq[ApiKeyConsumption]] = lastConsumptions(None, filter)

  override def getLastConsumptionsForTenant(tenantId: TenantId,
                                            filter: JsObject)(
      implicit ec: ExecutionContext
  ): Future[Seq[ApiKeyConsumption]] = lastConsumptions(Some(tenantId), filter)
}

class PostgresDataStore(configuration: Configuration, env: Env)
    extends DataStore {

  private implicit lazy val logger: Logger = Logger("PostgresDataStore")

  implicit val ec: ExecutionContext = env.defaultExecutionContext

  private val TABLES = Map(
    "tenants" -> true,
    "password_reset" -> true,
    "account_creation" -> true,
    "teams" -> true,
    "apis" -> true,
    "translations" -> true,
    "messages" -> false,
    "api_subscriptions" -> true,
    "api_documentation_pages" -> true,
    "notifications" -> true,
    "consumptions" -> true,
    "audit_events" -> false,
    "users" -> true,
    "user_sessions" -> false,
    "api_posts" -> true,
    "api_issues" -> true,
    "evolutions" -> false
  )

  private lazy val poolOptions: PoolOptions = new PoolOptions()
    .setMaxSize(configuration.get[Int]("daikoku.postgres.poolSize"))

  private lazy val options: PgConnectOptions = {
    val options = new PgConnectOptions()
      .setPort(configuration.get[Int]("daikoku.postgres.port"))
      .setHost(configuration.get[String]("daikoku.postgres.host"))
      .setDatabase(configuration.get[String]("daikoku.postgres.database"))
      .setUser(configuration.get[String]("daikoku.postgres.username"))
      .setPassword(configuration.get[String]("daikoku.postgres.password"))
      .setProperties(Map(
        "search_path" -> getSchema
      ).asJava)

    val ssl = configuration
      .getOptional[Configuration]("daikoku.postgres.ssl")
      .getOrElse(Configuration.empty)
    val sslEnabled = ssl.getOptional[Boolean]("enabled").getOrElse(false)

    if (sslEnabled) {
      val pemTrustOptions = new PemTrustOptions()
      val pemKeyCertOptions = new PemKeyCertOptions()

      options.setSslMode(
        SslMode.of(ssl.getOptional[String]("mode").getOrElse("verify-ca")))
      ssl
        .getOptional[Int]("ssl-handshake-timeout")
        .map(options.setSslHandshakeTimeout(_))

      ssl.getOptional[Seq[String]]("trusted-certs-path").map { pathes =>
        pathes.map(p => pemTrustOptions.addCertPath(p))
        options.setPemTrustOptions(pemTrustOptions)
      }
      ssl.getOptional[String]("trusted-cert-path").map { path =>
        pemTrustOptions.addCertPath(path)
        options.setPemTrustOptions(pemTrustOptions)
      }
      ssl.getOptional[Seq[String]]("trusted-certs").map { certs =>
        certs.map(p => pemTrustOptions.addCertValue(Buffer.buffer(p)))
        options.setPemTrustOptions(pemTrustOptions)
      }
      ssl.getOptional[String]("trusted-cert").map { path =>
        pemTrustOptions.addCertValue(Buffer.buffer(path))
        options.setPemTrustOptions(pemTrustOptions)
      }
      ssl.getOptional[Seq[String]]("client-certs-path").map { paths =>
        paths.map(p => pemKeyCertOptions.addCertPath(p))
        options.setPemKeyCertOptions(pemKeyCertOptions)
      }
      ssl.getOptional[Seq[String]]("client-certs").map { certs =>
        certs.map(p => pemKeyCertOptions.addCertValue(Buffer.buffer(p)))
        options.setPemKeyCertOptions(pemKeyCertOptions)
      }
      ssl.getOptional[String]("client-cert-path").map { path =>
        pemKeyCertOptions.addCertPath(path)
        options.setPemKeyCertOptions(pemKeyCertOptions)
      }
      ssl.getOptional[String]("client-cert").map { path =>
        pemKeyCertOptions.addCertValue(Buffer.buffer(path))
        options.setPemKeyCertOptions(pemKeyCertOptions)
      }
      ssl.getOptional[Seq[String]]("client-keys-path").map { pathes =>
        pathes.map(p => pemKeyCertOptions.addKeyPath(p))
        options.setPemKeyCertOptions(pemKeyCertOptions)
      }
      ssl.getOptional[Seq[String]]("client-keys").map { certs =>
        certs.map(p => pemKeyCertOptions.addKeyValue(Buffer.buffer(p)))
        options.setPemKeyCertOptions(pemKeyCertOptions)
      }
      ssl.getOptional[String]("client-key-path").map { path =>
        pemKeyCertOptions.addKeyPath(path)
        options.setPemKeyCertOptions(pemKeyCertOptions)
      }
      ssl.getOptional[String]("client-key").map { path =>
        pemKeyCertOptions.addKeyValue(Buffer.buffer(path))
        options.setPemKeyCertOptions(pemKeyCertOptions)
      }
      ssl.getOptional[Boolean]("trust-all").map(options.setTrustAll)
    }
    options
  }

  logger.info(s"used : ${options.getDatabase}")

  private lazy val reactivePg =
    new ReactivePg(PgPool.pool(Vertx.vertx, options, poolOptions),
                   configuration)(ec)

  def getSchema: String = configuration.get[String]("daikoku.postgres.schema")

  private val _tenantRepo: TenantRepo = new PostgresTenantRepo(env, reactivePg)
  private val _userRepo: UserRepo = new PostgresUserRepo(env, reactivePg)
  private val _teamRepo: TeamRepo = PostgresTenantCapableTeamRepo(
    () => new PostgresTeamRepo(env, reactivePg),
    t => new PostgresTenantTeamRepo(env, reactivePg, t))
  private val _apiRepo: ApiRepo = PostgresTenantCapableApiRepo(
    () => new PostgresApiRepo(env, reactivePg),
    t => new PostgresTenantApiRepo(env, reactivePg, t))
  private val _apiSubscriptionRepo: ApiSubscriptionRepo =
    PostgresTenantCapableApiSubscriptionRepo(
      () => new PostgresApiSubscriptionRepo(env, reactivePg),
      t => new PostgresTenantApiSubscriptionRepo(env, reactivePg, t)
    )
  private val _apiDocumentationPageRepo: ApiDocumentationPageRepo =
    PostgresTenantCapableApiDocumentationPageRepo(
      () => new PostgresApiDocumentationPageRepo(env, reactivePg),
      t => new PostgresTenantApiDocumentationPageRepo(env, reactivePg, t)
    )
  private val _apiPostRepo: ApiPostRepo =
    PostgresTenantCapableApiPostRepo(
      () => new PostgresApiPostRepo(env, reactivePg),
      t => new PostgresTenantApiPostRepo(env, reactivePg, t)
    )
  private val _apiIssueRepo: ApiIssueRepo =
    PostgresTenantCapableApiIssueRepo(
      () => new PostgresApiIssueRepo(env, reactivePg),
      t => new PostgresTenantApiIssueRepo(env, reactivePg, t)
    )
  private val _notificationRepo: NotificationRepo =
    PostgresTenantCapableNotificationRepo(
      () => new PostgresNotificationRepo(env, reactivePg),
      t => new PostgresTenantNotificationRepo(env, reactivePg, t)
    )
  private val _userSessionRepo: UserSessionRepo =
    new PostgresUserSessionRepo(env, reactivePg)
  private val _auditTrailRepo: AuditTrailRepo =
    PostgresTenantCapableAuditTrailRepo(
      () => new PostgresAuditTrailRepo(env, reactivePg),
      t => new PostgresTenantAuditTrailRepo(env, reactivePg, t)
    )
  private val _consumptionRepo: ConsumptionRepo =
    PostgresTenantCapableConsumptionRepo(
      () => new PostgresConsumptionRepo(env, reactivePg),
      t => new PostgresTenantConsumptionRepo(env, reactivePg, t),
      reactivePg
    )
  private val _passwordResetRepo: PasswordResetRepo =
    new PostgresPasswordResetRepo(env, reactivePg)
  private val _accountCreationRepo: AccountCreationRepo =
    new PostgresAccountCreationRepo(env, reactivePg)
  private val _translationRepo: TranslationRepo =
    PostgresTenantCapableTranslationRepo(
      () => new PostgresTranslationRepo(env, reactivePg),
      t => new PostgresTenantTranslationRepo(env, reactivePg, t))
  private val _messageRepo: MessageRepo =
    PostgresTenantCapableMessageRepo(
      () => new PostgresMessageRepo(env, reactivePg),
      t => new PostgresTenantMessageRepo(env, reactivePg, t)
    )
<<<<<<< HEAD
  private val _cmsPageRepo: CmsPageRepo =
    PostgresTenantCapableCmsPageRepo(
      () => new PostgresCmsPageRepo(env, reactivePg),
      t => new PostgresTenantCmsPageRepo(env, reactivePg, t)
    )
=======
  private val _evolutionRepo: EvolutionRepo =
    new PostgresEvolutionRepo(env, reactivePg)
>>>>>>> 6545294d

  override def tenantRepo: TenantRepo = _tenantRepo

  override def userRepo: UserRepo = _userRepo

  override def teamRepo: TeamRepo = _teamRepo

  override def apiRepo: ApiRepo = _apiRepo

  override def apiSubscriptionRepo: ApiSubscriptionRepo = _apiSubscriptionRepo

  override def apiDocumentationPageRepo: ApiDocumentationPageRepo =
    _apiDocumentationPageRepo

  override def apiPostRepo: ApiPostRepo = _apiPostRepo

  override def apiIssueRepo: ApiIssueRepo = _apiIssueRepo

  override def notificationRepo: NotificationRepo = _notificationRepo

  override def userSessionRepo: UserSessionRepo = _userSessionRepo

  override def auditTrailRepo: AuditTrailRepo = _auditTrailRepo

  override def consumptionRepo: ConsumptionRepo = _consumptionRepo

  override def passwordResetRepo: PasswordResetRepo = _passwordResetRepo

  override def accountCreationRepo: AccountCreationRepo = _accountCreationRepo

  override def translationRepo: TranslationRepo = _translationRepo

  override def messageRepo: MessageRepo = _messageRepo

<<<<<<< HEAD
  override def cmsRepo: CmsPageRepo = _cmsPageRepo
=======
  override def evolutionRepo: EvolutionRepo = _evolutionRepo
>>>>>>> 6545294d

  override def start(): Future[Unit] = {
    Future.successful(())
  }

  override def stop(): Future[Unit] = Future.successful(())

  override def isEmpty(): Future[Boolean] = {
    checkIfTenantsTableExists()
      .flatMap {
        case true  => tenantRepo.count()
        case false => Future.successful(0L)
      }
      .map(_ == 0)
  }

  def checkIfTenantsTableExists(): Future[Boolean] =
    reactivePg
      .queryOne(
        "SELECT EXISTS (SELECT FROM information_schema.tables WHERE table_schema = $1 AND table_name = 'tenants')",
        Seq(getSchema)) { row =>
        row.optBoolean("exists")
      }
      .map(_.getOrElse(false))

  def checkDatabase(): Future[Any] = {
    reactivePg
      .queryOne(
        "SELECT schema_name FROM information_schema.schemata WHERE schema_name = $1",
        Seq(getSchema)) { row =>
        row.optString("schema_name")
      }
      .flatMap {
        case Some(_) => createDatabase()
        case _ =>
          logger.info(s"Create missing schema : $getSchema")
          for {
            _ <- reactivePg.rawQuery(
              s"CREATE SCHEMA IF NOT EXISTS ${getSchema}")
            res <- createDatabase()
          } yield res
      }
      .recover {
        case e: Exception =>
          logger.error(e.getMessage)
          FastFuture.successful(())
      }
  }

  def createDatabase(): Future[Any] = {
    logger.info("Checking status of database ...")
    Future.sequence(TABLES.map { case (key, value) => createTable(key, value) })
  }

  def createTable(table: String, allFields: Boolean): Future[Any] = {
    logger.debug(
      s"CREATE TABLE $getSchema.$table (" +
        s"_id character varying PRIMARY KEY," +
        s"${if (allFields) "_deleted BOOLEAN," else ""}" +
        s"content JSONB)")

    reactivePg
      .query(
        "SELECT EXISTS (SELECT FROM information_schema.tables WHERE table_schema = $1 AND table_name = $2)",
        Seq(getSchema, table))
      .map { r =>
        r.asScala.toSeq.head.getBoolean("exists")
      }
      .flatMap {
        case java.lang.Boolean.FALSE =>
          AppLogger.info(s"Create missing table : $table")
          reactivePg
            .rawQuery(
              s"CREATE TABLE $getSchema.$table (" +
                s"_id character varying PRIMARY KEY," +
                s"${if (allFields) "_deleted BOOLEAN," else ""}" +
                s"content JSONB)")
            .map { _ =>
              AppLogger.info(s"Created : $table")
            }
        case java.lang.Boolean.TRUE => FastFuture.successful(())
      }
  }

  override def exportAsStream(pretty: Boolean,
                              exportAuditTrail: Boolean = true)(
      implicit ec: ExecutionContext,
      mat: Materializer,
      env: Env): Source[ByteString, _] = {
    val collections = ListBuffer[Repo[_, _]]()
    collections ++= List(
      tenantRepo,
      userRepo,
      passwordResetRepo,
      accountCreationRepo,
      userSessionRepo,
      evolutionRepo
    )
    collections ++= List(
      teamRepo.forAllTenant(),
      apiRepo.forAllTenant(),
      apiSubscriptionRepo.forAllTenant(),
      apiDocumentationPageRepo.forAllTenant(),
      apiPostRepo.forAllTenant(),
      apiIssueRepo.forAllTenant(),
      notificationRepo.forAllTenant(),
      consumptionRepo.forAllTenant(),
      translationRepo.forAllTenant(),
      messageRepo.forAllTenant()
    )

    if (exportAuditTrail) {
      collections += auditTrailRepo.forAllTenant()
    }
    Source(collections.toList).flatMapConcat { collection =>
      collection.streamAllRaw().map { doc =>
        if (pretty) {
          ByteString(Json.prettyPrint(
            Json.obj("type" -> collection.tableName, "payload" -> doc)) + "\n")
        } else {
          ByteString(Json.stringify(
            Json.obj("type" -> collection.tableName, "payload" -> doc)) + "\n")
        }
      }
    }
  }

  override def importFromStream(source: Source[ByteString, _]): Future[Unit] = {
    logger.debug("importFromStream")

    Future
      .sequence(TABLES.map {
        case (key, _) => reactivePg.rawQuery(s"TRUNCATE $key")
      })
      .map { _ =>
        source
          .via(Framing.delimiter(ByteString("\n"),
                                 1000000000,
                                 allowTruncation = true))
          .map(_.utf8String)
          .map(Json.parse)
          .map(json => json.as[JsObject])
          .map(json => {
            ((json \ "type").as[String].toLowerCase.replace("_", ""),
             (json \ "payload").as[JsValue])
          })
          .mapAsync(1) {
            case ("tenants", payload) =>
              tenantRepo.save(TenantFormat.reads(payload).get)
            case ("passwordreset", payload) =>
              passwordResetRepo.save(PasswordResetFormat.reads(payload).get)
            case ("evolutions", payload) =>
              evolutionRepo.save(EvolutionFormat.reads(payload).get)
            case ("accountcreation", payload) =>
              accountCreationRepo.save(AccountCreationFormat.reads(payload).get)
            case ("users", payload) =>
              userRepo.save(UserFormat.reads(payload).get)
            case ("teams", payload) =>
              teamRepo
                .forAllTenant()
                .save(TeamFormat.reads(payload).get)
            case ("apis", payload) =>
              apiRepo
                .forAllTenant()
                .save(ApiFormat.reads(payload).get)
            case ("apisubscriptions", payload) =>
              apiSubscriptionRepo
                .forAllTenant()
                .save(ApiSubscriptionFormat.reads(payload).get)
            case ("apidocumentationpages", payload) =>
              apiDocumentationPageRepo
                .forAllTenant()
                .save(ApiDocumentationPageFormat.reads(payload).get)
            case ("apiposts", payload) =>
              apiPostRepo
                .forAllTenant()
                .save(ApiPostFormat.reads(payload).get)
            case ("apiissues", payload) =>
              apiIssueRepo
                .forAllTenant()
                .save(ApiIssueFormat.reads(payload).get)
            case ("notifications", payload) =>
              notificationRepo
                .forAllTenant()
                .save(NotificationFormat.reads(payload).get)
            case ("consumptions", payload) =>
              consumptionRepo
                .forAllTenant()
                .save(ConsumptionFormat.reads(payload).get)
            case ("translations", payload) =>
              translationRepo
                .forAllTenant()
                .save(TranslationFormat.reads(payload).get)
            case ("auditevents", payload) =>
              auditTrailRepo
                .forAllTenant()
                .save(payload.as[JsObject])
            case ("usersessions", payload) =>
              userSessionRepo.save(UserSessionFormat.reads(payload).get)
            case (typ, _) =>
              logger.error(s"Unknown type: $typ")
              FastFuture.successful(false)
          }
          .toMat(Sink.ignore)(Keep.right)
          .run()(env.defaultMaterializer)
      }
  }
}

class PostgresTenantRepo(env: Env, reactivePg: ReactivePg)
    extends PostgresRepo[Tenant, TenantId](env, reactivePg)
    with TenantRepo {
  override def tableName: String = "tenants"

  override def format: Format[Tenant] = json.TenantFormat

  override def extractId(value: Tenant): String = value.id.value
}

class PostgresPasswordResetRepo(env: Env, reactivePg: ReactivePg)
    extends PostgresRepo[PasswordReset, DatastoreId](env, reactivePg)
    with PasswordResetRepo {
  override def tableName: String = "password_reset"

  override def format: Format[PasswordReset] = json.PasswordResetFormat

  override def extractId(value: PasswordReset): String = value.id.value
}

class PostgresAccountCreationRepo(env: Env, reactivePg: ReactivePg)
    extends PostgresRepo[AccountCreation, DatastoreId](env, reactivePg)
    with AccountCreationRepo {
  override def tableName: String = "account_creation"

  override def format: Format[AccountCreation] = json.AccountCreationFormat

  override def extractId(value: AccountCreation): String = value.id.value
}

class PostgresTenantTeamRepo(env: Env, reactivePg: ReactivePg, tenant: TenantId)
    extends PostgresTenantAwareRepo[Team, TeamId](env, reactivePg, tenant) {
  override def tableName: String = "teams"

  override def format: Format[Team] = json.TeamFormat

  override def extractId(value: Team): String = value.id.value
}

class PostgresTenantApiRepo(env: Env, reactivePg: ReactivePg, tenant: TenantId)
    extends PostgresTenantAwareRepo[Api, ApiId](env, reactivePg, tenant) {
  override def format: Format[Api] = json.ApiFormat

  override def tableName: String = "apis"

  override def extractId(value: Api): String = value.id.value
}

class PostgresTenantTranslationRepo(env: Env,
                                    reactivePg: ReactivePg,
                                    tenant: TenantId)
    extends PostgresTenantAwareRepo[Translation, DatastoreId](env,
                                                              reactivePg,
                                                              tenant) {
  override def tableName: String = "translations"

  override def format: Format[Translation] = json.TranslationFormat

  override def extractId(value: Translation): String = value.id.value
}

class PostgresTenantMessageRepo(env: Env,
                                reactivePg: ReactivePg,
                                tenant: TenantId)
    extends PostgresTenantAwareRepo[Message, DatastoreId](env,
                                                          reactivePg,
                                                          tenant) {
  override def tableName: String = "messages"

  override def format: Format[Message] = json.MessageFormat

  override def extractId(value: Message): String = value.id.value
}

class PostgresTenantCmsPageRepo(env: Env,
                                reactivePg: ReactivePg,
                                tenant: TenantId)
  extends PostgresTenantAwareRepo[CmsPage, CmsPageId](env,
    reactivePg,
    tenant) {
  override def tableName: String = "cmspages"

  override def format: Format[CmsPage] = json.CmsPageFormat

  override def extractId(value: CmsPage): String = value.id.value
}

class PostgresTenantApiSubscriptionRepo(env: Env,
                                        reactivePg: ReactivePg,
                                        tenant: TenantId)
    extends PostgresTenantAwareRepo[ApiSubscription, ApiSubscriptionId](
      env,
      reactivePg,
      tenant) {
  override def tableName: String = "api_subscriptions"

  override def format: Format[ApiSubscription] = json.ApiSubscriptionFormat

  override def extractId(value: ApiSubscription): String = value.id.value
}

class PostgresTenantApiDocumentationPageRepo(env: Env,
                                             reactivePg: ReactivePg,
                                             tenant: TenantId)
    extends PostgresTenantAwareRepo[ApiDocumentationPage,
                                    ApiDocumentationPageId](env,
                                                            reactivePg,
                                                            tenant) {
  override def tableName: String = "api_documentation_pages"

  override def format: Format[ApiDocumentationPage] =
    json.ApiDocumentationPageFormat

  override def extractId(value: ApiDocumentationPage): String = value.id.value
}

class PostgresTenantApiPostRepo(env: Env,
                                reactivePg: ReactivePg,
                                tenant: TenantId)
    extends PostgresTenantAwareRepo[ApiPost, ApiPostId](env, reactivePg, tenant) {
  override def tableName: String = "api_posts"

  override def format: Format[ApiPost] = json.ApiPostFormat

  override def extractId(value: ApiPost): String = value.id.value
}

class PostgresTenantApiIssueRepo(env: Env,
                                 reactivePg: ReactivePg,
                                 tenant: TenantId)
    extends PostgresTenantAwareRepo[ApiIssue, ApiIssueId](env,
                                                          reactivePg,
                                                          tenant) {
  override def tableName: String = "api_issues"

  override def format: Format[ApiIssue] = json.ApiIssueFormat

  override def extractId(value: ApiIssue): String = value.id.value
}

class PostgresTenantNotificationRepo(env: Env,
                                     reactivePg: ReactivePg,
                                     tenant: TenantId)
    extends PostgresTenantAwareRepo[Notification, NotificationId](env,
                                                                  reactivePg,
                                                                  tenant) {
  override def tableName: String = "notifications"

  override def format: Format[Notification] =
    json.NotificationFormat

  override def extractId(value: Notification): String = value.id.value
}

class PostgresTenantConsumptionRepo(env: Env,
                                    reactivePg: ReactivePg,
                                    tenant: TenantId)
    extends PostgresTenantAwareRepo[ApiKeyConsumption, DatastoreId](env,
                                                                    reactivePg,
                                                                    tenant) {
  override def tableName: String = "consumptions"

  override def format: Format[ApiKeyConsumption] =
    json.ConsumptionFormat

  override def extractId(value: ApiKeyConsumption): String = value.id.value
}

class PostgresTenantAuditTrailRepo(env: Env,
                                   reactivePg: ReactivePg,
                                   tenant: TenantId)
    extends PostgresTenantAwareRepo[JsObject, DatastoreId](env,
                                                           reactivePg,
                                                           tenant) {
  val _fmt = new Format[JsObject] {
    override def reads(json: JsValue): JsResult[JsObject] =
      JsSuccess(json.as[JsObject])

    override def writes(o: JsObject): JsValue = o
  }

  override def tableName: String = "audit_events"

  override def format: Format[JsObject] = _fmt

  override def extractId(value: JsObject): String = (value \ "_id").as[String]
}

class PostgresUserRepo(env: Env, reactivePg: ReactivePg)
    extends PostgresRepo[User, UserId](env, reactivePg)
    with UserRepo {
  override def tableName: String = "users"

  override def format: Format[User] = json.UserFormat

  override def extractId(value: User): String = value.id.value
}

class PostgresTeamRepo(env: Env, reactivePg: ReactivePg)
    extends PostgresRepo[Team, TeamId](env, reactivePg) {
  override def tableName: String = "teams"

  override def format: Format[Team] = json.TeamFormat

  override def extractId(value: Team): String = value.id.value
}

class PostgresEvolutionRepo(env: Env, reactivePg: ReactivePg)
    extends PostgresRepo[Evolution, DatastoreId](env, reactivePg)
    with EvolutionRepo {
  override def tableName: String = "evolutions"

  override def format: Format[Evolution] = json.EvolutionFormat

  override def extractId(value: Evolution): String = value.id.value
}

class PostgresTranslationRepo(env: Env, reactivePg: ReactivePg)
    extends PostgresRepo[Translation, DatastoreId](env, reactivePg) {
  override def tableName: String = "translations"

  override def format: Format[Translation] = json.TranslationFormat

  override def extractId(value: Translation): String = value.id.value
}

class PostgresMessageRepo(env: Env, reactivePg: ReactivePg)
    extends PostgresRepo[Message, DatastoreId](env, reactivePg) {
  override def tableName: String = "messages"

  override def format: Format[Message] = json.MessageFormat

  override def extractId(value: Message): String = value.id.value
}

class PostgresCmsPageRepo(env: Env, reactivePg: ReactivePg)
  extends PostgresRepo[CmsPage, CmsPageId](env, reactivePg) {
  override def tableName: String = "cmspages"

  override def format: Format[CmsPage] = json.CmsPageFormat

  override def extractId(value: CmsPage): String = value.id.value
}

class PostgresApiRepo(env: Env, reactivePg: ReactivePg)
    extends PostgresRepo[Api, ApiId](env, reactivePg) {
  override def tableName: String = "apis"

  override def format: Format[Api] = json.ApiFormat

  override def extractId(value: Api): String = value.id.value
}

class PostgresApiSubscriptionRepo(env: Env, reactivePg: ReactivePg)
    extends PostgresRepo[ApiSubscription, ApiSubscriptionId](env, reactivePg) {
  override def tableName: String = "api_subscriptions"

  override def format: Format[ApiSubscription] = json.ApiSubscriptionFormat

  override def extractId(value: ApiSubscription): String = value.id.value
}

class PostgresApiDocumentationPageRepo(env: Env, reactivePg: ReactivePg)
    extends PostgresRepo[ApiDocumentationPage, ApiDocumentationPageId](
      env,
      reactivePg) {
  override def tableName: String = "api_documentation_pages"

  override def format: Format[ApiDocumentationPage] =
    json.ApiDocumentationPageFormat

  override def extractId(value: ApiDocumentationPage): String = value.id.value
}

class PostgresApiPostRepo(env: Env, reactivePg: ReactivePg)
    extends PostgresRepo[ApiPost, ApiPostId](env, reactivePg) {
  override def tableName: String = "api_posts"

  override def format: Format[ApiPost] = json.ApiPostFormat

  override def extractId(value: ApiPost): String = value.id.value
}

class PostgresApiIssueRepo(env: Env, reactivePg: ReactivePg)
    extends PostgresRepo[ApiIssue, ApiIssueId](env, reactivePg) {
  override def tableName: String = "api_issues"

  override def format: Format[ApiIssue] = json.ApiIssueFormat

  override def extractId(value: ApiIssue): String = value.id.value
}

class PostgresNotificationRepo(env: Env, reactivePg: ReactivePg)
    extends PostgresRepo[Notification, NotificationId](env, reactivePg) {
  override def tableName: String = "notifications"

  override def format: Format[Notification] =
    json.NotificationFormat

  override def extractId(value: Notification): String = value.id.value
}

class PostgresConsumptionRepo(env: Env, reactivePg: ReactivePg)
    extends PostgresRepo[ApiKeyConsumption, DatastoreId](env, reactivePg) {
  override def tableName: String = "consumptions"

  override def format: Format[ApiKeyConsumption] = json.ConsumptionFormat

  override def extractId(value: ApiKeyConsumption): String = value.id.value
}

class PostgresUserSessionRepo(env: Env, reactivePg: ReactivePg)
    extends PostgresRepo[UserSession, DatastoreId](env, reactivePg)
    with UserSessionRepo {
  override def tableName: String = "user_sessions"

  override def format: Format[UserSession] =
    json.UserSessionFormat

  override def extractId(value: UserSession): String = value.id.value
}

class PostgresAuditTrailRepo(env: Env, reactivePg: ReactivePg)
    extends PostgresRepo[JsObject, DatastoreId](env, reactivePg) {
  val _fmt = new Format[JsObject] {
    override def reads(json: JsValue): JsResult[JsObject] =
      JsSuccess(json.as[JsObject])

    override def writes(o: JsObject): JsValue = o
  }

  override def tableName: String = "audit_events"

  override def format: Format[JsObject] = _fmt

  override def extractId(value: JsObject): String = (value \ "_id").as[String]
}

abstract class PostgresRepo[Of, Id <: ValueType](env: Env,
                                                 reactivePg: ReactivePg)
    extends CommonRepo[Of, Id](env, reactivePg) {

  private implicit lazy val logger: Logger = Logger(s"PostgresRepo")

  override def find(
      query: JsObject,
      sort: Option[JsObject] = None,
      maxDocs: Int = -1)(implicit ec: ExecutionContext): Future[Seq[Of]] = {
    logger.debug(s"$tableName.find(${Json.prettyPrint(query)})")

    sort match {
      case None =>
        if (query.values.isEmpty)
          reactivePg.querySeq(s"SELECT * FROM $tableName") {
            rowToJson(_, format)
          } else {
          val (sql, params) = convertQuery(query)
          reactivePg.querySeq(s"SELECT * FROM $tableName WHERE $sql", params) {
            rowToJson(_, format)
          }
        }

      case Some(s) =>
        if (query.values.isEmpty)
          reactivePg.querySeq(
            s"SELECT *, $$2 FROM $tableName ORDER BY $$1",
            Seq(s.keys.map(key => s"$quotes$key$quotes").mkString(","),
                s.keys
                  .map { key =>
                    s"content->>'$key' as $quotes$key$quotes"
                  }
                  .mkString(","))
          ) { rowToJson(_, format) } else {
          val (sql, params) = convertQuery(query)
          reactivePg.querySeq(
            s"SELECT *, $${params.size+1} FROM $tableName WHERE $sql ORDER BY $${params.size}",
            params ++ Seq(
              s.keys.map(key => s"$quotes$key$quotes").mkString(","),
              s.keys
                .map { key =>
                  s"content->>'$key' as $quotes$key$quotes"
                }
                .mkString(",")
            )
          ) { rowToJson(_, format) }
        }
    }
  }

  override def count()(implicit ec: ExecutionContext): Future[Long] =
    count(JsObject.empty)

  override def deleteByIdLogically(id: String)(
      implicit ec: ExecutionContext): Future[Boolean] = {
    logger.debug(s"$tableName.deleteByIdLogically($id)")
    reactivePg
      .query(
        s"UPDATE $tableName " +
          "SET _deleted = true, content = content || '{ \"_deleted\" : true }' " +
          s"WHERE _id = $$1 AND _deleted = false  RETURNING _id",
        Seq(id)
      )
      .map(_.size() > 0)
  }

  override def deleteByIdLogically(id: Id)(
      implicit ec: ExecutionContext): Future[Boolean] = {
    logger.debug(s"$tableName.deleteByIdLogically($id)")
    deleteByIdLogically(id.value)
  }

  override def deleteLogically(query: JsObject)(
      implicit ec: ExecutionContext): Future[Boolean] = {
    logger.debug(s"$tableName.deleteLogically(${Json.prettyPrint(query)})")
    val (sql, params) = convertQuery(query)
    reactivePg
      .query(
        s"UPDATE $tableName " +
          "SET _deleted = true, content = content || '{ \"_deleted\" : true }' " +
          s"WHERE _deleted = false AND $sql  RETURNING _id",
        params)
      .map(_.size() > 0)
  }

  override def deleteAllLogically()(
      implicit ec: ExecutionContext): Future[Boolean] = {
    logger.debug(s"$tableName.deleteAllLogically()")
    reactivePg
      .query(s"UPDATE $tableName " +
        "SET _deleted = true, content = content || '{ \"_deleted\" : true }' " +
        "WHERE _deleted = false RETURNING _id")
      .map(_.size() > 0)
  }

  override def findWithPagination(query: JsObject, page: Int, pageSize: Int)(
      implicit ec: ExecutionContext): Future[(Seq[Of], Long)] =
    super.findWithPagination(query, page, pageSize)
}

abstract class PostgresTenantAwareRepo[Of, Id <: ValueType](
    env: Env,
    reactivePg: ReactivePg,
    tenant: TenantId)
    extends CommonRepo[Of, Id](env, reactivePg) {

  implicit val logger: Logger = Logger(s"PostgresTenantAwareRepo")

  override def deleteByIdLogically(id: String)(
      implicit ec: ExecutionContext): Future[Boolean] = {
    logger.debug(s"$tableName.deleteByIdLogically($id)")

    reactivePg
      .query(
        s"UPDATE $tableName " +
          "SET _deleted = true, content = content || '{ \"_deleted\" : true }' " +
          s"WHERE _id = $$1 AND content ->> '_tenant' = $$2  RETURNING _id",
        Seq(id, tenant.value)
      )
      .map(_.size() > 0)
  }

  override def deleteByIdLogically(id: Id)(
      implicit ec: ExecutionContext): Future[Boolean] = {
    deleteByIdLogically(id.value)
  }

  override def deleteLogically(query: JsObject)(
      implicit ec: ExecutionContext): Future[Boolean] = {
    logger.debug(s"$tableName.deleteLogically(${Json.prettyPrint(query)})")
    val (sql, params) = convertQuery(
      query ++ Json.obj("_deleted" -> false, "_tenant" -> tenant.value))
    reactivePg
      .query(
        s"UPDATE $tableName " +
          "SET _deleted = true, content = content || '{ \"_deleted\" : true }' " +
          s"WHERE content ->> '_tenant' = ${getParam(params.size)} AND $sql  RETURNING _id",
        params ++ Seq(tenant.value)
      )
      .map(_.size() > 0)
  }

  override def deleteAllLogically()(
      implicit ec: ExecutionContext): Future[Boolean] = {
    logger.debug(s"$tableName.deleteAllLogically()")

    reactivePg
      .query(
        s"UPDATE $tableName " +
          "SET _deleted = true, content = content || '{ \"_deleted\" : true }' " +
          s"WHERE content ->> '_tenant' = $$1 AND _deleted = false  RETURNING _id",
        Seq(tenant.value)
      )
      .map(_.size() > 0)
  }

  override def find(
      query: JsObject,
      sort: Option[JsObject] = None,
      maxDocs: Int = -1)(implicit ec: ExecutionContext): Future[Seq[Of]] = {
    logger.debug(
      s"$tableName.find(${Json.prettyPrint(query ++ Json.obj("_tenant" -> tenant.value))})")

    sort match {
      case None =>
        if (query.values.isEmpty)
          reactivePg.querySeq(
            s"SELECT * FROM $tableName WHERE content->>'_tenant' = '${tenant.value}'") {
            rowToJson(_, format)
          } else {
          val (sql, params) = convertQuery(
            query ++ Json.obj("_tenant" -> tenant.value))

          var out: String = s"SELECT * FROM $tableName WHERE $sql"
          params.zipWithIndex.reverse.foreach {
            case (param, i) =>
              out = out.replace("$" + (i + 1), s"'$param'")
          }

          reactivePg.querySeq(out) {
            rowToJson(_, format)
          }
        }
      case Some(s) =>
        if (query.values.isEmpty)
          reactivePg.querySeq(
            s"SELECT *, $$2 FROM $tableName WHERE content->>'_tenant' = '${tenant.value}' ORDER BY $$1",
            Seq(
              s.keys.map(key => s"$quotes$key$quotes").mkString(","),
              s.keys
                .map { key =>
                  s"content->>'$key' as $quotes$key$quotes"
                }
                .mkString(",")
            )
          ) { rowToJson(_, format) } else {
          val (sql, params) = convertQuery(
            query ++ Json.obj("_tenant" -> tenant.value))
          reactivePg.querySeq(
            s"SELECT *, ${getParam(params.size + 1)} FROM $tableName WHERE $sql ORDER BY ${getParam(
              params.size)}",
            params ++ Seq(
              s.keys.map(key => s"$quotes$key$quotes").mkString(","),
              s.keys
                .map { key =>
                  s"content->>'$key' as $quotes$key$quotes"
                }
                .mkString(",")
            )
          ) { rowToJson(_, format) }
        }
    }
  }

  override def findOne(query: JsObject)(
      implicit ec: ExecutionContext): Future[Option[Of]] =
    super.findOne(query ++ Json.obj("_tenant" -> tenant.value))

  override def delete(query: JsObject)(
      implicit ec: ExecutionContext): Future[Boolean] =
    super.delete(query ++ Json.obj("_tenant" -> tenant.value))

  override def insertMany(values: Seq[Of])(
      implicit ec: ExecutionContext): Future[Long] =
    super.insertMany(values, Json.obj("_tenant" -> tenant.value))

  override def exists(query: JsObject)(
      implicit ec: ExecutionContext): Future[Boolean] =
    super.exists(query ++ Json.obj("_tenant" -> tenant.value))

  override def count()(implicit ec: ExecutionContext): Future[Long] =
    count(Json.obj("_tenant" -> tenant.value))

  override def findWithProjection(query: JsObject, projection: JsObject)(
      implicit ec: ExecutionContext): Future[Seq[JsObject]] =
    super.findWithProjection(query ++ Json.obj("_tenant" -> tenant.value),
                             projection)

  override def findOneWithProjection(query: JsObject, projection: JsObject)(
      implicit ec: ExecutionContext): Future[Option[JsObject]] =
    super.findOneWithProjection(query ++ Json.obj("_tenant" -> tenant.value),
                                projection)

  override def findWithPagination(query: JsObject, page: Int, pageSize: Int)(
      implicit ec: ExecutionContext): Future[(Seq[Of], Long)] =
    super.findWithPagination(query ++ Json.obj("_tenant" -> tenant.value),
                             page,
                             pageSize)
}

abstract class CommonRepo[Of, Id <: ValueType](env: Env, reactivePg: ReactivePg)
    extends RepositoryPostgres[Of, Id] {

  private implicit val logger = Logger("CommonPostgresRepo")

  val jsObjectWrites: OWrites[JsObject] = (o: JsObject) => o

  implicit val jsObjectFormat: OFormat[JsObject] = new OFormat[JsObject] {
    override def reads(json: JsValue): JsResult[JsObject] =
      json.validate[JsObject](Reads.JsObjectReads)

    override def writes(o: JsObject): JsObject = o
  }

  override def count(query: JsObject)(
      implicit ec: ExecutionContext): Future[Long] = {
    logger.debug(s"$tableName.count(${Json.prettyPrint(query)})")

    if (query.values.isEmpty)
      reactivePg
        .queryOne(s"SELECT COUNT(*) as count FROM $tableName") {
          _.optLong("count")
        }
        .map(_.getOrElse(0L))
    else {
      val (sql, params) = convertQuery(query)
      reactivePg
        .queryOne(s"SELECT COUNT(*) as count FROM $tableName WHERE $sql",
                  params) { _.optLong("count") }
        .map(_.getOrElse(0L))
    }
  }

  override def exists(query: JsObject)(
      implicit ec: ExecutionContext): Future[Boolean] = {
    val (sql, params) = convertQuery(query)

    reactivePg
      .query(s"SELECT 1 FROM $tableName WHERE $sql", params)
      .map(_.size() > 0)
  }

  override def streamAllRaw(query: JsObject = Json.obj())(
      implicit ec: ExecutionContext): Source[JsValue, NotUsed] = {
    logger.debug(s"$tableName.streamAllRaw(${Json.prettyPrint(query)})")

    Source
      .future(
        reactivePg
          .querySeq(s"SELECT * FROM $tableName") { row =>
            row.optJsObject("content")
          }
      )
      .flatMapConcat(res => Source(res.toList))
  }

  override def findOne(query: JsObject)(
      implicit ec: ExecutionContext): Future[Option[Of]] = {
    val (sql, params) = convertQuery(query)
    reactivePg
      .queryOne(s"SELECT * FROM $tableName WHERE " + sql + " LIMIT 1", params) {
        row =>
          row.optJsObject("content").map(format.reads).collect {
            case JsSuccess(s, _) => s
            case JsError(errors) => None.asInstanceOf[Of]
          }
      }
  }

  override def delete(query: JsObject)(
      implicit ec: ExecutionContext): Future[Boolean] = {
    logger.debug(s"$tableName.delete(${Json.prettyPrint(query)})")

    if (query.values.isEmpty)
      reactivePg
        .query(s"DELETE FROM $tableName")
        .map(_ => true)
    else {
      val (sql, params) = convertQuery(query)
      reactivePg.query(s"DELETE FROM $tableName WHERE $sql", params)
    }.map(_ => true)
  }

  override def save(query: JsObject, value: JsObject)(
      implicit ec: ExecutionContext): Future[Boolean] = {
    logger.debug(
      s"$tableName.save(${Json.prettyPrint(query)}) with value ${Json.prettyPrint(value)}")

    (
      if (value.keys.contains("_deleted"))
        reactivePg.query(
          s"INSERT INTO $tableName(_id, _deleted, content) VALUES($$1,$$2,$$3) " +
            "ON CONFLICT (_id) DO UPDATE " +
            s"set _deleted = $$2, content = $$3",
          Seq((value \ "_id").as[String],
              java.lang.Boolean.valueOf((value \ "_deleted").as[Boolean]),
              new JsonObject(Json.stringify(value)))
        )
      else
        reactivePg.query(
          s"INSERT INTO $tableName(_id, content) VALUES($$1,$$2) " +
            "ON CONFLICT (_id) DO UPDATE " +
            s"set content = $$2",
          Seq((value \ "_id").as[String], new JsonObject(Json.stringify(value)))
        )
    ).map(_ => true)
      .recover(_ => false)
  }

  def insertMany(values: Seq[Of], addToPayload: JsObject)(
      implicit ec: ExecutionContext): Future[Long] = {
    logger.debug(s"$tableName.insertMany()")

    Future
      .sequence(
        values
          .map(v =>
            save(Json.obj(), format.writes(v).as[JsObject] ++ addToPayload)))
      .map(_ => 1L)
  }

  override def insertMany(values: Seq[Of])(
      implicit ec: ExecutionContext): Future[Long] =
    insertMany(values, Json.obj())

  override def updateMany(query: JsObject, value: JsObject)(
      implicit ec: ExecutionContext): Future[Long] = {
    logger.debug(s"$tableName.updateMany(${Json.prettyPrint(query)})")

    val (sql, params) = convertQuery(query)
    reactivePg
      .query(
        s"UPDATE $tableName SET content = content || ${getParam(params.size)} WHERE $sql RETURNING _id",
        params ++ Seq(new JsonObject(Json.stringify(value))))
      .map(_.size())
  }

  override def updateManyByQuery(query: JsObject, queryUpdate: JsObject)(
      implicit ec: ExecutionContext): Future[Long] = {
    logger.debug(s"$tableName.updateManyByQuery(${Json.prettyPrint(query)})")

    val (sql1, params1) = convertQuery(queryUpdate)
    val (sql2, params2) = convertQuery(query, params1)

    var out: String = s"UPDATE $tableName SET $sql1 WHERE $sql2 RETURNING _id"
    params2.zipWithIndex.reverse.foreach {
      case (param, i) =>
        out = out.replace("$" + (i + 1), s"'$param'")
    }

    reactivePg
      .rawQuery(out)
      .map(_ => 1L)
  }

  override def findMaxByQuery(query: JsObject, field: String)(
      implicit ec: ExecutionContext): Future[Option[Long]] = {
    logger.debug(s"$tableName.findMaxByQuery(${Json.prettyPrint(query)})")

    val (sql, params) = convertQuery(query)
    reactivePg.queryOne(
      s"SELECT MAX(content->>${getParam(params.size)})::bigint as total FROM $tableName WHERE $sql",
      params ++ Seq(field)
    ) { row =>
      Some(row.getLong(0).asInstanceOf[Long])
    }
  }

  override def findWithProjection(query: JsObject, projection: JsObject)(
      implicit ec: ExecutionContext
  ): Future[Seq[JsObject]] = {
    logger.debug(
      s"$tableName.findWithProjection(${Json.prettyPrint(query)}, ${Json.prettyPrint(projection)})")

    if (query.values.isEmpty)
      reactivePg.querySeq(s"SELECT * FROM $tableName") { row =>
        projection.keys
          .map(key => Json.obj(key -> row.getString(key)))
          .foldLeft(Json.obj())(_ ++ _)
          .some
      } else {
      val (sql, params) = convertQuery(query)
      reactivePg.querySeq(
        s"SELECT " +
          s"${projection.keys.map(e => s"content->>'$e' as ${e.toLowerCase}").mkString(", ")} FROM $tableName WHERE $sql",
        params) { row =>
        projection.keys
          .filter(key => {
            try {
              row.getString(key)
              true
            } catch {
              case _: Throwable => false
            }
          })
          .map(key => Json.obj(key -> row.getString(key)))
          .foldLeft(Json.obj())(_ ++ _)
          .some
      }
    }
  }

  override def findOneWithProjection(query: JsObject, projection: JsObject)(
      implicit ec: ExecutionContext
  ): Future[Option[JsObject]] = {
    logger.debug(
      s"$tableName.findOneWithProjection(${Json.prettyPrint(query)}, ${Json.prettyPrint(projection)})")

    if (query.values.isEmpty) {
      reactivePg.queryOne(s"SELECT $$1 FROM $tableName",
                          Seq(
                            if (projection.values.isEmpty) "*"
                            else
                              projection.keys
                                .map(e => s"content->>'$e' as ${e.toLowerCase}")
                                .mkString(", "))) { row =>
        projection.keys
          .map(key => Json.obj(key -> row.getString(key)))
          .foldLeft(Json.obj())(_ ++ _)
          .some
      }
    } else {
      val (sql, params) = convertQuery(query)
      reactivePg.queryOne(
        s"SELECT ${getParam(params.size)} FROM $tableName WHERE $sql",
        params ++ Seq(
          if (projection.values.isEmpty) "*"
          else
            projection.keys
              .map(e => s"content->>'$e' as ${e.toLowerCase}")
              .mkString(", "))
      ) { row =>
        projection.keys
          .map(key => Json.obj(key -> row.getString(key)))
          .foldLeft(Json.obj())(_ ++ _)
          .some
      }
    }
  }

  override def findWithPagination(query: JsObject, page: Int, pageSize: Int)(
      implicit ec: ExecutionContext
  ): Future[(Seq[Of], Long)] = {
    logger.debug(
      s"$tableName.findWithPagination(${Json.prettyPrint(query)}, $page, $pageSize)")

    for {
      count <- {
        if (query.values.isEmpty)
          reactivePg
            .queryOne(s"SELECT COUNT(*) as count FROM $tableName") {
              _.optLong("count")
            }
            .map(_.getOrElse(0L))
        else {
          val (sql, params) = convertQuery(query)

          var out: String =
            s"SELECT COUNT(*) as count FROM $tableName WHERE $sql"
          params.zipWithIndex.reverse.foreach {
            case (param, i) =>
              out = out.replace("$" + (i + 1), s"'$param'")
          }

          reactivePg
            .queryOne(out) { _.optLong("count") }
            .map(_.getOrElse(0L))
        }
      }
      queryRes <- {
        if (query.values.isEmpty)
          reactivePg.querySeq(
            s"SELECT * FROM $tableName ORDER BY _id DESC LIMIT $$1 OFFSET $$2",
            Seq(Integer.valueOf(pageSize), Integer.valueOf(page * pageSize))) {
            row =>
              rowToJson(row, format)
          } else {
          val (sql, params) = convertQuery(query)
          reactivePg.querySeq(
            s"SELECT * FROM $tableName WHERE $sql ORDER BY _id DESC LIMIT ${Integer
              .valueOf(pageSize)} OFFSET ${Integer.valueOf(page * pageSize)}",
            params
          ) { row =>
            rowToJson(row, format)
          }
        }
      }
    } yield {
      (queryRes, count)
    }
  }
}<|MERGE_RESOLUTION|>--- conflicted
+++ resolved
@@ -459,16 +459,13 @@
       () => new PostgresMessageRepo(env, reactivePg),
       t => new PostgresTenantMessageRepo(env, reactivePg, t)
     )
-<<<<<<< HEAD
   private val _cmsPageRepo: CmsPageRepo =
     PostgresTenantCapableCmsPageRepo(
       () => new PostgresCmsPageRepo(env, reactivePg),
       t => new PostgresTenantCmsPageRepo(env, reactivePg, t)
     )
-=======
   private val _evolutionRepo: EvolutionRepo =
     new PostgresEvolutionRepo(env, reactivePg)
->>>>>>> 6545294d
 
   override def tenantRepo: TenantRepo = _tenantRepo
 
@@ -503,11 +500,9 @@
 
   override def messageRepo: MessageRepo = _messageRepo
 
-<<<<<<< HEAD
   override def cmsRepo: CmsPageRepo = _cmsPageRepo
-=======
+
   override def evolutionRepo: EvolutionRepo = _evolutionRepo
->>>>>>> 6545294d
 
   override def start(): Future[Unit] = {
     Future.successful(())
