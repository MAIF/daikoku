package storage.drivers.postgres

import org.apache.pekko.NotUsed
import org.apache.pekko.http.scaladsl.util.FastFuture
import org.apache.pekko.stream.Materializer
import org.apache.pekko.stream.scaladsl.{Framing, Keep, Sink, Source}
import org.apache.pekko.util.ByteString
import cats.implicits.catsSyntaxOptionId
import fr.maif.otoroshi.daikoku.domain._
import fr.maif.otoroshi.daikoku.domain.json._
import fr.maif.otoroshi.daikoku.env.Env
import fr.maif.otoroshi.daikoku.logger.AppLogger
import io.vertx.core.buffer.Buffer
import io.vertx.core.json.JsonObject
import io.vertx.core.net.{PemKeyCertOptions, PemTrustOptions}
import io.vertx.pgclient.{PgConnectOptions, PgPool, SslMode}
import io.vertx.sqlclient.PoolOptions
import play.api.libs.json._
import play.api.{Configuration, Logger}
import storage._
import storage.drivers.postgres.Helper._
import storage.drivers.postgres.pgimplicits.EnhancedRow

import scala.collection.mutable.ListBuffer
import scala.concurrent.{ExecutionContext, Future}
import scala.jdk.CollectionConverters.{IterableHasAsScala, MapHasAsJava}

trait PostgresTenantCapableRepo[A, Id <: ValueType]
    extends TenantCapableRepo[A, Id] {

  def repo(): PostgresRepo[A, Id]

  def tenantRepo(tenant: TenantId): PostgresTenantAwareRepo[A, Id]

  override def forTenant(tenant: TenantId): Repo[A, Id] = tenantRepo(tenant)

  override def forTenantF(tenant: TenantId): Future[Repo[A, Id]] =
    Future.successful(tenantRepo(tenant))

  override def forAllTenant(): Repo[A, Id] = repo()

  override def forAllTenantF(): Future[Repo[A, Id]] = Future.successful(repo())
}

case class PostgresTenantCapableTeamRepo(
    _repo: () => PostgresRepo[Team, TeamId],
    _tenantRepo: TenantId => PostgresTenantAwareRepo[Team, TeamId]
) extends PostgresTenantCapableRepo[Team, TeamId]
    with TeamRepo {
  override def tenantRepo(
      tenant: TenantId
  ): PostgresTenantAwareRepo[Team, TeamId] =
    _tenantRepo(tenant)

  override def repo(): PostgresRepo[Team, TeamId] = _repo()
}

case class PostgresTenantCapableApiRepo(
    _repo: () => PostgresRepo[Api, ApiId],
    _tenantRepo: TenantId => PostgresTenantAwareRepo[Api, ApiId]
) extends PostgresTenantCapableRepo[Api, ApiId]
    with ApiRepo {
  override def tenantRepo(
      tenant: TenantId
  ): PostgresTenantAwareRepo[Api, ApiId] =
    _tenantRepo(tenant)

  override def repo(): PostgresRepo[Api, ApiId] = _repo()
}

case class PostgresTenantCapableApiSubscriptionRepo(
    _repo: () => PostgresRepo[ApiSubscription, ApiSubscriptionId],
    _tenantRepo: TenantId => PostgresTenantAwareRepo[
      ApiSubscription,
      ApiSubscriptionId
    ]
) extends PostgresTenantCapableRepo[ApiSubscription, ApiSubscriptionId]
    with ApiSubscriptionRepo {
  override def tenantRepo(
      tenant: TenantId
  ): PostgresTenantAwareRepo[ApiSubscription, ApiSubscriptionId] =
    _tenantRepo(tenant)

  override def repo(): PostgresRepo[ApiSubscription, ApiSubscriptionId] =
    _repo()
}

case class PostgresTenantCapableApiDocumentationPageRepo(
    _repo: () => PostgresRepo[ApiDocumentationPage, ApiDocumentationPageId],
    _tenantRepo: TenantId => PostgresTenantAwareRepo[
      ApiDocumentationPage,
      ApiDocumentationPageId
    ]
) extends PostgresTenantCapableRepo[
      ApiDocumentationPage,
      ApiDocumentationPageId
    ]
    with ApiDocumentationPageRepo {
  override def tenantRepo(
      tenant: TenantId
  ): PostgresTenantAwareRepo[ApiDocumentationPage, ApiDocumentationPageId] =
    _tenantRepo(tenant)

  override def repo()
      : PostgresRepo[ApiDocumentationPage, ApiDocumentationPageId] =
    _repo()
}

case class PostgresTenantCapableApiPostRepo(
    _repo: () => PostgresRepo[ApiPost, ApiPostId],
    _tenantRepo: TenantId => PostgresTenantAwareRepo[ApiPost, ApiPostId]
) extends PostgresTenantCapableRepo[ApiPost, ApiPostId]
    with ApiPostRepo {
  override def tenantRepo(
      tenant: TenantId
  ): PostgresTenantAwareRepo[ApiPost, ApiPostId] =
    _tenantRepo(tenant)

  override def repo(): PostgresRepo[ApiPost, ApiPostId] =
    _repo()
}

case class PostgresTenantCapableApiIssueRepo(
    _repo: () => PostgresRepo[ApiIssue, ApiIssueId],
    _tenantRepo: TenantId => PostgresTenantAwareRepo[ApiIssue, ApiIssueId]
) extends PostgresTenantCapableRepo[ApiIssue, ApiIssueId]
    with ApiIssueRepo {
  override def tenantRepo(
      tenant: TenantId
  ): PostgresTenantAwareRepo[ApiIssue, ApiIssueId] =
    _tenantRepo(tenant)

  override def repo(): PostgresRepo[ApiIssue, ApiIssueId] =
    _repo()
}

case class PostgresTenantCapableNotificationRepo(
    _repo: () => PostgresRepo[Notification, NotificationId],
    _tenantRepo: TenantId => PostgresTenantAwareRepo[
      Notification,
      NotificationId
    ]
) extends PostgresTenantCapableRepo[Notification, NotificationId]
    with NotificationRepo {
  override def tenantRepo(
      tenant: TenantId
  ): PostgresTenantAwareRepo[Notification, NotificationId] =
    _tenantRepo(tenant)

  override def repo(): PostgresRepo[Notification, NotificationId] = _repo()
}

case class PostgresTenantCapableAuditTrailRepo(
    _repo: () => PostgresRepo[JsObject, DatastoreId],
    _tenantRepo: TenantId => PostgresTenantAwareRepo[JsObject, DatastoreId]
) extends PostgresTenantCapableRepo[JsObject, DatastoreId]
    with AuditTrailRepo {
  override def tenantRepo(
      tenant: TenantId
  ): PostgresTenantAwareRepo[JsObject, DatastoreId] =
    _tenantRepo(tenant)

  override def repo(): PostgresRepo[JsObject, DatastoreId] = _repo()
}

case class PostgresTenantCapableTranslationRepo(
    _repo: () => PostgresRepo[Translation, DatastoreId],
    _tenantRepo: TenantId => PostgresTenantAwareRepo[Translation, DatastoreId]
) extends PostgresTenantCapableRepo[Translation, DatastoreId]
    with TranslationRepo {
  override def tenantRepo(
      tenant: TenantId
  ): PostgresTenantAwareRepo[Translation, DatastoreId] =
    _tenantRepo(tenant)

  override def repo(): PostgresRepo[Translation, DatastoreId] = _repo()
}

case class PostgresTenantCapableMessageRepo(
    _repo: () => PostgresRepo[Message, DatastoreId],
    _tenantRepo: TenantId => PostgresTenantAwareRepo[Message, DatastoreId]
) extends PostgresTenantCapableRepo[Message, DatastoreId]
    with MessageRepo {
  override def tenantRepo(
      tenant: TenantId
  ): PostgresTenantAwareRepo[Message, DatastoreId] =
    _tenantRepo(tenant)

  override def repo(): PostgresRepo[Message, DatastoreId] = _repo()
}

case class PostgresTenantCapableCmsPageRepo(
    _repo: () => PostgresRepo[CmsPage, CmsPageId],
    _tenantRepo: TenantId => PostgresTenantAwareRepo[CmsPage, CmsPageId]
) extends PostgresTenantCapableRepo[CmsPage, CmsPageId]
    with CmsPageRepo {
  override def tenantRepo(
      tenant: TenantId
  ): PostgresTenantAwareRepo[CmsPage, CmsPageId] =
    _tenantRepo(tenant)

  override def repo(): PostgresRepo[CmsPage, CmsPageId] = _repo()
}

case class PostgresTenantCapableAssetRepo(
    _repo: () => PostgresRepo[Asset, AssetId],
    _tenantRepo: TenantId => PostgresTenantAwareRepo[Asset, AssetId]
) extends PostgresTenantCapableRepo[Asset, AssetId]
    with AssetRepo {
  override def tenantRepo(
      tenant: TenantId
  ): PostgresTenantAwareRepo[Asset, AssetId] =
    _tenantRepo(tenant)

  override def repo(): PostgresRepo[Asset, AssetId] = _repo()
}

case class PostgresTenantCapableOperationRepo(
    _repo: () => PostgresRepo[Operation, DatastoreId],
    _tenantRepo: TenantId => PostgresTenantAwareRepo[Operation, DatastoreId]
) extends PostgresTenantCapableRepo[Operation, DatastoreId]
    with OperationRepo {
  override def tenantRepo(
      tenant: TenantId
  ): PostgresTenantAwareRepo[Operation, DatastoreId] =
    _tenantRepo(tenant)

  override def repo(): PostgresRepo[Operation, DatastoreId] = _repo()
}

case class PostgresTenantCapableEmailVerificationRepo(
    _repo: () => PostgresRepo[EmailVerification, DatastoreId],
    _tenantRepo: TenantId => PostgresTenantAwareRepo[
      EmailVerification,
      DatastoreId
    ]
) extends PostgresTenantCapableRepo[EmailVerification, DatastoreId]
    with EmailVerificationRepo {
  override def tenantRepo(
      tenant: TenantId
  ): PostgresTenantAwareRepo[EmailVerification, DatastoreId] =
    _tenantRepo(tenant)

  override def repo(): PostgresRepo[EmailVerification, DatastoreId] = _repo()
}
case class PostgresTenantCapableSubscriptionDemandRepo(
    _repo: () => PostgresRepo[SubscriptionDemand, SubscriptionDemandId],
    _tenantRepo: TenantId => PostgresTenantAwareRepo[
      SubscriptionDemand,
      SubscriptionDemandId
    ]
) extends PostgresTenantCapableRepo[SubscriptionDemand, SubscriptionDemandId]
    with SubscriptionDemandRepo {
  override def repo(): PostgresRepo[SubscriptionDemand, SubscriptionDemandId] =
    _repo()

  override def tenantRepo(
      tenant: TenantId
  ): PostgresTenantAwareRepo[SubscriptionDemand, SubscriptionDemandId] =
    _tenantRepo(tenant)
}

case class PostgresTenantCapableStepValidatorRepo(
    _repo: () => PostgresRepo[StepValidator, DatastoreId],
    _tenantRepo: TenantId => PostgresTenantAwareRepo[StepValidator, DatastoreId]
) extends PostgresTenantCapableRepo[StepValidator, DatastoreId]
    with StepValidatorRepo {
  override def repo(): PostgresRepo[StepValidator, DatastoreId] = _repo()

  override def tenantRepo(
      tenant: TenantId
  ): PostgresTenantAwareRepo[StepValidator, DatastoreId] =
    _tenantRepo(tenant)
}

case class PostgresTenantCapableUsagePlanRepo(
    _repo: () => PostgresRepo[UsagePlan, UsagePlanId],
    _tenantRepo: TenantId => PostgresTenantAwareRepo[UsagePlan, UsagePlanId]
) extends PostgresTenantCapableRepo[UsagePlan, UsagePlanId]
    with UsagePlanRepo {
  override def repo(): PostgresRepo[UsagePlan, UsagePlanId] = _repo()

  override def tenantRepo(
      tenant: TenantId
  ): PostgresTenantAwareRepo[UsagePlan, UsagePlanId] =
    _tenantRepo(tenant)
}

case class PostgresTenantCapableConsumptionRepo(
    _repo: () => PostgresRepo[ApiKeyConsumption, DatastoreId],
    _tenantRepo: TenantId => PostgresTenantAwareRepo[
      ApiKeyConsumption,
      DatastoreId
    ],
    reactivePg: ReactivePg
) extends PostgresTenantCapableRepo[ApiKeyConsumption, DatastoreId]
    with ConsumptionRepo {

  implicit val jsObjectFormat: OFormat[JsObject] = new OFormat[JsObject] {
    override def reads(json: JsValue): JsResult[JsObject] =
      json.validate[JsObject](Reads.JsObjectReads)

    override def writes(o: JsObject): JsObject = o
  }

  val jsObjectWrites: OWrites[JsObject] = (o: JsObject) => o

  override def tenantRepo(
      tenant: TenantId
  ): PostgresTenantAwareRepo[ApiKeyConsumption, DatastoreId] =
    _tenantRepo(tenant)

  override def repo(): PostgresRepo[ApiKeyConsumption, DatastoreId] = _repo()

  private def lastConsumptions(tenantId: Option[TenantId], filter: JsObject)(
      implicit ec: ExecutionContext
  ): Future[Seq[ApiKeyConsumption]] = {

    val rep = tenantId match {
      case Some(t) =>
        forTenant(t)
          .asInstanceOf[PostgresTenantAwareRepo[ApiKeyConsumption, DatastoreId]]
      case None =>
        forAllTenant()
          .asInstanceOf[PostgresRepo[ApiKeyConsumption, DatastoreId]]
    }

    val (sql, params) = convertQuery(filter)
    val selector = if (sql == "") "" else s"WHERE $sql "

    reactivePg
      .querySeq(
        s"SELECT content->>'clientId' as client_id, MAX(content->>'from') as max_from FROM ${rep.tableName} " +
          selector +
          "GROUP BY content->>'clientId'",
        params
      ) { row =>
        Json
          .obj(
            "clientId" -> row.getString("client_id"),
            "from" -> String.valueOf(row.getValue("max_from"))
          )
          .some
      }
      .map(res =>
        Future.sequence(
          res
            .map(queryResult => findOne(queryResult, rep.tableName, rep.format))
        )
      )
      .flatMap(r =>
        r.map(res =>
          res.collect {
            case Some(value) => value
          }
        )
      )
  }

  def findOne(
      query: JsObject,
      tableName: String,
      format: Format[ApiKeyConsumption]
  )(implicit ec: ExecutionContext) = {
    val (sql, params) = convertQuery(query)
    reactivePg.queryOne(s"SELECT * FROM $tableName WHERE $sql", params) {
      rowToJson(_, format)
    }
  }

  override def getLastConsumptionsforAllTenant(filter: JsObject)(implicit
      ec: ExecutionContext
  ): Future[Seq[ApiKeyConsumption]] = lastConsumptions(None, filter)

  override def getLastConsumptionsForTenant(
      tenantId: TenantId,
      filter: JsObject
  )(implicit
      ec: ExecutionContext
  ): Future[Seq[ApiKeyConsumption]] = lastConsumptions(Some(tenantId), filter)
}

class PostgresDataStore(configuration: Configuration, env: Env, pgPool: PgPool)
    extends DataStore {

  private implicit lazy val logger: Logger = Logger("PostgresDataStore")

  implicit val ec: ExecutionContext = env.defaultExecutionContext

  private val TABLES = Map(
    "tenants" -> true,
    "password_reset" -> true,
    "account_creation" -> true,
    "teams" -> true,
    "apis" -> true,
    "translations" -> true,
    "messages" -> false,
    "api_subscriptions" -> true,
    "api_documentation_pages" -> true,
    "notifications" -> true,
    "consumptions" -> true,
    "audit_events" -> false,
    "users" -> true,
    "user_sessions" -> false,
    "api_posts" -> true,
    "api_issues" -> true,
    "evolutions" -> false,
    "cmspages" -> true,
    "operations" -> true,
    "email_verifications" -> true,
    "operations" -> true,
    "subscription_demands" -> true,
    "step_validators" -> true,
    "usage_plans" -> true,
<<<<<<< HEAD
    "reports_info" -> true
=======
    "assets" -> true
>>>>>>> ffe3a054
  )

  private lazy val poolOptions: PoolOptions = new PoolOptions()
    .setMaxSize(configuration.get[Int]("daikoku.postgres.poolSize"))

  private lazy val options: PgConnectOptions = {
    val options = new PgConnectOptions()
      .setPort(configuration.get[Int]("daikoku.postgres.port"))
      .setHost(configuration.get[String]("daikoku.postgres.host"))
      .setDatabase(configuration.get[String]("daikoku.postgres.database"))
      .setUser(configuration.get[String]("daikoku.postgres.username"))
      .setPassword(configuration.get[String]("daikoku.postgres.password"))
      .setProperties(
        Map(
          "search_path" -> getSchema
        ).asJava
      )

    val ssl = configuration
      .getOptional[Configuration]("daikoku.postgres.ssl")
      .getOrElse(Configuration.empty)
    val sslEnabled = ssl.getOptional[Boolean]("enabled").getOrElse(false)

    if (sslEnabled) {
      val pemTrustOptions = new PemTrustOptions()
      val pemKeyCertOptions = new PemKeyCertOptions()

      options.setSslMode(
        SslMode.of(ssl.getOptional[String]("mode").getOrElse("verify-ca"))
      )
      ssl
        .getOptional[Int]("ssl-handshake-timeout")
        .map(options.setSslHandshakeTimeout(_))

      ssl.getOptional[Seq[String]]("trusted-certs-path").map { pathes =>
        pathes.map(p => pemTrustOptions.addCertPath(p))
        options.setPemTrustOptions(pemTrustOptions)
      }
      ssl.getOptional[String]("trusted-cert-path").map { path =>
        pemTrustOptions.addCertPath(path)
        options.setPemTrustOptions(pemTrustOptions)
      }
      ssl.getOptional[Seq[String]]("trusted-certs").map { certs =>
        certs.map(p => pemTrustOptions.addCertValue(Buffer.buffer(p)))
        options.setPemTrustOptions(pemTrustOptions)
      }
      ssl.getOptional[String]("trusted-cert").map { path =>
        pemTrustOptions.addCertValue(Buffer.buffer(path))
        options.setPemTrustOptions(pemTrustOptions)
      }
      ssl.getOptional[Seq[String]]("client-certs-path").map { paths =>
        paths.map(p => pemKeyCertOptions.addCertPath(p))
        options.setPemKeyCertOptions(pemKeyCertOptions)
      }
      ssl.getOptional[Seq[String]]("client-certs").map { certs =>
        certs.map(p => pemKeyCertOptions.addCertValue(Buffer.buffer(p)))
        options.setPemKeyCertOptions(pemKeyCertOptions)
      }
      ssl.getOptional[String]("client-cert-path").map { path =>
        pemKeyCertOptions.addCertPath(path)
        options.setPemKeyCertOptions(pemKeyCertOptions)
      }
      ssl.getOptional[String]("client-cert").map { path =>
        pemKeyCertOptions.addCertValue(Buffer.buffer(path))
        options.setPemKeyCertOptions(pemKeyCertOptions)
      }
      ssl.getOptional[Seq[String]]("client-keys-path").map { pathes =>
        pathes.map(p => pemKeyCertOptions.addKeyPath(p))
        options.setPemKeyCertOptions(pemKeyCertOptions)
      }
      ssl.getOptional[Seq[String]]("client-keys").map { certs =>
        certs.map(p => pemKeyCertOptions.addKeyValue(Buffer.buffer(p)))
        options.setPemKeyCertOptions(pemKeyCertOptions)
      }
      ssl.getOptional[String]("client-key-path").map { path =>
        pemKeyCertOptions.addKeyPath(path)
        options.setPemKeyCertOptions(pemKeyCertOptions)
      }
      ssl.getOptional[String]("client-key").map { path =>
        pemKeyCertOptions.addKeyValue(Buffer.buffer(path))
        options.setPemKeyCertOptions(pemKeyCertOptions)
      }
      ssl.getOptional[Boolean]("trust-all").map(options.setTrustAll)
    }
    options
  }

//  logger.info(s"used : ${options.getDatabase}")

  private lazy val reactivePg =
    new ReactivePg(pgPool, configuration)(ec)

  def getSchema: String = configuration.get[String]("daikoku.postgres.schema")

  private val _tenantRepo: TenantRepo = new PostgresTenantRepo(env, reactivePg)
  private val _userRepo: UserRepo = new PostgresUserRepo(env, reactivePg)
  private val _teamRepo: TeamRepo = PostgresTenantCapableTeamRepo(
    () => new PostgresTeamRepo(env, reactivePg),
    t => new PostgresTenantTeamRepo(env, reactivePg, t)
  )
  private val _apiRepo: ApiRepo = PostgresTenantCapableApiRepo(
    () => new PostgresApiRepo(env, reactivePg),
    t => new PostgresTenantApiRepo(env, reactivePg, t)
  )
  private val _apiSubscriptionRepo: ApiSubscriptionRepo =
    PostgresTenantCapableApiSubscriptionRepo(
      () => new PostgresApiSubscriptionRepo(env, reactivePg),
      t => new PostgresTenantApiSubscriptionRepo(env, reactivePg, t)
    )
  private val _apiDocumentationPageRepo: ApiDocumentationPageRepo =
    PostgresTenantCapableApiDocumentationPageRepo(
      () => new PostgresApiDocumentationPageRepo(env, reactivePg),
      t => new PostgresTenantApiDocumentationPageRepo(env, reactivePg, t)
    )
  private val _apiPostRepo: ApiPostRepo =
    PostgresTenantCapableApiPostRepo(
      () => new PostgresApiPostRepo(env, reactivePg),
      t => new PostgresTenantApiPostRepo(env, reactivePg, t)
    )
  private val _apiIssueRepo: ApiIssueRepo =
    PostgresTenantCapableApiIssueRepo(
      () => new PostgresApiIssueRepo(env, reactivePg),
      t => new PostgresTenantApiIssueRepo(env, reactivePg, t)
    )
  private val _notificationRepo: NotificationRepo =
    PostgresTenantCapableNotificationRepo(
      () => new PostgresNotificationRepo(env, reactivePg),
      t => new PostgresTenantNotificationRepo(env, reactivePg, t)
    )
  private val _userSessionRepo: UserSessionRepo =
    new PostgresUserSessionRepo(env, reactivePg)
  private val _auditTrailRepo: AuditTrailRepo =
    PostgresTenantCapableAuditTrailRepo(
      () => new PostgresAuditTrailRepo(env, reactivePg),
      t => new PostgresTenantAuditTrailRepo(env, reactivePg, t)
    )
  private val _consumptionRepo: ConsumptionRepo =
    PostgresTenantCapableConsumptionRepo(
      () => new PostgresConsumptionRepo(env, reactivePg),
      t => new PostgresTenantConsumptionRepo(env, reactivePg, t),
      reactivePg
    )
  private val _passwordResetRepo: PasswordResetRepo =
    new PostgresPasswordResetRepo(env, reactivePg)
  private val _reportsInfoRepo: ReportsInfoRepo =
    new PostgresReportsInfoRepo(env, reactivePg)
  private val _accountCreationRepo: AccountCreationRepo =
    new PostgresAccountCreationRepo(env, reactivePg)
  private val _translationRepo: TranslationRepo =
    PostgresTenantCapableTranslationRepo(
      () => new PostgresTranslationRepo(env, reactivePg),
      t => new PostgresTenantTranslationRepo(env, reactivePg, t)
    )
  private val _messageRepo: MessageRepo =
    PostgresTenantCapableMessageRepo(
      () => new PostgresMessageRepo(env, reactivePg),
      t => new PostgresTenantMessageRepo(env, reactivePg, t)
    )
  private val _cmsPageRepo: CmsPageRepo =
    PostgresTenantCapableCmsPageRepo(
      () => new PostgresCmsPageRepo(env, reactivePg),
      t => new PostgresTenantCmsPageRepo(env, reactivePg, t)
    )
  private val _assetRepo: AssetRepo =
    PostgresTenantCapableAssetRepo(
      () => new PostgresAssetRepo(env, reactivePg),
      t => new PostgresTenantAssetRepo(env, reactivePg, t)
    )
  private val _evolutionRepo: EvolutionRepo =
    new PostgresEvolutionRepo(env, reactivePg)

  private val _operationRepo: OperationRepo =
    PostgresTenantCapableOperationRepo(
      () => new PostgresOperationRepo(env, reactivePg),
      t => new PostgresTenantOperationRepo(env, reactivePg, t)
    )
  private val _emailVerificationRepo: EmailVerificationRepo =
    PostgresTenantCapableEmailVerificationRepo(
      () => new PostgresEmailVerificationRepo(env, reactivePg),
      t => new PostgresTenantEmailVerificationRepo(env, reactivePg, t)
    )

  private val _subscriptionDemandRepo: SubscriptionDemandRepo =
    PostgresTenantCapableSubscriptionDemandRepo(
      () => new PostgresSubscriptionDemandRepo(env, reactivePg),
      t => new PostgresTenantSubscriptionDemandRepo(env, reactivePg, t)
    )

  private val _stepValidatorRepo: StepValidatorRepo =
    PostgresTenantCapableStepValidatorRepo(
      () => new PostgresStepValidatorRepo(env, reactivePg),
      t => new PostgresTenantStepValidatorRepo(env, reactivePg, t)
    )

  private val _usagePlanRepo: UsagePlanRepo =
    PostgresTenantCapableUsagePlanRepo(
      () => new PostgresUsagePlanRepo(env, reactivePg),
      t => new PostgresTenantUsagePlanRepo(env, reactivePg, t)
    )

  override def tenantRepo: TenantRepo = _tenantRepo

  override def userRepo: UserRepo = _userRepo

  override def teamRepo: TeamRepo = _teamRepo

  override def apiRepo: ApiRepo = _apiRepo

  override def apiSubscriptionRepo: ApiSubscriptionRepo = _apiSubscriptionRepo

  override def apiDocumentationPageRepo: ApiDocumentationPageRepo =
    _apiDocumentationPageRepo

  override def apiPostRepo: ApiPostRepo = _apiPostRepo

  override def apiIssueRepo: ApiIssueRepo = _apiIssueRepo

  override def notificationRepo: NotificationRepo = _notificationRepo

  override def userSessionRepo: UserSessionRepo = _userSessionRepo

  override def auditTrailRepo: AuditTrailRepo = _auditTrailRepo

  override def consumptionRepo: ConsumptionRepo = _consumptionRepo

  override def passwordResetRepo: PasswordResetRepo = _passwordResetRepo
  override def reportsInfoRepo: ReportsInfoRepo = _reportsInfoRepo

  override def accountCreationRepo: AccountCreationRepo = _accountCreationRepo

  override def translationRepo: TranslationRepo = _translationRepo

  override def messageRepo: MessageRepo = _messageRepo

  override def cmsRepo: CmsPageRepo = _cmsPageRepo

  override def assetRepo: AssetRepo = _assetRepo

  override def evolutionRepo: EvolutionRepo = _evolutionRepo

  override def operationRepo: OperationRepo = _operationRepo

  override def emailVerificationRepo: EmailVerificationRepo =
    _emailVerificationRepo

  override def subscriptionDemandRepo: SubscriptionDemandRepo =
    _subscriptionDemandRepo

  override def stepValidatorRepo: StepValidatorRepo = _stepValidatorRepo

  override def usagePlanRepo: UsagePlanRepo = _usagePlanRepo

  override def start(): Future[Unit] = {
    Future.successful(())
  }

  override def stop(): Future[Unit] = Future.successful(())

  override def isEmpty(): Future[Boolean] = {
    checkIfTenantsTableExists()
      .flatMap {
        case true  => tenantRepo.count()
        case false => Future.successful(0L)
      }
      .map(_ == 0)
  }

  def checkIfTenantsTableExists(): Future[Boolean] =
    reactivePg
      .queryOne(
        "SELECT EXISTS (SELECT FROM information_schema.tables WHERE table_schema = $1 AND table_name = 'tenants')",
        Seq(getSchema)
      ) { row =>
        row.optBoolean("exists")
      }
      .map(_.getOrElse(false))

  def checkDatabase(): Future[Unit] = {
    reactivePg
      .queryOne(
        "SELECT schema_name FROM information_schema.schemata WHERE schema_name = $1",
        Seq(getSchema)
      ) { row =>
        row.optString("schema_name")
      }
      .flatMap {
        case Some(_) => createDatabase().map(_ => ())
        case _ =>
          logger.info(s"Create missing schema : $getSchema")
          for {
            _ <-
              reactivePg.rawQuery(s"CREATE SCHEMA IF NOT EXISTS ${getSchema}")
            _ <- createDatabase()
          } yield ()
      }
      .recover {
        case e: Exception =>
          logger.error(e.getMessage)
          FastFuture.successful(())
      }
  }

  def createDatabase(): Future[Any] = {
    logger.info("Checking status of database ...")
    Future.sequence(TABLES.map { case (key, value) => createTable(key, value) })
  }

  def createTable(table: String, allFields: Boolean): Future[Any] = {
    logger.debug(
      s"CREATE TABLE $getSchema.$table (" +
        s"_id character varying PRIMARY KEY," +
        s"${if (allFields) "_deleted BOOLEAN," else ""}" +
        s"content JSONB)"
    )

    reactivePg
      .query(
        "SELECT EXISTS (SELECT FROM information_schema.tables WHERE table_schema = $1 AND table_name = $2)",
        Seq(getSchema, table)
      )
      .map { r =>
        r.asScala.toSeq.head.getBoolean("exists")
      }
      .flatMap {
        case java.lang.Boolean.FALSE =>
          AppLogger.info(s"Create missing table : $table")
          reactivePg
            .rawQuery(
              s"CREATE TABLE $getSchema.$table (" +
                s"_id character varying PRIMARY KEY," +
                s"${if (allFields) "_deleted BOOLEAN," else ""}" +
                s"content JSONB)"
            )
            .map { _ =>
              AppLogger.info(s"Created : $table")
            }
        case java.lang.Boolean.TRUE => FastFuture.successful(())
      }
  }

  override def exportAsStream(
      pretty: Boolean,
      exportAuditTrail: Boolean = true
  )(implicit
      ec: ExecutionContext,
      mat: Materializer,
      env: Env
  ): Source[ByteString, _] = {
    val collections = ListBuffer[Repo[_, _]]()
    collections ++= List(
      tenantRepo,
      userRepo,
      passwordResetRepo,
      accountCreationRepo,
      userSessionRepo,
      evolutionRepo
    )
    collections ++= List(
      teamRepo.forAllTenant(),
      apiRepo.forAllTenant(),
      apiSubscriptionRepo.forAllTenant(),
      apiDocumentationPageRepo.forAllTenant(),
      apiPostRepo.forAllTenant(),
      apiIssueRepo.forAllTenant(),
      notificationRepo.forAllTenant(),
      consumptionRepo.forAllTenant(),
      translationRepo.forAllTenant(),
      messageRepo.forAllTenant(),
      operationRepo.forAllTenant(),
      emailVerificationRepo.forAllTenant(),
      cmsRepo.forAllTenant(),
      assetRepo.forAllTenant(),
      stepValidatorRepo.forAllTenant(),
      subscriptionDemandRepo.forAllTenant(),
      usagePlanRepo.forAllTenant()
    )

    if (exportAuditTrail) {
      collections += auditTrailRepo.forAllTenant()
    }
    Source(collections.toList).flatMapConcat { collection =>
      collection.streamAllRaw().map { doc =>
        if (pretty) {
          ByteString(
            Json.prettyPrint(
              Json.obj("type" -> collection.tableName, "payload" -> doc)
            ) + "\n"
          )
        } else {
          ByteString(
            Json.stringify(
              Json.obj("type" -> collection.tableName, "payload" -> doc)
            ) + "\n"
          )
        }
      }
    }
  }

  override def importFromStream(source: Source[ByteString, _]): Future[Unit] = {
    logger.debug("importFromStream")

    Future
      .sequence(TABLES.map {
        case (key, _) => reactivePg.rawQuery(s"TRUNCATE $key")
      })
      .map { _ =>
        source
          .via(
            Framing
              .delimiter(ByteString("\n"), 1000000000, allowTruncation = true)
          )
          .map(_.utf8String)
          .map(Json.parse)
          .map(json => json.as[JsObject])
          .map(json => {
            (
              (json \ "type").as[String].toLowerCase.replace("_", ""),
              (json \ "payload").as[JsValue]
            )
          })
          .mapAsync(1) {
            case ("tenants", payload) =>
              tenantRepo.save(TenantFormat.reads(payload).get)
            case ("passwordreset", payload) =>
              passwordResetRepo.save(PasswordResetFormat.reads(payload).get)
            case ("evolutions", payload) =>
              evolutionRepo.save(EvolutionFormat.reads(payload).get)
            case ("accountcreation", payload) =>
              accountCreationRepo.save(AccountCreationFormat.reads(payload).get)
            case ("users", payload) =>
              userRepo.save(UserFormat.reads(payload).get)
            case ("teams", payload) =>
              teamRepo
                .forAllTenant()
                .save(TeamFormat.reads(payload).get)
            case ("apis", payload) =>
              apiRepo
                .forAllTenant()
                .save(ApiFormat.reads(payload).get)
            case ("apisubscriptions", payload) =>
              apiSubscriptionRepo
                .forAllTenant()
                .save(ApiSubscriptionFormat.reads(payload).get)
            case ("apidocumentationpages", payload) =>
              apiDocumentationPageRepo
                .forAllTenant()
                .save(ApiDocumentationPageFormat.reads(payload).get)
            case ("apiposts", payload) =>
              apiPostRepo
                .forAllTenant()
                .save(ApiPostFormat.reads(payload).get)
            case ("apiissues", payload) =>
              apiIssueRepo
                .forAllTenant()
                .save(ApiIssueFormat.reads(payload).get)
            case ("notifications", payload) =>
              notificationRepo
                .forAllTenant()
                .save(NotificationFormat.reads(payload).get)
            case ("consumptions", payload) =>
              consumptionRepo
                .forAllTenant()
                .save(ConsumptionFormat.reads(payload).get)
            case ("translations", payload) =>
              translationRepo
                .forAllTenant()
                .save(TranslationFormat.reads(payload).get)
            case ("auditevents", payload) =>
              auditTrailRepo
                .forAllTenant()
                .save(payload.as[JsObject])
            case ("usersessions", payload) =>
              userSessionRepo.save(UserSessionFormat.reads(payload).get)
            case ("stepvalidators", payload) =>
              stepValidatorRepo
                .forAllTenant()
                .save(json.StepValidatorFormat.reads(payload).get)
            case ("subscriptiondemands", payload) =>
              subscriptionDemandRepo
                .forAllTenant()
                .save(json.SubscriptionDemandFormat.reads(payload).get)
            case ("usageplans", payload) =>
              usagePlanRepo
                .forAllTenant()
                .save(json.UsagePlanFormat.reads(payload).get)
            case ("cmspages", payload) =>
              cmsRepo
                .forAllTenant()
                .save(json.CmsPageFormat.reads(payload).get)
            case ("assets", payload) =>
              assetRepo
                .forAllTenant()
                .save(json.AssetFormat.reads(payload).get)
            case ("emailverifications", payload) =>
              emailVerificationRepo
                .forAllTenant()
                .save(json.EmailVerificationFormat.reads(payload).get)
            case (typ, _) =>
              logger.error(s"Unknown type: $typ")
              FastFuture.successful(false)
          }
          .toMat(Sink.ignore)(Keep.right)
          .run()(env.defaultMaterializer)
      }
  }

  override def clear() = {
    Source
      .future(
        reactivePg
          .query(
            "select 'drop table if exists \"' || tablename || '\" cascade;' as query from pg_tables where schemaname = 'public';"
          )
          .map(r => r.asScala.toSeq.map(_.getString("query")))
      )
      .mapConcat(identity)
      .mapAsync(5)(query => {
        logger.debug(query)
        reactivePg.query(query)
      })
      .runWith(Sink.ignore)(env.defaultMaterializer)
      .map(_ => ())
  }
}

class PostgresTenantRepo(env: Env, reactivePg: ReactivePg)
    extends PostgresRepo[Tenant, TenantId](env, reactivePg)
    with TenantRepo {
  override def tableName: String = "tenants"

  override def format: Format[Tenant] = json.TenantFormat

  override def extractId(value: Tenant): String = value.id.value
}

class PostgresPasswordResetRepo(env: Env, reactivePg: ReactivePg)
    extends PostgresRepo[PasswordReset, DatastoreId](env, reactivePg)
    with PasswordResetRepo {
  override def tableName: String = "password_reset"

  override def format: Format[PasswordReset] = json.PasswordResetFormat

  override def extractId(value: PasswordReset): String = value.id.value
}
class PostgresReportsInfoRepo(env: Env, reactivePg: ReactivePg)
  extends PostgresRepo[ReportsInfo, DatastoreId](env, reactivePg)
  with ReportsInfoRepo {
  override def tableName: String = "reports_info"

  override def format: Format[ReportsInfo] = json.ReportsInfoFormat

  override def extractId(value: ReportsInfo): String = value.id.value
}
class PostgresAccountCreationRepo(env: Env, reactivePg: ReactivePg)
    extends PostgresRepo[AccountCreation, DatastoreId](env, reactivePg)
    with AccountCreationRepo {
  override def tableName: String = "account_creation"

  override def format: Format[AccountCreation] = json.AccountCreationFormat

  override def extractId(value: AccountCreation): String = value.id.value
}

class PostgresTenantTeamRepo(env: Env, reactivePg: ReactivePg, tenant: TenantId)
    extends PostgresTenantAwareRepo[Team, TeamId](env, reactivePg, tenant) {
  override def tableName: String = "teams"

  override def format: Format[Team] = json.TeamFormat

  override def extractId(value: Team): String = value.id.value
}

class PostgresTenantApiRepo(env: Env, reactivePg: ReactivePg, tenant: TenantId)
    extends PostgresTenantAwareRepo[Api, ApiId](env, reactivePg, tenant) {
  override def format: Format[Api] = json.ApiFormat

  override def tableName: String = "apis"

  override def extractId(value: Api): String = value.id.value
}

class PostgresTenantTranslationRepo(
    env: Env,
    reactivePg: ReactivePg,
    tenant: TenantId
) extends PostgresTenantAwareRepo[Translation, DatastoreId](
      env,
      reactivePg,
      tenant
    ) {
  override def tableName: String = "translations"

  override def format: Format[Translation] = json.TranslationFormat

  override def extractId(value: Translation): String = value.id.value
}

class PostgresTenantMessageRepo(
    env: Env,
    reactivePg: ReactivePg,
    tenant: TenantId
) extends PostgresTenantAwareRepo[Message, DatastoreId](
      env,
      reactivePg,
      tenant
    ) {
  override def tableName: String = "messages"

  override def format: Format[Message] = json.MessageFormat

  override def extractId(value: Message): String = value.id.value
}
class PostgresTenantOperationRepo(
    env: Env,
    reactivePg: ReactivePg,
    tenant: TenantId
) extends PostgresTenantAwareRepo[Operation, DatastoreId](
      env,
      reactivePg,
      tenant
    ) {
  override def tableName: String = "operations"

  override def format: Format[Operation] = json.OperationFormat

  override def extractId(value: Operation): String = value.id.value
}

class PostgresTenantEmailVerificationRepo(
    env: Env,
    reactivePg: ReactivePg,
    tenant: TenantId
) extends PostgresTenantAwareRepo[EmailVerification, DatastoreId](
      env,
      reactivePg,
      tenant
    ) {
  override def tableName: String = "email_verifications"
  override def format: Format[EmailVerification] = json.EmailVerificationFormat

  override def extractId(value: EmailVerification): String = value.id.value

}

class PostgresTenantSubscriptionDemandRepo(
    env: Env,
    reactivePg: ReactivePg,
    tenant: TenantId
) extends PostgresTenantAwareRepo[SubscriptionDemand, SubscriptionDemandId](
      env,
      reactivePg,
      tenant
    ) {
  override def tableName: String = "subscription_demands"

  override def format: Format[SubscriptionDemand] =
    json.SubscriptionDemandFormat

  override def extractId(value: SubscriptionDemand): String = value.id.value
}

class PostgresTenantStepValidatorRepo(
    env: Env,
    reactivePg: ReactivePg,
    tenant: TenantId
) extends PostgresTenantAwareRepo[StepValidator, DatastoreId](
      env,
      reactivePg,
      tenant
    ) {
  override def tableName: String = "step_validators"

  override def format: Format[StepValidator] = json.StepValidatorFormat

  override def extractId(value: StepValidator): String = value.id.value
}

class PostgresTenantUsagePlanRepo(
    env: Env,
    reactivePg: ReactivePg,
    tenant: TenantId
) extends PostgresTenantAwareRepo[UsagePlan, UsagePlanId](
      env,
      reactivePg,
      tenant
    ) {
  override def tableName: String = "usage_plans"

  override def format: Format[UsagePlan] = json.UsagePlanFormat

  override def extractId(value: UsagePlan): String = value.id.value
}

class PostgresTenantCmsPageRepo(
    env: Env,
    reactivePg: ReactivePg,
    tenant: TenantId
) extends PostgresTenantAwareRepo[CmsPage, CmsPageId](
      env,
      reactivePg,
      tenant
    ) {
  override def tableName: String = "cmspages"

  override def format: Format[CmsPage] = json.CmsPageFormat

  override def extractId(value: CmsPage): String = value.id.value
}

class PostgresTenantAssetRepo(
    env: Env,
    reactivePg: ReactivePg,
    tenant: TenantId
) extends PostgresTenantAwareRepo[Asset, AssetId](
      env,
      reactivePg,
      tenant
    ) {
  override def tableName: String = "assets"

  override def format: Format[Asset] = json.AssetFormat

  override def extractId(value: Asset): String = value.id.value
}

class PostgresTenantApiSubscriptionRepo(
    env: Env,
    reactivePg: ReactivePg,
    tenant: TenantId
) extends PostgresTenantAwareRepo[ApiSubscription, ApiSubscriptionId](
      env,
      reactivePg,
      tenant
    ) {
  override def tableName: String = "api_subscriptions"

  override def format: Format[ApiSubscription] = json.ApiSubscriptionFormat

  override def extractId(value: ApiSubscription): String = value.id.value
}

class PostgresTenantApiDocumentationPageRepo(
    env: Env,
    reactivePg: ReactivePg,
    tenant: TenantId
) extends PostgresTenantAwareRepo[
      ApiDocumentationPage,
      ApiDocumentationPageId
    ](env, reactivePg, tenant) {
  override def tableName: String = "api_documentation_pages"

  override def format: Format[ApiDocumentationPage] =
    json.ApiDocumentationPageFormat

  override def extractId(value: ApiDocumentationPage): String = value.id.value
}

class PostgresTenantApiPostRepo(
    env: Env,
    reactivePg: ReactivePg,
    tenant: TenantId
) extends PostgresTenantAwareRepo[ApiPost, ApiPostId](
      env,
      reactivePg,
      tenant
    ) {
  override def tableName: String = "api_posts"

  override def format: Format[ApiPost] = json.ApiPostFormat

  override def extractId(value: ApiPost): String = value.id.value
}

class PostgresTenantApiIssueRepo(
    env: Env,
    reactivePg: ReactivePg,
    tenant: TenantId
) extends PostgresTenantAwareRepo[ApiIssue, ApiIssueId](
      env,
      reactivePg,
      tenant
    ) {
  override def tableName: String = "api_issues"

  override def format: Format[ApiIssue] = json.ApiIssueFormat

  override def extractId(value: ApiIssue): String = value.id.value
}

class PostgresTenantNotificationRepo(
    env: Env,
    reactivePg: ReactivePg,
    tenant: TenantId
) extends PostgresTenantAwareRepo[Notification, NotificationId](
      env,
      reactivePg,
      tenant
    ) {
  override def tableName: String = "notifications"

  override def format: Format[Notification] =
    json.NotificationFormat

  override def extractId(value: Notification): String = value.id.value
}

class PostgresTenantConsumptionRepo(
    env: Env,
    reactivePg: ReactivePg,
    tenant: TenantId
) extends PostgresTenantAwareRepo[ApiKeyConsumption, DatastoreId](
      env,
      reactivePg,
      tenant
    ) {
  override def tableName: String = "consumptions"

  override def format: Format[ApiKeyConsumption] =
    json.ConsumptionFormat

  override def extractId(value: ApiKeyConsumption): String = value.id.value
}

class PostgresTenantAuditTrailRepo(
    env: Env,
    reactivePg: ReactivePg,
    tenant: TenantId
) extends PostgresTenantAwareRepo[JsObject, DatastoreId](
      env,
      reactivePg,
      tenant
    ) {
  val _fmt = new Format[JsObject] {
    override def reads(json: JsValue): JsResult[JsObject] =
      JsSuccess(json.as[JsObject])

    override def writes(o: JsObject): JsValue = o
  }

  override def tableName: String = "audit_events"

  override def format: Format[JsObject] = _fmt

  override def extractId(value: JsObject): String = (value \ "_id").as[String]
}

class PostgresUserRepo(env: Env, reactivePg: ReactivePg)
    extends PostgresRepo[User, UserId](env, reactivePg)
    with UserRepo {
  override def tableName: String = "users"

  override def format: Format[User] = json.UserFormat

  override def extractId(value: User): String = value.id.value
}

class PostgresTeamRepo(env: Env, reactivePg: ReactivePg)
    extends PostgresRepo[Team, TeamId](env, reactivePg) {
  override def tableName: String = "teams"

  override def format: Format[Team] = json.TeamFormat

  override def extractId(value: Team): String = value.id.value
}

class PostgresEvolutionRepo(env: Env, reactivePg: ReactivePg)
    extends PostgresRepo[Evolution, DatastoreId](env, reactivePg)
    with EvolutionRepo {
  override def tableName: String = "evolutions"

  override def format: Format[Evolution] = json.EvolutionFormat

  override def extractId(value: Evolution): String = value.id.value
}

class PostgresTranslationRepo(env: Env, reactivePg: ReactivePg)
    extends PostgresRepo[Translation, DatastoreId](env, reactivePg) {
  override def tableName: String = "translations"

  override def format: Format[Translation] = json.TranslationFormat

  override def extractId(value: Translation): String = value.id.value
}

class PostgresMessageRepo(env: Env, reactivePg: ReactivePg)
    extends PostgresRepo[Message, DatastoreId](env, reactivePg) {
  override def tableName: String = "messages"

  override def format: Format[Message] = json.MessageFormat

  override def extractId(value: Message): String = value.id.value
}

class PostgresCmsPageRepo(env: Env, reactivePg: ReactivePg)
    extends PostgresRepo[CmsPage, CmsPageId](env, reactivePg) {
  override def tableName: String = "cmspages"

  override def format: Format[CmsPage] = json.CmsPageFormat

  override def extractId(value: CmsPage): String = value.id.value
}

class PostgresAssetRepo(env: Env, reactivePg: ReactivePg)
    extends PostgresRepo[Asset, AssetId](env, reactivePg) {
  override def tableName: String = "cmspages"

  override def format: Format[Asset] = json.AssetFormat

  override def extractId(value: Asset): String = value.id.value
}

class PostgresOperationRepo(env: Env, reactivePg: ReactivePg)
    extends PostgresRepo[Operation, DatastoreId](env, reactivePg) {
  override def tableName: String = "operations"

  override def format: Format[Operation] = json.OperationFormat

  override def extractId(value: Operation): String = value.id.value
}

class PostgresEmailVerificationRepo(env: Env, reactivePg: ReactivePg)
    extends PostgresRepo[EmailVerification, DatastoreId](env, reactivePg) {
  override def tableName: String = "email_verifications"
  override def format: Format[EmailVerification] = json.EmailVerificationFormat
  override def extractId(value: EmailVerification): String = value.id.value
}

class PostgresSubscriptionDemandRepo(env: Env, reactivePg: ReactivePg)
    extends PostgresRepo[SubscriptionDemand, SubscriptionDemandId](
      env,
      reactivePg
    ) {
  override def tableName: String = "subscription_demands"

  override def format: Format[SubscriptionDemand] =
    json.SubscriptionDemandFormat

  override def extractId(value: SubscriptionDemand): String = value.id.value
}

class PostgresStepValidatorRepo(env: Env, reactivePg: ReactivePg)
    extends PostgresRepo[StepValidator, DatastoreId](env, reactivePg) {
  override def tableName: String = "step_validators"

  override def format: Format[StepValidator] = json.StepValidatorFormat

  override def extractId(value: StepValidator): String = value.id.value
}
class PostgresUsagePlanRepo(env: Env, reactivePg: ReactivePg)
    extends PostgresRepo[UsagePlan, UsagePlanId](env, reactivePg) {
  override def tableName: String = "usage_plans"

  override def format: Format[UsagePlan] = json.UsagePlanFormat

  override def extractId(value: UsagePlan): String = value.id.value
}

class PostgresApiRepo(env: Env, reactivePg: ReactivePg)
    extends PostgresRepo[Api, ApiId](env, reactivePg) {
  override def tableName: String = "apis"

  override def format: Format[Api] = json.ApiFormat

  override def extractId(value: Api): String = value.id.value
}

class PostgresApiSubscriptionRepo(env: Env, reactivePg: ReactivePg)
    extends PostgresRepo[ApiSubscription, ApiSubscriptionId](env, reactivePg) {
  override def tableName: String = "api_subscriptions"

  override def format: Format[ApiSubscription] = json.ApiSubscriptionFormat

  override def extractId(value: ApiSubscription): String = value.id.value
}

class PostgresApiDocumentationPageRepo(env: Env, reactivePg: ReactivePg)
    extends PostgresRepo[ApiDocumentationPage, ApiDocumentationPageId](
      env,
      reactivePg
    ) {
  override def tableName: String = "api_documentation_pages"

  override def format: Format[ApiDocumentationPage] =
    json.ApiDocumentationPageFormat

  override def extractId(value: ApiDocumentationPage): String = value.id.value
}

class PostgresApiPostRepo(env: Env, reactivePg: ReactivePg)
    extends PostgresRepo[ApiPost, ApiPostId](env, reactivePg) {
  override def tableName: String = "api_posts"

  override def format: Format[ApiPost] = json.ApiPostFormat

  override def extractId(value: ApiPost): String = value.id.value
}

class PostgresApiIssueRepo(env: Env, reactivePg: ReactivePg)
    extends PostgresRepo[ApiIssue, ApiIssueId](env, reactivePg) {
  override def tableName: String = "api_issues"

  override def format: Format[ApiIssue] = json.ApiIssueFormat

  override def extractId(value: ApiIssue): String = value.id.value
}

class PostgresNotificationRepo(env: Env, reactivePg: ReactivePg)
    extends PostgresRepo[Notification, NotificationId](env, reactivePg) {
  override def tableName: String = "notifications"

  override def format: Format[Notification] =
    json.NotificationFormat

  override def extractId(value: Notification): String = value.id.value
}

class PostgresConsumptionRepo(env: Env, reactivePg: ReactivePg)
    extends PostgresRepo[ApiKeyConsumption, DatastoreId](env, reactivePg) {
  override def tableName: String = "consumptions"

  override def format: Format[ApiKeyConsumption] = json.ConsumptionFormat

  override def extractId(value: ApiKeyConsumption): String = value.id.value
}

class PostgresUserSessionRepo(env: Env, reactivePg: ReactivePg)
    extends PostgresRepo[UserSession, DatastoreId](env, reactivePg)
    with UserSessionRepo {
  override def tableName: String = "user_sessions"

  override def format: Format[UserSession] =
    json.UserSessionFormat

  override def extractId(value: UserSession): String = value.id.value
}

class PostgresAuditTrailRepo(env: Env, reactivePg: ReactivePg)
    extends PostgresRepo[JsObject, DatastoreId](env, reactivePg) {
  val _fmt = new Format[JsObject] {
    override def reads(json: JsValue): JsResult[JsObject] =
      JsSuccess(json.as[JsObject])

    override def writes(o: JsObject): JsValue = o
  }

  override def tableName: String = "audit_events"

  override def format: Format[JsObject] = _fmt

  override def extractId(value: JsObject): String = (value \ "_id").as[String]
}

abstract class PostgresRepo[Of, Id <: ValueType](
    env: Env,
    reactivePg: ReactivePg
) extends CommonRepo[Of, Id](env, reactivePg) {

  private implicit lazy val logger: Logger = Logger(s"PostgresRepo")

  override def findRaw(
      query: JsObject,
      sort: Option[JsObject] = None,
      maxDocs: Int = -1
  )(implicit ec: ExecutionContext): Future[Seq[JsValue]] = {
    logger.debug(s"$tableName.find(${Json.prettyPrint(query)})")

    val limit = if (maxDocs > 0) s"Limit $maxDocs" else ""

    sort match {
      case None =>
        if (query.values.isEmpty)
          reactivePg.querySeq(s"SELECT * FROM $tableName $limit") {
            _.optJsObject("content")
          }
        else {
          val (sql, params) = convertQuery(query)
          reactivePg.querySeq(
            s"SELECT * FROM $tableName WHERE $sql $limit",
            params
          ) {
            _.optJsObject("content")
          }
        }

      case Some(_) =>
        val sortedKeys = sort
          .map(obj =>
            obj.fields.sortWith((a, b) =>
              a._2.as[JsNumber].value < b._2.as[JsNumber].value
            )
          )
          .map(r => r.map(x => s"content->>'${x._1}'"))
          .getOrElse(Seq("_id"))
        if (query.values.isEmpty)
          reactivePg.querySeq(
            s"SELECT * FROM $tableName $limit ORDER BY ${sortedKeys.mkString(",")} ASC",
            Seq.empty
          )(_.optJsObject("content"))
        else {
          val (sql, params) = convertQuery(query)
          reactivePg.querySeq(
            s"SELECT * FROM $tableName WHERE $sql $limit ORDER BY ${sortedKeys.mkString(",")} ASC",
            params
          )(_.optJsObject("content"))
        }
    }
  }

  override def find(
      query: JsObject,
      sort: Option[JsObject] = None,
      maxDocs: Int = -1
  )(implicit ec: ExecutionContext): Future[Seq[Of]] = {
    logger.debug(s"$tableName.find(${Json.prettyPrint(query)})")

    val limit = if (maxDocs > 0) s"Limit $maxDocs" else ""

    sort match {
      case None =>
        if (query.values.isEmpty)
          reactivePg.querySeq(s"SELECT * FROM $tableName $limit") {
            rowToJson(_, format)
          }
        else {
          val (sql, params) = convertQuery(query)
          reactivePg.querySeq(
            s"SELECT * FROM $tableName WHERE $sql $limit",
            params
          ) {
            rowToJson(_, format)
          }
        }

      case Some(_) =>
        val sortedKeys = sort
          .map(obj =>
            obj.fields.sortWith((a, b) =>
              a._2.as[JsNumber].value < b._2.as[JsNumber].value
            )
          )
          .map(r => r.map(x => s"content->>'${x._1}'"))
          .getOrElse(Seq("_id"))
        if (query.values.isEmpty)
          reactivePg.querySeq(
            s"SELECT * FROM $tableName $limit ORDER BY ${sortedKeys.mkString(",")} ASC",
            Seq.empty
          ) { rowToJson(_, format) }
        else {
          val (sql, params) = convertQuery(query)
          reactivePg.querySeq(
            s"SELECT * FROM $tableName WHERE $sql $limit ORDER BY ${sortedKeys.mkString(",")} ASC",
            params
          ) { rowToJson(_, format) }
        }
    }
  }

  override def count()(implicit ec: ExecutionContext): Future[Long] =
    count(JsObject.empty)

  override def deleteByIdLogically(
      id: String
  )(implicit ec: ExecutionContext): Future[Boolean] = {
    logger.debug(s"$tableName.deleteByIdLogically($id)")
    reactivePg
      .query(
        s"UPDATE $tableName " +
          "SET _deleted = true, content = content || '{ \"_deleted\" : true }' " +
          s"WHERE _id = $$1 AND _deleted = false  RETURNING _id",
        Seq(id)
      )
      .map(_.size() > 0)
  }

  override def deleteByIdLogically(
      id: Id
  )(implicit ec: ExecutionContext): Future[Boolean] = {
    logger.debug(s"$tableName.deleteByIdLogically($id)")
    deleteByIdLogically(id.value)
  }

  override def deleteLogically(
      query: JsObject
  )(implicit ec: ExecutionContext): Future[Boolean] = {
    logger.debug(s"$tableName.deleteLogically(${Json.prettyPrint(query)})")
    val (sql, params) = convertQuery(query)
    reactivePg
      .query(
        s"UPDATE $tableName " +
          "SET _deleted = true, content = content || '{ \"_deleted\" : true }' " +
          s"WHERE _deleted = false AND $sql  RETURNING _id",
        params
      )
      .map(_.size() > 0)
  }

  override def deleteAllLogically()(implicit
      ec: ExecutionContext
  ): Future[Boolean] = {
    logger.debug(s"$tableName.deleteAllLogically()")
    reactivePg
      .query(
        s"UPDATE $tableName " +
          "SET _deleted = true, content = content || '{ \"_deleted\" : true }' " +
          "WHERE _deleted = false RETURNING _id"
      )
      .map(_.size() > 0)
  }

  override def findWithPagination(
      query: JsObject,
      page: Int,
      pageSize: Int,
      sort: Option[JsObject] = None
  )(implicit ec: ExecutionContext): Future[(Seq[Of], Long)] =
    super.findWithPagination(query, page, pageSize, sort)
}

abstract class PostgresTenantAwareRepo[Of, Id <: ValueType](
    env: Env,
    reactivePg: ReactivePg,
    tenant: TenantId
) extends CommonRepo[Of, Id](env, reactivePg) {

  implicit val logger: Logger = Logger(s"PostgresTenantAwareRepo")

  override def deleteByIdLogically(
      id: String
  )(implicit ec: ExecutionContext): Future[Boolean] = {
    logger.debug(s"$tableName.deleteByIdLogically($id)")

    reactivePg
      .query(
        s"UPDATE $tableName " +
          "SET _deleted = true, content = content || '{ \"_deleted\" : true }' " +
          s"WHERE _id = $$1 AND content ->> '_tenant' = $$2  RETURNING _id",
        Seq(id, tenant.value)
      )
      .map(_.size() > 0)
  }

  override def deleteByIdLogically(
      id: Id
  )(implicit ec: ExecutionContext): Future[Boolean] = {
    deleteByIdLogically(id.value)
  }

  override def deleteLogically(
      query: JsObject
  )(implicit ec: ExecutionContext): Future[Boolean] = {
    logger.debug(s"$tableName.deleteLogically(${Json.prettyPrint(query)})")
    val (sql, params) = convertQuery(
      query ++ Json.obj("_deleted" -> false, "_tenant" -> tenant.value)
    )
    reactivePg
      .query(
        s"UPDATE $tableName " +
          "SET _deleted = true, content = content || '{ \"_deleted\" : true }' " +
          s"WHERE content ->> '_tenant' = ${getParam(params.size)} AND $sql  RETURNING _id",
        params ++ Seq(tenant.value)
      )
      .map(_.size() > 0)
  }

  override def deleteAllLogically()(implicit
      ec: ExecutionContext
  ): Future[Boolean] = {
    logger.debug(s"$tableName.deleteAllLogically()")

    reactivePg
      .query(
        s"UPDATE $tableName " +
          "SET _deleted = true, content = content || '{ \"_deleted\" : true }' " +
          s"WHERE content ->> '_tenant' = $$1 AND _deleted = false  RETURNING _id",
        Seq(tenant.value)
      )
      .map(_.size() > 0)
  }

  override def findRaw(
      query: JsObject,
      sort: Option[JsObject] = None,
      maxDocs: Int = -1
  )(implicit ec: ExecutionContext): Future[Seq[JsValue]] = {
    logger.debug(
      s"$tableName.findRaw(${Json.prettyPrint(query ++ Json.obj("_tenant" -> tenant.value))})"
    )

    val limit = if (maxDocs > 0) s"Limit $maxDocs" else ""

    sort match {
      case None =>
        if (query.values.isEmpty)
          reactivePg.querySeq(
            s"SELECT * FROM $tableName WHERE content->>'_tenant' = '${tenant.value}' $limit"
          ) {
            _.optJsObject("content")
          }
        else {
          val (sql, params) = convertQuery(
            query ++ Json.obj("_tenant" -> tenant.value)
          )

          var out: String = s"SELECT * FROM $tableName WHERE $sql $limit"
          params.zipWithIndex.reverse.foreach {
            case (param, i) =>
              out = out.replace("$" + (i + 1), s"'$param'")
          }

          reactivePg.querySeq(out) {
            _.optJsObject("content")
          }
        }
      case Some(s) =>
        val sortedKeys = sort
          .map(obj =>
            obj.fields.sortWith((a, b) =>
              a._2.as[JsNumber].value < b._2.as[JsNumber].value
            )
          )
          .map(r => r.map(x => s"content->>'${x._1}'"))
          .getOrElse(Seq("_id"))
        if (query.values.isEmpty)
          reactivePg.querySeq(
            s"SELECT * FROM $tableName WHERE content->>'_tenant' = '${tenant.value} ORDER BY ${sortedKeys
              .mkString(",")} ASC $limit",
            Seq.empty
          ) {
            _.optJsObject("content")
          }
        else {
          val (sql, params) = convertQuery(
            query ++ Json.obj("_tenant" -> tenant.value)
          )
          reactivePg.querySeq(
            s"SELECT * FROM $tableName WHERE $sql ORDER BY ${sortedKeys
              .mkString(",")} ASC $limit",
            params
          ) {
            _.optJsObject("content")
          }
        }
    }
  }

  override def find(
      query: JsObject,
      sort: Option[JsObject] = None,
      maxDocs: Int = -1
  )(implicit ec: ExecutionContext): Future[Seq[Of]] = {
    logger.debug(
      s"$tableName.find(${Json.prettyPrint(query ++ Json.obj("_tenant" -> tenant.value))})"
    )

    val limit = if (maxDocs > 0) s"Limit $maxDocs" else ""

    sort match {
      case None =>
        if (query.values.isEmpty)
          reactivePg.querySeq(
            s"SELECT * FROM $tableName WHERE content->>'_tenant' = '${tenant.value}' $limit"
          ) {
            rowToJson(_, format)
          }
        else {
          val (sql, params) = convertQuery(
            query ++ Json.obj("_tenant" -> tenant.value)
          )

          var out: String = s"SELECT * FROM $tableName WHERE $sql $limit"
          params.zipWithIndex.reverse.foreach {
            case (param, i) =>
              out = out.replace("$" + (i + 1), s"'$param'")
          }

          reactivePg.querySeq(out) {
            rowToJson(_, format)
          }
        }
      case Some(s) =>
        val sortedKeys = sort
          .map(obj =>
            obj.fields.sortWith((a, b) =>
              a._2.as[JsNumber].value < b._2.as[JsNumber].value
            )
          )
          .map(r => r.map(x => s"content->>'${x._1}'"))
          .getOrElse(Seq("_id"))
        if (query.values.isEmpty)
          reactivePg.querySeq(
            s"SELECT * FROM $tableName WHERE content->>'_tenant' = '${tenant.value} ORDER BY ${sortedKeys
              .mkString(",")} ASC $limit",
            Seq.empty
          ) { rowToJson(_, format) }
        else {
          val (sql, params) = convertQuery(
            query ++ Json.obj("_tenant" -> tenant.value)
          )
          reactivePg.querySeq(
            s"SELECT * FROM $tableName WHERE $sql ORDER BY ${sortedKeys
              .mkString(",")} ASC $limit",
            params
          ) { rowToJson(_, format) }
        }
    }
  }

  override def findOne(
      query: JsObject
  )(implicit ec: ExecutionContext): Future[Option[Of]] =
    super.findOne(query ++ Json.obj("_tenant" -> tenant.value))

  override def delete(
      query: JsObject
  )(implicit ec: ExecutionContext): Future[Boolean] =
    super.delete(query ++ Json.obj("_tenant" -> tenant.value))

  override def insertMany(
      values: Seq[Of]
  )(implicit ec: ExecutionContext): Future[Long] =
    super.insertMany(values, Json.obj("_tenant" -> tenant.value))

  override def exists(
      query: JsObject
  )(implicit ec: ExecutionContext): Future[Boolean] =
    super.exists(query ++ Json.obj("_tenant" -> tenant.value))

  override def count()(implicit ec: ExecutionContext): Future[Long] =
    count(Json.obj("_tenant" -> tenant.value))

  override def findWithProjection(query: JsObject, projection: JsObject)(
      implicit ec: ExecutionContext
  ): Future[Seq[JsObject]] =
    super.findWithProjection(
      query ++ Json.obj("_tenant" -> tenant.value),
      projection
    )

  override def findOneWithProjection(query: JsObject, projection: JsObject)(
      implicit ec: ExecutionContext
  ): Future[Option[JsObject]] =
    super.findOneWithProjection(
      query ++ Json.obj("_tenant" -> tenant.value),
      projection
    )

  override def findWithPagination(
      query: JsObject,
      page: Int,
      pageSize: Int,
      sort: Option[JsObject] = None
  )(implicit ec: ExecutionContext): Future[(Seq[Of], Long)] =
    super.findWithPagination(
      query ++ Json.obj("_tenant" -> tenant.value),
      page,
      pageSize,
      sort
    )
}

abstract class CommonRepo[Of, Id <: ValueType](env: Env, reactivePg: ReactivePg)
    extends Repo[Of, Id] {

  private implicit val logger: Logger = Logger("CommonPostgresRepo")

  val jsObjectWrites: OWrites[JsObject] = (o: JsObject) => o

  implicit val jsObjectFormat: OFormat[JsObject] = new OFormat[JsObject] {
    override def reads(json: JsValue): JsResult[JsObject] =
      json.validate[JsObject](Reads.JsObjectReads)

    override def writes(o: JsObject): JsObject = o
  }

  override def count(
      query: JsObject
  )(implicit ec: ExecutionContext): Future[Long] = {
    logger.debug(s"$tableName.count(${Json.prettyPrint(query)})")

    if (query.values.isEmpty)
      reactivePg
        .queryOne(s"SELECT COUNT(*) as count FROM $tableName") {
          _.optLong("count")
        }
        .map(_.getOrElse(0L))
    else {
      val (sql, params) = convertQuery(query)
      reactivePg
        .queryOne(
          s"SELECT COUNT(*) as count FROM $tableName WHERE $sql",
          params
        ) { _.optLong("count") }
        .map(_.getOrElse(0L))
    }
  }

  override def exists(
      query: JsObject
  )(implicit ec: ExecutionContext): Future[Boolean] = {
    val (sql, params) = convertQuery(query)

    reactivePg
      .query(s"SELECT 1 FROM $tableName WHERE $sql", params)
      .map(_.size() > 0)
  }

  override def streamAllRaw(
      query: JsObject = Json.obj()
  )(implicit ec: ExecutionContext): Source[JsValue, NotUsed] = {
    logger.debug(s"$tableName.streamAllRaw(${Json.prettyPrint(query)})")

    val (sql, params) = convertQuery(query)
    val selector = if (sql == "") "" else s"WHERE $sql "

    Source
      .future(
        reactivePg
          .querySeq(s"SELECT * FROM $tableName $selector", params) { row =>
            row.optJsObject("content")
          }
      )
      .flatMapConcat(res => Source(res.toList))
  }

  override def streamAllRawFormatted(
      query: JsObject = Json.obj()
  )(implicit ec: ExecutionContext): Source[Of, NotUsed] = {
    logger.debug(
      s"$tableName.streamAllRawFormatted(${Json.prettyPrint(query)})"
    )

    val (sql, params) = convertQuery(query)
    val selector = if (sql == "") "" else s"WHERE $sql "

    Source
      .future(
        reactivePg
          .querySeq(s"SELECT * FROM $tableName $selector", params) { row =>
            row.optJsObject("content")
          }
      )
      .flatMapConcat(res =>
        Source(res.toList.map(format.reads).filter(_.isSuccess).map(_.get))
      )
  }

  override def findOneRaw(
      query: JsObject
  )(implicit ec: ExecutionContext): Future[Option[JsValue]] = {
    val (sql, params) = convertQuery(query)
    logger.debug(s"$tableName.findOneRaw(${Json.prettyPrint(query)})")
    logger.debug(s"[query] :: SELECT * FROM $tableName WHERE $sql LIMIT 1")
    logger.debug(s"[PARAMS] :: ${params.mkString(" - ")}")

    reactivePg
      .queryOne(s"SELECT * FROM $tableName WHERE " + sql + " LIMIT 1", params) {
        row =>
          logger.debug(s"[ROW] :: ${row.deepToString()}")
          logger.debug(s"[ROW] :: ${row.toJson}")
          row.optJsObject("content")
      }
  }

  override def findOne(
      query: JsObject
  )(implicit ec: ExecutionContext): Future[Option[Of]] = {
    val (sql, params) = convertQuery(query)
    logger.debug(s"$tableName.findeOne(${Json.prettyPrint(query)})")
    logger.debug(s"[query] :: SELECT * FROM $tableName WHERE $sql LIMIT 1")
    logger.debug(s"[PARAMS] :: ${params.mkString(" - ")}")

    reactivePg
      .queryOne(s"SELECT * FROM $tableName WHERE " + sql + " LIMIT 1", params) {
        row =>
          logger.debug(s"[ROW FINDONE] :: ${row.deepToString()}")
          logger.debug(s"[ROW FINDONE] :: ${row.toJson}")
          row.optJsObject("content").map(format.reads).collect {
            case JsSuccess(s, _) => s
            case JsError(errors) => None.asInstanceOf[Of]
          }
      }
  }

  override def delete(
      query: JsObject
  )(implicit ec: ExecutionContext): Future[Boolean] = {
    logger.debug(s"$tableName.delete(${Json.prettyPrint(query)})")

    if (query.values.isEmpty)
      reactivePg
        .query(s"DELETE FROM $tableName")
        .map(_ => true)
    else {
      val (sql, params) = convertQuery(query)
      reactivePg.query(s"DELETE FROM $tableName WHERE $sql", params)
    }.map(_ => true)
  }

  override def save(query: JsObject, value: JsObject)(implicit
      ec: ExecutionContext
  ): Future[Boolean] = {
    logger.debug(
      s"$tableName.save(${Json.prettyPrint(query)}) with value ${Json.prettyPrint(value)}"
    )

    (
      if (value.keys.contains("_deleted"))
        reactivePg.query(
          s"INSERT INTO $tableName(_id, _deleted, content) VALUES($$1,$$2,$$3) " +
            "ON CONFLICT (_id) DO UPDATE " +
            s"set _deleted = $$2, content = $$3",
          Seq(
            (value \ "_id").as[String],
            java.lang.Boolean.valueOf((value \ "_deleted").as[Boolean]),
            new JsonObject(Json.stringify(value))
          )
        )
      else
        reactivePg.query(
          s"INSERT INTO $tableName(_id, content) VALUES($$1,$$2) " +
            "ON CONFLICT (_id) DO UPDATE " +
            s"set content = $$2",
          Seq((value \ "_id").as[String], new JsonObject(Json.stringify(value)))
        )
    ).map(_ => true)
      .recover(_ => false)
  }

  def insertMany(values: Seq[Of], addToPayload: JsObject)(implicit
      ec: ExecutionContext
  ): Future[Long] = {
    logger.debug(s"$tableName.insertMany()")

    Future
      .sequence(
        values
          .map(v =>
            save(Json.obj(), format.writes(v).as[JsObject] ++ addToPayload)
          )
      )
      .map(_ => 1L)
  }

  override def insertMany(
      values: Seq[Of]
  )(implicit ec: ExecutionContext): Future[Long] =
    insertMany(values, Json.obj())

  override def updateMany(query: JsObject, value: JsObject)(implicit
      ec: ExecutionContext
  ): Future[Long] = {
    logger.debug(s"$tableName.updateMany(${Json.prettyPrint(query)})")

    val (sql, params) = convertQuery(query)
    reactivePg
      .query(
        s"UPDATE $tableName SET content = content || ${getParam(params.size)} WHERE $sql RETURNING _id",
        params ++ Seq(new JsonObject(Json.stringify(value)))
      )
      .map(_.size())
  }

  override def updateManyByQuery(query: JsObject, queryUpdate: JsObject)(
      implicit ec: ExecutionContext
  ): Future[Long] = {
    logger.debug(s"$tableName.updateManyByQuery(${Json.prettyPrint(query)})")

    val (sql1, params1) = convertQuery(queryUpdate)
    val (sql2, params2) = if (query.values.isEmpty) {
      ("", params1)
    } else {
      val tuple = convertQuery(query, params1)
      (s"WHERE ${tuple._1}", tuple._2)
    }

    var out: String = s"UPDATE $tableName SET $sql1 $sql2 RETURNING _id"
    params2.zipWithIndex.reverse.foreach {
      case (param, i) =>
        out = out.replace("$" + (i + 1), s"'$param'")
    }

    reactivePg
      .rawQuery(out)
      .map(_ => 1L)
  }

  override def findMaxByQuery(query: JsObject, field: String)(implicit
      ec: ExecutionContext
  ): Future[Option[Long]] = {
    logger.debug(s"$tableName.findMaxByQuery(${Json.prettyPrint(query)})")

    val (sql, params) = convertQuery(query)
    reactivePg.queryOne(
      s"SELECT MAX(content->>${getParam(params.size)})::bigint as total FROM $tableName WHERE $sql",
      params ++ Seq(field)
    ) { row =>
      Some(row.getLong(0).asInstanceOf[Long])
    }
  }

  override def findWithProjection(query: JsObject, projection: JsObject)(
      implicit ec: ExecutionContext
  ): Future[Seq[JsObject]] = {
    logger.debug(
      s"$tableName.findWithProjection(${Json.prettyPrint(query)}, ${Json.prettyPrint(projection)})"
    )

    if (query.values.isEmpty)
      reactivePg.querySeq(s"SELECT * FROM $tableName") { row =>
        projection.keys
          .map(key => Json.obj(key -> row.getString(key)))
          .foldLeft(Json.obj())(_ ++ _)
          .some
      }
    else {
      val (sql, params) = convertQuery(query)
      reactivePg.querySeq(
        s"SELECT " +
          s"${projection.keys.map(e => s"content->>'$e' as ${e.toLowerCase}").mkString(", ")} FROM $tableName WHERE $sql",
        params
      ) { row =>
        projection.keys
          .filter(key => {
            try {
              row.getString(key)
              true
            } catch {
              case _: Throwable => false
            }
          })
          .map(key => Json.obj(key -> row.getString(key)))
          .foldLeft(Json.obj())(_ ++ _)
          .some
      }
    }
  }

  override def findOneWithProjection(query: JsObject, projection: JsObject)(
      implicit ec: ExecutionContext
  ): Future[Option[JsObject]] = {
    logger.debug(
      s"$tableName.findOneWithProjection(${Json.prettyPrint(query)}, ${Json.prettyPrint(projection)})"
    )

    if (query.values.isEmpty) {
      reactivePg.queryOne(
        s"SELECT $$1 FROM $tableName",
        Seq(
          if (projection.values.isEmpty) "*"
          else
            projection.keys
              .map(e => s"content->>'$e' as ${e.toLowerCase}")
              .mkString(", ")
        )
      ) { row =>
        projection.keys
          .map(key => Json.obj(key -> row.getString(key)))
          .foldLeft(Json.obj())(_ ++ _)
          .some
      }
    } else {
      val (sql, params) = convertQuery(query)
      reactivePg.queryOne(
        s"SELECT ${getParam(params.size)} FROM $tableName WHERE $sql",
        params ++ Seq(
          if (projection.values.isEmpty) "*"
          else
            projection.keys
              .map(e => s"content->>'$e' as ${e.toLowerCase}")
              .mkString(", ")
        )
      ) { row =>
        projection.keys
          .map(key => Json.obj(key -> row.getString(key)))
          .foldLeft(Json.obj())(_ ++ _)
          .some
      }
    }
  }

  override def findWithPagination(
      query: JsObject,
      page: Int,
      pageSize: Int,
      sort: Option[JsObject] = None
  )(implicit
      ec: ExecutionContext
  ): Future[(Seq[Of], Long)] = {
    logger.debug(
      s"$tableName.findWithPagination(${Json.prettyPrint(query)}, $page, $pageSize)"
    )

    for {
      count <- {
        if (query.values.isEmpty)
          reactivePg
            .queryOne(s"SELECT COUNT(*) as count FROM $tableName") {
              _.optLong("count")
            }
            .map(_.getOrElse(0L))
        else {
          val (sql, params) = convertQuery(query)
          val out: String =
            s"SELECT COUNT(*) as count FROM $tableName WHERE $sql"

          reactivePg
            .queryOne(
              out,
              params.map {
                case x: String => x.replace("\"", "")
                case x         => x
              }
            ) { _.optLong("count") }
            .map(_.getOrElse(0L))
        }
      }
      queryRes <- {
        val sortedKeys = sort
          .map(obj =>
            obj.fields.sortWith((a, b) =>
              a._2.as[JsNumber].value < b._2.as[JsNumber].value
            )
          )
          .map(r => r.map(x => s"content->>'${x._1}'"))
          .getOrElse(Seq("_id"))

        if (query.values.isEmpty)
          reactivePg.querySeq(
            s"SELECT * FROM $tableName ORDER BY ${sortedKeys.mkString(",")} ASC LIMIT $$1 OFFSET $$2",
            Seq(Integer.valueOf(pageSize), Integer.valueOf(page * pageSize))
          ) { row =>
            rowToJson(row, format)
          }
        else {
          val (sql, params) = convertQuery(query)
          reactivePg.querySeq(
            s"SELECT * FROM $tableName WHERE $sql ORDER BY ${sortedKeys
              .mkString(",")} ASC ${if (pageSize > 0)
              s"LIMIT ${Integer.valueOf(pageSize)}"
            else ""} OFFSET ${Integer.valueOf(page * pageSize)}",
            params.map {
              case x: String => x.replace("\"", "")
              case x         => x
            }
          ) { row =>
            rowToJson(row, format)
          }
        }
      }
    } yield {
      (queryRes, count)
    }
  }
}<|MERGE_RESOLUTION|>--- conflicted
+++ resolved
@@ -412,11 +412,8 @@
     "subscription_demands" -> true,
     "step_validators" -> true,
     "usage_plans" -> true,
-<<<<<<< HEAD
+    "assets" -> true,
     "reports_info" -> true
-=======
-    "assets" -> true
->>>>>>> ffe3a054
   )
 
   private lazy val poolOptions: PoolOptions = new PoolOptions()
