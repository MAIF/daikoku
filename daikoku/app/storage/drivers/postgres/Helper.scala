--- conflicted
+++ resolved
@@ -128,11 +128,7 @@
                   formattedKey = s"content->'${parts.head}'->>'${parts.last}'"
               }
 
-<<<<<<< HEAD
-              (s"($formattedKey IN $a OR content->${getParam(b.size)} ?| ARRAY[$arr])",
-=======
               (s"( $formattedKey IN $a OR content->${getParam(b.size)} ?| ARRAY[$arr] )",
->>>>>>> 22b0b60c
                b ++ Seq(field._1))
 
             case Some((key: String, _: JsValue)) if key == "$nin" =>
