--- conflicted
+++ resolved
@@ -284,29 +284,6 @@
     _tenantRepo(tenant)
 }
 
-<<<<<<< HEAD
-case class MongoTenantCapableSubscriptionDemandRepo(
-    _repo: () => MongoRepo[SubscriptionDemand, SubscriptionDemandId],
-    _tenantRepo: TenantId => MongoTenantAwareRepo[SubscriptionDemand, SubscriptionDemandId]
-) extends MongoTenantCapableRepo[SubscriptionDemand, SubscriptionDemandId]
-    with SubscriptionDemandRepo {
-  override def repo(): MongoRepo[SubscriptionDemand, SubscriptionDemandId] = _repo()
-
-  override def tenantRepo(
-      tenant: TenantId): MongoTenantAwareRepo[SubscriptionDemand, SubscriptionDemandId] =
-    _tenantRepo(tenant)
-}
-
-case class MongoTenantCapableStepValidatorRepo(
-    _repo: () => MongoRepo[StepValidator, DatastoreId],
-    _tenantRepo: TenantId => MongoTenantAwareRepo[StepValidator, DatastoreId]
-) extends MongoTenantCapableRepo[StepValidator, DatastoreId]
-    with StepValidatorRepo {
-  override def repo(): MongoRepo[StepValidator, DatastoreId] = _repo()
-
-  override def tenantRepo(
-      tenant: TenantId): MongoTenantAwareRepo[StepValidator, DatastoreId] =
-=======
 case class MongoTenantCapableEmailVerificationRepo(
     _repo: () => MongoRepo[EmailVerification, DatastoreId],
     _tenantRepo: TenantId => MongoTenantAwareRepo[EmailVerification,
@@ -317,7 +294,30 @@
 
   override def tenantRepo(
       tenant: TenantId): MongoTenantAwareRepo[EmailVerification, DatastoreId] =
->>>>>>> 47536f35
+    _tenantRepo(tenant)
+}
+
+case class MongoTenantCapableSubscriptionDemandRepo(
+    _repo: () => MongoRepo[SubscriptionDemand, SubscriptionDemandId],
+    _tenantRepo: TenantId => MongoTenantAwareRepo[SubscriptionDemand, SubscriptionDemandId]
+) extends MongoTenantCapableRepo[SubscriptionDemand, SubscriptionDemandId]
+    with SubscriptionDemandRepo {
+  override def repo(): MongoRepo[SubscriptionDemand, SubscriptionDemandId] = _repo()
+
+  override def tenantRepo(
+      tenant: TenantId): MongoTenantAwareRepo[SubscriptionDemand, SubscriptionDemandId] =
+    _tenantRepo(tenant)
+}
+
+case class MongoTenantCapableStepValidatorRepo(
+    _repo: () => MongoRepo[StepValidator, DatastoreId],
+    _tenantRepo: TenantId => MongoTenantAwareRepo[StepValidator, DatastoreId]
+) extends MongoTenantCapableRepo[StepValidator, DatastoreId]
+    with StepValidatorRepo {
+  override def repo(): MongoRepo[StepValidator, DatastoreId] = _repo()
+
+  override def tenantRepo(
+      tenant: TenantId): MongoTenantAwareRepo[StepValidator, DatastoreId] =
     _tenantRepo(tenant)
 }
 
@@ -411,7 +411,13 @@
     )
   }
 
-<<<<<<< HEAD
+  private val _emailVerificationRepo: EmailVerificationRepo = {
+    MongoTenantCapableEmailVerificationRepo(
+      () => new MongoEmailVerificationRepo(env, reactiveMongoApi),
+      t => new MongoTenantEmailVerificationRepo(env, reactiveMongoApi, t)
+    )
+  }
+
   private val _subscriptionDemandRepo: SubscriptionDemandRepo = {
     MongoTenantCapableSubscriptionDemandRepo(
       () => new MongoSubscriptionDemandRepo(env, reactiveMongoApi),
@@ -422,12 +428,6 @@
     MongoTenantCapableStepValidatorRepo(
       () => new MongoStepValidatorRepo(env, reactiveMongoApi),
       t => new MongoTenantStepValidatorRepo(env, reactiveMongoApi, t)
-=======
-  private val _emailVerificationRepo: EmailVerificationRepo = {
-    MongoTenantCapableEmailVerificationRepo(
-      () => new MongoEmailVerificationRepo(env, reactiveMongoApi),
-      t => new MongoTenantEmailVerificationRepo(env, reactiveMongoApi, t)
->>>>>>> 47536f35
     )
   }
 
@@ -470,14 +470,12 @@
 
   override def operationRepo: OperationRepo = _operationRepo
 
-<<<<<<< HEAD
-  override def subscriptionDemandRepo: SubscriptionDemandRepo = _subscriptionDemandRepo
-
-  override def stepValidatorRepo: StepValidatorRepo = _stepValidatorRepo
-=======
   override def emailVerificationRepo: EmailVerificationRepo =
     _emailVerificationRepo
->>>>>>> 47536f35
+
+  override def subscriptionDemandRepo: SubscriptionDemandRepo = _subscriptionDemandRepo
+
+  override def stepValidatorRepo: StepValidatorRepo = _stepValidatorRepo
 
   override def start(): Future[Unit] =
     translationRepo.forAllTenant().ensureIndices
@@ -945,7 +943,16 @@
   override def extractId(value: Operation): String = value.id.value
 }
 
-<<<<<<< HEAD
+class MongoEmailVerificationRepo(env: Env, reactiveMongoApi: ReactiveMongoApi)
+    extends MongoRepo[EmailVerification, DatastoreId](env, reactiveMongoApi) {
+
+  override def collectionName: String = "EmailVerifications"
+
+  override def format: Format[EmailVerification] = json.EmailVerificationFormat
+
+  override def extractId(value: EmailVerification): String = value.id.value
+}
+
 class MongoSubscriptionDemandRepo(env: Env, reactiveMongoApi: ReactiveMongoApi)
     extends MongoRepo[SubscriptionDemand, SubscriptionDemandId](env, reactiveMongoApi) {
   override def collectionName: String = "SubscriptionDemands"
@@ -962,16 +969,6 @@
   override def format: Format[StepValidator] = json.StepValidatorFormat
 
   override def extractId(value: StepValidator): String = value.id.value
-=======
-class MongoEmailVerificationRepo(env: Env, reactiveMongoApi: ReactiveMongoApi)
-    extends MongoRepo[EmailVerification, DatastoreId](env, reactiveMongoApi) {
-
-  override def collectionName: String = "EmailVerifications"
-
-  override def format: Format[EmailVerification] = json.EmailVerificationFormat
-
-  override def extractId(value: EmailVerification): String = value.id.value
->>>>>>> 47536f35
 }
 
 class MongoApiRepo(env: Env, reactiveMongoApi: ReactiveMongoApi)
