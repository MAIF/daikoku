package fr.maif.otoroshi.daikoku.env

import akka.Done
import akka.http.scaladsl.util.FastFuture
import akka.stream.Materializer
import akka.stream.scaladsl.{Sink, Source}
import cats.data.OptionT
import cats.implicits.catsSyntaxOptionId
import fr.maif.otoroshi.daikoku.domain.json.{ApiDocumentationPageFormat, ApiFormat, ApiSubscriptionFormat, NotificationFormat, SeqApiDocumentationDetailPageFormat, TeamFormat, TeamIdFormat, TenantFormat, UserFormat}
import fr.maif.otoroshi.daikoku.domain._
import fr.maif.otoroshi.daikoku.logger.AppLogger
import fr.maif.otoroshi.daikoku.utils.{IdGenerator, OtoroshiClient}
import org.joda.time.DateTime
import play.api.libs.json._
import reactivemongo.bson.BSONObjectID
import storage.DataStore

import scala.concurrent.{ExecutionContext, Future}

sealed trait EvolutionScript {
  def version: String
  def script: (
      Option[DatastoreId],
      DataStore,
      Materializer,
      ExecutionContext,
      OtoroshiClient
  ) => Future[Done]
  def run(
      maybeId: Option[DatastoreId],
      dataStore: DataStore,
      otoroshiClient: OtoroshiClient
  )(implicit mat: Materializer, ec: ExecutionContext): Future[Done] =
    script(maybeId, dataStore, mat, ec, otoroshiClient)
}

object evolution_102 extends EvolutionScript {
  override def version: String = "1.0.2"

  override def script: (
      Option[DatastoreId],
      DataStore,
      Materializer,
      ExecutionContext,
      OtoroshiClient
  ) => Future[Done] =
    (
        maybeId: Option[DatastoreId],
        dataStore: DataStore,
        mat: Materializer,
        ec: ExecutionContext,
        _: OtoroshiClient
    ) => {
      AppLogger.info("Begin evolution 1.0.2")
      dataStore.apiRepo
        .forAllTenant()
        .streamAllRaw()(ec)
        .filter(value =>
          (value \ "possibleUsagePlans")
            .as[JsArray]
            .value
            .exists(plan =>
              (plan \ "otoroshiTarget" \ "serviceGroup")
                .asOpt[String]
                .isDefined
            )
        )
        .mapAsync(10) { value =>
          val usagePlans = (value \ "possibleUsagePlans").as[JsArray]
          val newPlans = usagePlans.value.map(plan => {
            val oldGroupValue =
              (plan \ "otoroshiTarget" \ "serviceGroup").asOpt[String]

            if (oldGroupValue.isDefined) {
              val oldOtoroshiTarget = (plan \ "otoroshiTarget").as[JsObject]
              val maybeOtoroshiTarget = oldOtoroshiTarget - "serviceGroup" ++
                Json.obj(
                  "authorizedEntities" -> Json.obj(
                    "groups" -> JsArray(Seq(JsString(oldGroupValue.get))),
                    "services" -> JsArray()
                  )
                )
              plan.as[JsObject] ++ Json
                .obj("otoroshiTarget" -> maybeOtoroshiTarget)
            } else {
              plan
            }
          })
          val goodApi = value
            .as[JsObject] ++ Json.obj("possibleUsagePlans" -> JsArray(newPlans))

          dataStore.apiRepo
            .forAllTenant()
            .save(Json.obj("_id" -> (goodApi \ "_id").as[String]), goodApi)(ec)
        }
        .runWith(Sink.ignore)(mat)
    }
}

object evolution_150 extends EvolutionScript {
  override def version: String = "1.5.0"

  override def script: (
      Option[DatastoreId],
      DataStore,
      Materializer,
      ExecutionContext,
      OtoroshiClient
  ) => Future[Done] =
    (
        maybeId: Option[DatastoreId],
        dataStore: DataStore,
        mat: Materializer,
        ec: ExecutionContext,
        _: OtoroshiClient
    ) => {
      AppLogger.info(
        s"Begin evolution $version - Set isDefault at true on all api"
      )

      dataStore.apiRepo
        .forAllTenant()
        .streamAllRaw()(ec)
        .mapAsync(10) { value =>
          ApiFormat.reads(value) match {
            case JsSuccess(api, _) =>
              dataStore.apiRepo
                .forAllTenant()
                .save(api.copy(isDefault = true))(ec)
            case JsError(errors) =>
              FastFuture.successful(
                AppLogger.error(s"Evolution $version : $errors")
              )
          }
        }
        .runWith(Sink.ignore)(mat)
    }
}

object evolution_151 extends EvolutionScript {
  override def version: String = "1.5.1"

  override def script: (
      Option[DatastoreId],
      DataStore,
      Materializer,
      ExecutionContext,
      OtoroshiClient
  ) => Future[Done] =
    (
        _: Option[DatastoreId],
        dataStore: DataStore,
        mat: Materializer,
        ec: ExecutionContext,
        _: OtoroshiClient
    ) => {
      AppLogger.info(
        s"Begin evolution $version - Convert unlogged home to CMS format"
      )

      dataStore.tenantRepo
        .streamAllRaw()(ec)
        .mapAsync(10) { value =>
          TenantFormat.reads(value) match {
            case JsSuccess(tenant, _) =>
              tenant.style match {
                case Some(value) =>
                  dataStore.cmsRepo
                    .forTenant(tenant)
                    .findOneNotDeleted(Json.obj("path" -> "/"))(ec)
                    .map {
                      case Some(_) => FastFuture.successful(())
                      case None =>
                        val homeId = BSONObjectID.generate().stringify
                        dataStore.cmsRepo
                          .forTenant(tenant)
                          .save(
                            CmsPage(
                              id = CmsPageId(homeId),
                              tenant = tenant.id,
                              visible = value.homePageVisible,
                              authenticated = false,
                              name = "Old unlogged home",
                              forwardRef = None,
                              tags = List(),
                              metadata = Map(),
                              contentType = "text/html",
                              body =
                                if (value.unloggedHome.nonEmpty)
                                  value.unloggedHome
                                else "<!DOCTYPE html><html><head></head><body><h1>Home page</h1><a href=\"/apis\">Back office</a></body></html>",
                              draft =
                                if (value.unloggedHome.nonEmpty)
                                  value.unloggedHome
                                else "<!DOCTYPE html><html><head></head><body><h1>Home page</h1><a href=\"/apis\">Back office</a></body></html>",
                              path = Some("/"),
                              lastPublishedDate = Some(DateTime.now())
                            )
                          )(ec)
                        dataStore.tenantRepo.save(
                          tenant.copy(style =
                            tenant.style.map(_.copy(homeCmsPage = Some(homeId)))
                          )
                        )(ec)
                    }(ec)
                case None => FastFuture.successful(())
              }
            case JsError(errors) =>
              FastFuture.successful(
                AppLogger.error(s"Evolution $version : $errors")
              )
          }
        }
        .runWith(Sink.ignore)(mat)
    }
}

object evolution_155 extends EvolutionScript {
  override def version: String = "1.5.5"

  override def script: (
      Option[DatastoreId],
      DataStore,
      Materializer,
      ExecutionContext,
      OtoroshiClient
  ) => Future[Done] =
    (
        _: Option[DatastoreId],
        dataStore: DataStore,
        mat: Materializer,
        ec: ExecutionContext,
        _: OtoroshiClient
    ) => {

      AppLogger.info(
        s"Begin evolution $version - Rewrite all _humanReadableId - sorry for the inconvenience caused"
      )

      val userSource = dataStore.userRepo
        .streamAllRaw()(ec)
        .mapAsync(10) { value =>
          UserFormat.reads(value) match {
            case JsSuccess(v, _) =>
              dataStore.userRepo
                .save(v)(ec)
            case JsError(errors) =>
              FastFuture.successful(
                AppLogger.error(s"Evolution $version : $errors")
              )
          }
        }
      val tenantSource = dataStore.tenantRepo
        .streamAllRaw()(ec)
        .mapAsync(10) { value =>
          TenantFormat.reads(value) match {
            case JsSuccess(v, _) =>
              dataStore.tenantRepo
                .save(v)(ec)
            case JsError(errors) =>
              FastFuture.successful(
                AppLogger.error(s"Evolution $version : $errors")
              )
          }
        }
      val teamSource = dataStore.teamRepo
        .forAllTenant()
        .streamAllRaw()(ec)
        .mapAsync(10) { value =>
          TeamFormat.reads(value) match {
            case JsSuccess(v, _) =>
              dataStore.teamRepo
                .forAllTenant()
                .save(v)(ec)
            case JsError(errors) =>
              FastFuture.successful(
                AppLogger.error(s"Evolution $version : $errors")
              )
          }
        }
      val apiSource = dataStore.apiRepo
        .forAllTenant()
        .streamAllRaw()(ec)
        .mapAsync(10) { value =>
          ApiFormat.reads(value) match {
            case JsSuccess(v, _) =>
              dataStore.apiRepo
                .forAllTenant()
                .save(v)(ec)
            case JsError(errors) =>
              FastFuture.successful(
                AppLogger.error(s"Evolution $version : $errors")
              )
          }
        }

      val repos = Seq(
        userSource,
        tenantSource,
        teamSource,
        apiSource
      )

      Source(repos)
        .flatMapConcat(x => x)
        .runWith(Sink.ignore)(mat)

    }
}

object evolution_157 extends EvolutionScript {

  import cats.data.OptionT
  import cats.implicits._
  override def version: String = "1.5.7"

  override def script: (
      Option[DatastoreId],
      DataStore,
      Materializer,
      ExecutionContext,
      OtoroshiClient
  ) => Future[Done] =
    (
        _: Option[DatastoreId],
        dataStore: DataStore,
        mat: Materializer,
        ec: ExecutionContext,
        otoroshiClient: OtoroshiClient
    ) => {
      AppLogger.info(
        s"Begin evolution $version - sync all subscriptions metadata with associated plan metadata"
      )

      implicit val execContext: ExecutionContext = ec

      val source = dataStore.apiSubscriptionRepo
        .forAllTenant()
        .streamAllRaw()
        .mapAsync(10) { value =>
          ApiSubscriptionFormat.reads(value) match {
            case JsSuccess(sub, _) =>
              AppLogger.info(
                s"begin sync of ${sub.id} with api ${sub.api.asJson}"
              )
              (for {
                api <- OptionT(
                  dataStore.apiRepo
                    .forTenant(sub.tenant)
                    .findOneRaw(Json.obj("_id" -> sub.api.asJson))
                )
                otoSettingsId <- OptionT.fromOption[Future](
                  (api \ "possibleUsagePlans").as[JsArray]
                    .value
                    .find(pp => (pp \ "id").as[String] == sub.plan.value)
                    .map(pp => (pp \ "otoroshiTarget").as(json.OtoroshiTargetFormat))
                    .map(_.otoroshiSettings)
                )
                tenant <- OptionT(
                  dataStore.tenantRepo
                    .findOne(Json.obj("_id" -> (api \ "tenant").as[String]))
                )
                otoSettings <- OptionT.fromOption[Future](
                  tenant.otoroshiSettings.find(o => o.id == otoSettingsId)
                )

                realApk <- OptionT.liftF(
                  otoroshiClient.getApikey(sub.apiKey.clientId)(otoSettings)
                )

                metadata =
                  realApk
                    .leftMap(_ => Json.obj())
                    .map(apk =>
                      JsObject(
                        (apk.metadata.filterNot(i =>
                          i._1.startsWith("daikoku_")
                        ) -- sub.customMetadata
                          .flatMap(_.asOpt[Map[String, String]])
                          .getOrElse(Map.empty[String, String])
                          .keys).view.mapValues(i => JsString(i)).toSeq
                      )
                    )
                    .merge

                _ = AppLogger.info(
                  s"${sub.id} :: api ${(api \ "id").as[String]} with metadata ${Json.stringify(metadata)}"
                )
                _ <- OptionT.liftF(
                  dataStore.apiSubscriptionRepo
                    .forTenant(sub.tenant)
                    .save(sub.copy(metadata = Some(metadata)))
                )
              } yield ()).value
            case JsError(errors) =>
              FastFuture.successful(
                AppLogger.error(s"Evolution $version : $errors")
              )
          }
        }

      source
        .runWith(Sink.ignore)(mat)
    }
}

object evolution_157_b extends EvolutionScript {
  override def version: String = "1.5.7_b"

  override def script: (
      Option[DatastoreId],
      DataStore,
      Materializer,
      ExecutionContext,
      OtoroshiClient
  ) => Future[Done] =
    (
        _: Option[DatastoreId],
        dataStore: DataStore,
        mat: Materializer,
        ec: ExecutionContext,
        _: OtoroshiClient
    ) => {
      AppLogger.info(
        s"Begin evolution $version - rewrite api documentation & doc.humanReadableId"
      )

      implicit val execContext: ExecutionContext = ec

      val rewriteApiDocSource = dataStore.apiRepo
        .forAllTenant()
        .streamAllRaw()
        .mapAsync(10) { value =>
          val apiId = ApiId((value \ "_id").as[String])
          val doc = (value \ "documentation").as[JsObject]
          val oldPages = (doc \ "pages").as[Seq[String]]
          val tenantId = TenantId((value \ "_tenant").as[String])

          val newPages: Future[Seq[ApiDocumentationDetailPage]] =
            Future.sequence(
              oldPages.map(page =>
                dataStore.apiDocumentationPageRepo
                  .forTenant(tenantId)
                  .findById(page)
                  .map {
                    case Some(p) =>
                      ApiDocumentationDetailPage(
                        id = p.id,
                        title = p.title,
                        children = Seq.empty
                      )
                    case None =>
                      ApiDocumentationDetailPage(
                        id = ApiDocumentationPageId(page),
                        title = "",
                        children = Seq.empty
                      )
                  }
              )
            )

          newPages.flatMap(n =>
            dataStore.apiRepo
              .forTenant(tenantId)
              .updateManyByQuery(
                Json.obj(
                  "_id" -> apiId.asJson
                ),
                Json.obj(
                  "$set" -> Json.obj(
                    "documentation" -> (doc ++ Json.obj(
                      "pages" -> SeqApiDocumentationDetailPageFormat.writes(n)
                    ))
                  )
                )
              )
          )
        }

      val recalcDocHumanReadableIdSource = dataStore.apiDocumentationPageRepo
        .forAllTenant()
        .streamAllRaw()(ec)
        .mapAsync(10) { value =>
          ApiDocumentationPageFormat.reads(value) match {
            case JsSuccess(v, _) =>
              dataStore.apiDocumentationPageRepo
                .forAllTenant()
                .save(v)(ec)
            case JsError(errors) =>
              FastFuture.successful(
                AppLogger.error(s"Evolution $version : $errors")
              )
          }
        }

      Source(Seq(rewriteApiDocSource, recalcDocHumanReadableIdSource))
        .flatMapConcat(x => x)
        .runWith(Sink.ignore)(mat)
    }
}

object evolution_157_c extends EvolutionScript {
  override def version: String = "1.5.7_c"

  override def script: (
      Option[DatastoreId],
      DataStore,
      Materializer,
      ExecutionContext,
      OtoroshiClient
  ) => Future[Done] =
    (
        _: Option[DatastoreId],
        dataStore: DataStore,
        mat: Materializer,
        ec: ExecutionContext,
        _: OtoroshiClient
    ) => {
      AppLogger.info(
        s"Begin evolution $version - remove all team.subscriptions"
      )

      implicit val execContext: ExecutionContext = ec

      val eventualLong = dataStore.teamRepo
        .forAllTenant()
        .updateManyByQuery(
          Json.obj(),
          Json.obj(
            "$unset" -> Json.obj(
              "subscriptions" -> ""
            )
          )
        )

      Source
        .future(eventualLong)
        .runWith(Sink.ignore)(mat)

    }
}

object evolution_1612_a extends EvolutionScript {
  override def version: String = "16.1.2_a"

  override def script: (Option[DatastoreId], DataStore, Materializer, ExecutionContext, OtoroshiClient) => Future[Done] = {
    (
      _: Option[DatastoreId],
      dataStore: DataStore,
      mat: Materializer,
      ec: ExecutionContext,
      _: OtoroshiClient
    ) => {
      AppLogger.info(
        s"Begin evolution $version - set is default to true")

      implicit val execContext: ExecutionContext = ec

      val future: Future[Long] = for {
        apiWithParents <- dataStore.apiRepo.forAllTenant().findRaw(Json.obj(
          "_deleted" -> false,
          "parent" -> Json.obj("$exists" -> true),
          "isDefault" -> true
        ))
        parents = apiWithParents.map(api => (api \ "parent").as[String]).distinct
        res <- dataStore.apiRepo
          .forAllTenant()
          .updateManyByQuery(Json.obj(
            "parent" -> JsNull,
            "_id" -> Json.obj("$nin" -> JsArray(parents.map(JsString)))
          ),
            Json.obj(
              "$set" -> Json.obj(
                "isDefault" -> true,
              )))
      } yield res




      Source
        .future(future)
        .runWith(Sink.ignore)(mat)

    }
  }
}

object evolution_1612_b extends EvolutionScript {
  override def version: String = "16.1.2_b"

  override def script: (Option[DatastoreId], DataStore, Materializer, ExecutionContext, OtoroshiClient) => Future[Done] = {
    (
      _: Option[DatastoreId],
      dataStore: DataStore,
      mat: Materializer,
      ec: ExecutionContext,
      _: OtoroshiClient
    ) => {
      AppLogger.info(
        s"Begin evolution $version - flag all team as unverified")

      implicit val execContext: ExecutionContext = ec

      val eventualLong = dataStore.teamRepo
        .forAllTenant()
        .updateManyByQuery(Json.obj("$or" -> Json.arr(
          Json.obj("type" -> "Personal"),
          Json.obj("type" -> "Admin")
        )),
          Json.obj(
            "$set" -> Json.obj(
              "verified" -> true,
            ))).flatMap(_ =>
        dataStore.teamRepo.forAllTenant().updateManyByQuery(Json.obj("type" -> "Organization")
          , Json.obj(
            "$set" -> Json.obj(
              "verified" -> false,
            ))
        )
      )


      Source
        .future(eventualLong)
        .runWith(Sink.ignore)(mat)

    }
  }
}

object evolution_1612_c extends EvolutionScript {
  override def version: String = "16.1.2_c"

  override def script: (Option[DatastoreId], DataStore, Materializer, ExecutionContext, OtoroshiClient) => Future[Done] = {
    (
      _: Option[DatastoreId],
      dataStore: DataStore,
      mat: Materializer,
      ec: ExecutionContext,
      _: OtoroshiClient
    ) => {
      AppLogger.info(
        s"Begin evolution $version - add routes in authorized entities")

      implicit val execContext: ExecutionContext = ec

      dataStore.apiRepo
        .forAllTenant()
        .streamAllRaw()
        .mapAsync(10)(jsValue => {
          val plans = (jsValue \ "possibleUsagePlans").as[JsArray].value
            .map(plan => {
              val maybeOtoroshiTarget = (plan \ "otoroshiTarget").asOpt[JsObject]

              val maybeAuthorizedEntities = maybeOtoroshiTarget
                .flatMap(target => {
                  val maybeAuthorizedEntities = (target \ "authorizedEntities").asOpt[JsObject]

                  maybeAuthorizedEntities
                    .map(entities => entities + ("routes" -> Json.arr()))
                })

              val updatedOtorohiTarget = maybeOtoroshiTarget.map(_ + ("authorizedEntities" -> maybeAuthorizedEntities.getOrElse(JsNull)))

              plan.as[JsObject] + ("otoroshiTarget" -> updatedOtorohiTarget.getOrElse(JsNull))
            })

          val goodApi = jsValue.as[JsObject] ++ Json.obj("possibleUsagePlans" -> plans)
          dataStore.apiRepo
            .forAllTenant()
            .save(Json.obj("_id" -> (goodApi \ "_id").as[String]), goodApi)(ec)
        })
        .runWith(Sink.ignore)(mat)
    }
  }
}

object evolution_1613 extends EvolutionScript {
  override def version: String = "16.1.3"

  override def script: (
    Option[DatastoreId],
      DataStore,
      Materializer,
      ExecutionContext,
      OtoroshiClient
    ) => Future[Done] =
    (
      _: Option[DatastoreId],
      dataStore: DataStore,
      mat: Materializer,
      ec: ExecutionContext,
      _: OtoroshiClient
    ) => {
      AppLogger.info(
        s"Begin evolution $version - Update Apis to add property state & update all subscription process"
      )

      implicit val executionContext: ExecutionContext = ec

      val source = dataStore.apiRepo
        .forAllTenant()
        .streamAllRaw()(ec)
        .mapAsync(1) { value =>
          val state =
            if ((value \ "published").asOpt[Boolean].getOrElse(false)) {
              ApiState.Published
            } else {
              ApiState.Created
            }
          val plans = (value \ "possibleUsagePlans")
            .as[JsArray]
            .value

          val updatedPlans =  plans.map(oldPlan => {
            val subscriptionProcess = (oldPlan \ "subscriptionProcess").asOpt[String] match {
              case Some("Manual") => Seq(
                ValidationStep
                  .TeamAdmin(
                    id = IdGenerator.token(32),
                    team = (value \ "team").as(TeamIdFormat))
              )
              case _ => Seq.empty
            }


            oldPlan.as[JsObject] ++ Json
              .obj("subscriptionProcess" -> json.SeqValidationStepFormat.writes(subscriptionProcess))
          })

          val updatedApi = value.as[JsObject] ++ Json.obj(
            "state" -> state.name,
            "possibleUsagePlans" -> JsArray(updatedPlans)
          )

          dataStore.apiRepo.forAllTenant().save(Json.obj(), updatedApi)
          //FIXME can't get errors ?
        }

      source
        .runWith(Sink.ignore)(mat)

    }
}

object evolution_1613_b extends EvolutionScript {
  override def version: String = "16.1.3_b"

  override def script: (
    Option[DatastoreId],
      DataStore,
      Materializer,
      ExecutionContext,
      OtoroshiClient
    ) => Future[Done] =
    (
      _: Option[DatastoreId],
      dataStore: DataStore,
      mat: Materializer,
      ec: ExecutionContext,
      _: OtoroshiClient
    ) => {
      AppLogger.info(s"Begin evolution $version - Update SubscriptionDemands notifications to real subscriptions demand")

      implicit val executionContext: ExecutionContext = ec

      dataStore.notificationRepo.forAllTenant()
        .streamAllRaw(Json.obj("action.type" -> "ApiSubscription", "status.status" -> "Pending", "_deleted" -> false))
        .mapAsync(1) { value =>

          val tenant = (value \ "_tenant").as(json.TenantIdFormat)
          val action = (value \ "action").as[JsObject]
          val sender = (value \ "sender").asOpt(json.UserFormat).map(_.asNotificationSender).getOrElse((value \ "sender").as(json.NotificationSenderFormat))
          val date = (value \ "date").as(json.DateTimeFormat)
          val apiId = (action \ "api").as(json.ApiIdFormat)
          val planId = (action \ "plan").as(json.UsagePlanIdFormat)
          val teamId = (action \ "team").as(json.TeamIdFormat)
          val parentSubscriptionId = (action \ "parentSubscriptionId").asOpt(json.ApiSubscriptionIdFormat)
          val motivation = (action \ "motivation").asOpt[String]

          (for {
            api <- OptionT(dataStore.apiRepo.forAllTenant().findOneRaw(Json.obj("_id" -> apiId.asJson)))
            plan <- OptionT.fromOption[Future]((api \ "possibleUsagePlans").as[JsArray].value.find(plan => (plan \ "_id").as[String] == planId.value))
            demand = SubscriptionDemand(
              id = SubscriptionDemandId(IdGenerator.token),
              tenant = tenant,
              api = apiId,
              plan = (plan \ "_id").as(json.UsagePlanIdFormat),
              steps = (plan \ "subscriptionProcess").as(json.SeqValidationStepFormat)
                .map(step => SubscriptionDemandStep(
<<<<<<< HEAD
                  id = SubscriptionDemandStepId(IdGenerator.token),
                  state = SubscriptionDemandState.InProgress,
                  step = step,
                )),
=======
                id = SubscriptionDemandStepId(IdGenerator.token),
                state = SubscriptionDemandState.InProgress,
                step = step,
              )),
>>>>>>> 6e07efad
              state = SubscriptionDemandState.InProgress,
              team = teamId,
              from = sender.id.get,
              date = date,
              motivation = motivation,
              parentSubscriptionId = parentSubscriptionId
            )
            _ <- OptionT.liftF(dataStore.subscriptionDemandRepo.forTenant(demand.tenant).save(demand))
            notif = Notification(
              id = (value \ "_id").as(json.NotificationIdFormat),
              tenant = tenant,
              team = teamId.some,
              sender = sender,
              date = date,
              notificationType = NotificationType.AcceptOrReject,
              status = (value \ "status").as(json.NotificationStatusFormat),
              action = NotificationAction.ApiSubscriptionDemand(
                api = apiId,
                plan = planId,
                team = teamId,
                demand = demand.id,
                step = demand.steps.head.id,
                parentSubscriptionId = parentSubscriptionId,
                motivation = motivation
              )
            )
            result <- OptionT.liftF(dataStore.notificationRepo.forTenant(demand.tenant).save(notif))
          } yield ()).value
        }
        .runWith(Sink.ignore)(mat)
    }
}

object evolution_1630 extends EvolutionScript {
  override def version: String = "16.3.0"

  override def script: (
    Option[DatastoreId],
      DataStore,
      Materializer,
      ExecutionContext,
      OtoroshiClient
    ) => Future[Done] =
    (
      _: Option[DatastoreId],
      dataStore: DataStore,
      mat: Materializer,
      ec: ExecutionContext,
      _: OtoroshiClient
    ) => {
      AppLogger.info(s"Begin evolution $version - extract all usage plan to new table usage_plans")

      implicit val executionContext: ExecutionContext = ec
      implicit val materializer: Materializer = mat

      dataStore.apiRepo.forAllTenant().streamAllRaw()
        .mapAsync(5)(api => {
          AppLogger.debug(s"### Begin evolution $version for ${(api \ "name").as[String]}")
          val oldPlans = (api \ "possibleUsagePlans").as[JsArray]
            .value
          AppLogger.debug(s"$oldPlans")

          val updatedOldPlans = oldPlans
            .map(plan => plan.as[JsObject] ++ Json.obj("_tenant" -> (api \ "_tenant").as[String], "_deleted" -> false))

          val plans = json.SeqUsagePlanFormat.reads(JsArray(updatedOldPlans))
            .getOrElse(Seq.empty)

          val updatedRawApi = api.as[JsObject] + ("possibleUsagePlans" -> json.SeqUsagePlanIdFormat.writes(plans.map(_.id)))

          AppLogger.debug(Json.stringify(updatedRawApi))
          json.ApiFormat.reads(updatedRawApi) match {
            case JsSuccess(updatedApi, _) =>
              dataStore.usagePlanRepo.forTenant(updatedApi.tenant).insertMany(plans)
                .flatMap(_ => dataStore.apiRepo.forTenant(updatedApi.tenant).save(updatedApi))
            case JsError(errors) => FastFuture.successful(AppLogger.error(s"error during evolution $version - wrong api format ${Json.stringify(updatedRawApi)} -- $errors"))
          }
        })
        .runWith(Sink.ignore)
    }
}

object evolutions {
  val list: List[EvolutionScript] =
    List(
      evolution_102,
      evolution_150,
      evolution_151,
      evolution_155,
      evolution_157,
      evolution_157_b,
      evolution_157_c,
      evolution_1612_a,
      evolution_1612_b,
      evolution_1612_c,
      evolution_1613,
      evolution_1613_b,
      evolution_1630
    )
  def run(
      dataStore: DataStore,
      otoroshiClient: OtoroshiClient
  )(implicit ec: ExecutionContext, mat: Materializer): Future[Done] =
    Source(list)
      .mapAsync(1) { evolution =>
        dataStore.evolutionRepo
          .findOne(Json.obj("version" -> evolution.version))
          .flatMap {
            case None =>
              evolution.run(None, dataStore, otoroshiClient).flatMap { _ =>
                dataStore.evolutionRepo
                  .save(
                    Evolution(
                      id = DatastoreId(BSONObjectID.generate().stringify),
                      version = evolution.version,
                      applied = true
                    )
                  )
                  .map(f => {
                    AppLogger.info(s"Evolution ${evolution.version} done")
                    f
                  })
              }

            case Some(e) if !e.applied =>
              evolution
                .run(Some(e.id), dataStore, otoroshiClient)
                .flatMap { _ =>
                  dataStore.evolutionRepo
                    .save(
                      Evolution(
                        id = e.id,
                        version = evolution.version,
                        applied = true
                      )
                    )(ec)
                    .map(f => {
                      AppLogger.info(s"Evolution ${evolution.version} done")
                      f
                    })
                }

            case _ => FastFuture.successful(Done)
          }
      }
      .runWith(Sink.ignore)
}<|MERGE_RESOLUTION|>--- conflicted
+++ resolved
@@ -789,17 +789,10 @@
               plan = (plan \ "_id").as(json.UsagePlanIdFormat),
               steps = (plan \ "subscriptionProcess").as(json.SeqValidationStepFormat)
                 .map(step => SubscriptionDemandStep(
-<<<<<<< HEAD
                   id = SubscriptionDemandStepId(IdGenerator.token),
                   state = SubscriptionDemandState.InProgress,
                   step = step,
                 )),
-=======
-                id = SubscriptionDemandStepId(IdGenerator.token),
-                state = SubscriptionDemandState.InProgress,
-                step = step,
-              )),
->>>>>>> 6e07efad
               state = SubscriptionDemandState.InProgress,
               team = teamId,
               from = sender.id.get,
