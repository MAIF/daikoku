--- conflicted
+++ resolved
@@ -1,10 +1,6 @@
 package fr.maif.otoroshi.daikoku.env
 
-<<<<<<< HEAD
-import cats.data.OptionT
-=======
 import cats.data.{EitherT, OptionT}
->>>>>>> ce1a4d02
 import cats.implicits.catsSyntaxOptionId
 import fr.maif.otoroshi.daikoku.domain.Tenant.getCustomizationCmsPage
 import fr.maif.otoroshi.daikoku.domain.UsagePlanVisibility.Admin
@@ -12,17 +8,10 @@
 import fr.maif.otoroshi.daikoku.domain.json.{ApiDocumentationPageFormat, ApiFormat, ApiSubscriptionFormat, SeqApiDocumentationDetailPageFormat, TeamFormat, TeamIdFormat, TenantFormat, TenantIdFormat, UserFormat}
 import fr.maif.otoroshi.daikoku.logger.AppLogger
 import fr.maif.otoroshi.daikoku.utils.{IdGenerator, OtoroshiClient}
-<<<<<<< HEAD
-import org.apache.pekko.Done
-import org.apache.pekko.http.scaladsl.util.FastFuture
-import org.apache.pekko.stream.Materializer
-import org.apache.pekko.stream.scaladsl.{Sink, Source}
-=======
 import org.apache.pekko.{Done, NotUsed}
 import org.apache.pekko.http.scaladsl.util.FastFuture
 import org.apache.pekko.stream.Materializer
 import org.apache.pekko.stream.scaladsl.{Flow, Sink, Source}
->>>>>>> ce1a4d02
 import org.joda.time.DateTime
 import play.api.Logger
 import play.api.libs.json._
@@ -1388,14 +1377,6 @@
         s"Begin evolution $version - Extract form step from admin step"
       )
 
-<<<<<<< HEAD
-      dataStore.usagePlanRepo
-        .forAllTenant()
-        .streamAllRaw()(ec)
-        .filter(plan => (plan \ "subscriptionProcess").asOpt[JsArray].exists(_.value.nonEmpty))
-        .filter(plan => (plan \ "subscriptionProcess").as[JsArray].value.exists(step => (step \ "type").as[String] == "teamAdmin"))
-        .mapAsync(10) { plan =>
-=======
       val count = dataStore.usagePlanRepo
         .forAllTenant()
         .streamAllRaw()(ec)
@@ -1415,17 +1396,13 @@
 
           logger.info(s"evolution for plan ${(plan \ "_id").as[String]}")
 
->>>>>>> ce1a4d02
           //recuperer le schema et le formatter
           (plan \ "subscriptionProcess").as[JsArray].value.find(step => (step \ "type").as[String] == "teamAdmin") match {
             case None =>
               logger.warn("no step admin found")
               FastFuture.successful(false)
             case Some(oldAdminStep) =>
-<<<<<<< HEAD
-=======
               logger.info(s"admin step found for plan ${(plan \ "_id").as[String]}")
->>>>>>> ce1a4d02
               //creer le step form
               val newFormStep = ValidationStep.Form(
                 id = IdGenerator.token(32),
@@ -1443,10 +1420,7 @@
                 .prepended(newFormStep.asJson)))
 
               val _plan = plan.as(json.UsagePlanFormat).copy(subscriptionProcess = subscriptionProcess.get)
-<<<<<<< HEAD
-=======
               logger.info(Json.stringify(_plan.asJson))
->>>>>>> ce1a4d02
               dataStore.usagePlanRepo.forAllTenant()
                 .save(_plan)(ec)
           }
@@ -1541,8 +1515,6 @@
     }
 }
 
-<<<<<<< HEAD
-=======
 object evolution_1840_c extends EvolutionScript {
   override def version: String = "18.4.0_c"
 
@@ -1586,7 +1558,6 @@
     }
 }
 
->>>>>>> ce1a4d02
 object evolutions {
   val list: List[EvolutionScript] =
     List(
@@ -1609,10 +1580,7 @@
       evolution_1830,
       evolution_1840_a,
       evolution_1840_b,
-<<<<<<< HEAD
-=======
       evolution_1840_c,
->>>>>>> ce1a4d02
     )
   def run(
       dataStore: DataStore,
