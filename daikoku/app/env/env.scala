package fr.maif.otoroshi.daikoku.env

import org.apache.pekko.actor.{ActorRef, ActorSystem, PoisonPill}
import org.apache.pekko.http.scaladsl.util.FastFuture
import org.apache.pekko.stream.Materializer
import org.apache.pekko.stream.scaladsl.{FileIO, Keep, Sink, Source}
import cats.implicits.catsSyntaxOptionId
import com.auth0.jwt.algorithms.Algorithm
import com.auth0.jwt.{JWT, JWTVerifier}
import fr.maif.otoroshi.daikoku.audit.AuditActorSupervizer
import fr.maif.otoroshi.daikoku.domain.TeamPermission.Administrator
import fr.maif.otoroshi.daikoku.domain.UsagePlan.FreeWithoutQuotas
import fr.maif.otoroshi.daikoku.domain.{TeamApiKeyVisibility, Tenant}
import fr.maif.otoroshi.daikoku.logger.AppLogger
import fr.maif.otoroshi.daikoku.login.LoginFilter
import fr.maif.otoroshi.daikoku.utils._
import io.vertx.pgclient.PgPool
import org.apache.pekko.Done
import org.joda.time.DateTime
import play.api.ApplicationLoader.Context
import play.api.i18n.MessagesApi
import play.api.libs.ws.WSClient
import play.api.mvc.EssentialFilter
import play.api.{Configuration, Environment}
import storage.DataStore
import storage.drivers.postgres.PostgresDataStore

import java.nio.file.Paths
import scala.concurrent.duration.{FiniteDuration, _}
import scala.concurrent.{Await, ExecutionContext, Future}
import scala.util.{Failure, Success}

sealed trait DaikokuMode {
  def name: String
}

object DaikokuMode {

  case object Prod extends DaikokuMode {
    def name = "Prod"
  }

  case object Dev extends DaikokuMode {
    def name = "Dev"
  }

}

sealed trait TenantProvider {
  def name: String
}

object TenantProvider {

  case object Local extends TenantProvider {
    def name: String = "Local"
  }

  case object Header extends TenantProvider {
    def name: String = "Header"
  }

  case object Hostname extends TenantProvider {
    def name: String = "Hostname"
  }

  val values: Seq[TenantProvider] =
    Seq(Local, Header, Hostname)

  def apply(name: String): Option[TenantProvider] =
    name.toLowerCase() match {
      case "Local"    => Some(Local)
      case "local"    => Some(Local)
      case "Header"   => Some(Header)
      case "header"   => Some(Header)
      case "Hostname" => Some(Hostname)
      case "hostname" => Some(Hostname)
      case _          => None
    }
}

case class AdminConfig(name: String, email: String, password: String)

case class DataConfig(
    from: Option[String],
    headers: Map[String, String] = Map.empty[String, String]
)

case class InitConfig(host: String, admin: AdminConfig, data: DataConfig)

object InitConfig {
  def apply(configuration: Configuration): InitConfig = {
    val generatedPassword = IdGenerator.token(32)
    InitConfig(
      host = configuration
        .getOptional[String]("daikoku.init.host")
        .getOrElse("localhost"),
      AdminConfig(
        name = configuration
          .getOptional[String]("daikoku.init.admin.name")
          .getOrElse("Super admin"),
        email = configuration
          .getOptional[String]("daikoku.init.admin.email")
          .getOrElse("admin@otoroshi.io"),
        password = configuration
          .getOptional[String]("daikoku.init.admin.password")
          .getOrElse(generatedPassword)
      ),
      DataConfig(
        from = configuration.getOptional[String]("daikoku.init.data.from"),
        headers = configuration
          .getOptional[Map[String, String]]("daikoku.init.data.headers")
          .getOrElse(Map.empty[String, String])
      )
    )
  }
}

sealed trait AdminApiConfig

case class LocalAdminApiConfig(key: String) extends AdminApiConfig

case class OtoroshiAdminApiConfig(claimsHeaderName: String, algo: Algorithm)
    extends AdminApiConfig

object AdminApiConfig {
  def apply(config: Configuration): AdminApiConfig = {
    config.getOptional[String]("daikoku.api.type") match {
      case Some("local") =>
        LocalAdminApiConfig(config.getOptional[String]("daikoku.api.key").get)
      case Some("otoroshi") =>
        OtoroshiAdminApiConfig(
          config.getOptional[String]("daikoku.api.headerName").get,
          Algorithm.HMAC512(
            config.getOptional[String]("daikoku.api.headerSecret").get
          )
        )
      case _ =>
        LocalAdminApiConfig(config.getOptional[String]("daikoku.api.key").get)
    }
  }
}

class Config(val underlying: Configuration) {

  lazy val port: Int = underlying
    .getOptional[Int]("play.server.http.port")
    .orElse(underlying.getOptional[Int]("http.port"))
    .getOrElse(9000)

  lazy val exposedPort: Int = underlying
    .getOptional[Int]("daikoku.exposedOn")
    .getOrElse(port)

  lazy val mode: DaikokuMode =
    underlying.getOptional[String]("daikoku.mode").map(_.toLowerCase) match {
      case Some("dev") => DaikokuMode.Dev
      case _           => DaikokuMode.Prod
    }

  lazy val secret: String = underlying
    .getOptional[String]("play.http.secret.key")
    .getOrElse("secret")

  lazy val cypherSecret: String = underlying
    .getOptional[String]("daikoku.cypherSecret")
    .getOrElse("cypherSecret")

  lazy val signingKey: String =
    underlying.get[String]("daikoku.signingKey")

  lazy val hmac512Alg: Algorithm = Algorithm.HMAC512(signingKey)

  lazy val tenantJwtAlgo: Algorithm = Algorithm.HMAC512(signingKey)

  lazy val tenantJwtVerifier: JWTVerifier =
    JWT.require(tenantJwtAlgo).acceptLeeway(10).build()

  lazy val isProd: Boolean = mode == DaikokuMode.Prod
  lazy val isDev: Boolean = mode == DaikokuMode.Dev
  lazy val tenantProvider: TenantProvider = underlying
    .getOptional[String]("daikoku.tenants.provider")
    .flatMap(TenantProvider.apply)
    .getOrElse(TenantProvider.Local)
  lazy val defaultApiKeyVisibility: TeamApiKeyVisibility = underlying
    .getOptional[String]("daikoku.teams.defaultApiKeyVisibility")
    .flatMap(TeamApiKeyVisibility.apply)
    .getOrElse(TeamApiKeyVisibility.User)
  lazy val tenantHostHeaderKey: String = underlying
    .getOptional[String]("daikoku.tenants.hostheaderName")
    .getOrElse("Otoroshi-Proxied-Host")

  lazy val otoroshiSyncInterval: FiniteDuration = underlying
    .getOptional[Long]("daikoku.otoroshi.sync.interval")
    .map(v => v.millis)
    .getOrElse(1.hour)
  lazy val otoroshiSyncMaster: Boolean = underlying
    .getOptional[Boolean]("daikoku.otoroshi.sync.master")
    .getOrElse(
      underlying
        .getOptional[Int]("daikoku.otoroshi.sync.instance")
        .getOrElse(-1) == 0
    )
  lazy val otoroshiSyncByCron: Boolean = underlying
    .getOptional[Boolean]("daikoku.otoroshi.sync.cron")
    .getOrElse(false)
  lazy val otoroshiSyncKey: String = underlying
    .getOptional[String]("daikoku.otoroshi.sync.key")
    .getOrElse("secret")
  lazy val otoroshiGroupNamePrefix: Option[String] =
    underlying.getOptional[String]("daikoku.otoroshi.groups.namePrefix")
  lazy val otoroshiGroupIdPrefix: Option[String] =
    underlying.getOptional[String]("daikoku.otoroshi.groups.idPrefix")

  lazy val apikeysStatsByCron: Boolean =
    underlying.getOptional[Boolean]("daikoku.stats.sync.cron").getOrElse(false)
  lazy val apikeysStatsSyncInterval: FiniteDuration = underlying
    .getOptional[Long]("daikoku.stats.sync.interval")
    .map(v => v.millis)
    .getOrElse(1.hour)
  lazy val apikeysStatsCallInterval: FiniteDuration = underlying
    .getOptional[Long]("daikoku.stats.call.interval")
    .map(v => v.millis)
    .getOrElse(10.minutes)

  lazy val auditTrailPurgeByCron: Boolean = underlying
    .getOptional[Boolean]("daikoku.audit.purge.cron")
    .getOrElse(false)
  lazy val auditTrailPurgeInterval: FiniteDuration = underlying
    .getOptional[FiniteDuration]("daikoku.audit.purge.interval")
    .getOrElse(1 hour)
  lazy val auditTrailPurgeMaxDate: FiniteDuration = underlying
    .getOptional[FiniteDuration]("daikoku.audit.purge.max.date")
    .getOrElse(60 day)

  lazy val deletionByCron: Boolean = underlying
    .getOptional[Boolean]("daikoku.deletion.cron")
    .getOrElse(false)
  lazy val deletionInterval: FiniteDuration = underlying
    .getOptional[FiniteDuration]("daikoku.deletion.interval")
    .getOrElse(30 second)

  lazy val init: InitConfig = InitConfig(underlying)

  lazy val adminApiConfig: AdminApiConfig = AdminApiConfig(underlying)
}

sealed trait Env {
  def environment: Environment

  def onStartup(): Unit

  def onShutdown(): Unit

  def snowflakeGenerator: IdGenerator

  def auditActor: ActorRef

  def defaultActorSystem: ActorSystem

  def defaultMaterializer: Materializer

  def defaultExecutionContext: ExecutionContext

  def dataStore: DataStore
  def updateDataStore(newDataStore: DataStore)(implicit
      ec: ExecutionContext
  ): Future[Unit]
  def assetsStore: AssetsDataStore

  def wsClient: WSClient

  def config: Config
  def rawConfiguration: Configuration
  def identityFilters(implicit
      mat: Materializer,
      ec: ExecutionContext
  ): Seq[EssentialFilter]

  def translator: Translator

  def expositionFilters(implicit
      mat: Materializer,
      ec: ExecutionContext
  ): Seq[EssentialFilter]

  def getDaikokuUrl(tenant: Tenant, path: String): String

  def initDatastore()(implicit ec: ExecutionContext): Future[Done]
}

class DaikokuEnv(
    ws: WSClient,
    val environment: Environment,
    configuration: Configuration,
    context: Context,
    messagesApi: MessagesApi,
    interpreter: Translator,
    pgPool: PgPool
) extends Env {

  val actorSystem: ActorSystem = ActorSystem("daikoku")
  implicit val materializer: Materializer =
    Materializer.createMaterializer(actorSystem)
  val snowflakeSeed: Long =
    configuration.getOptional[Long]("daikoku.snowflake.seed").get
  val snowflakeGenerator: IdGenerator = IdGenerator(snowflakeSeed)

  val auditActor: ActorRef =
    actorSystem.actorOf(
      AuditActorSupervizer.props(this, messagesApi, interpreter)
    )

  private val daikokuConfig = new Config(configuration)

  lazy val mongoErrorMessage =
    s"""mongodb is no longer supported,
       |please run Daikoku in v13 to run database migration and then run the actual version""".stripMargin
  private var _dataStore: DataStore =
    configuration.getOptional[String]("daikoku.storage") match {
      case Some("postgres") =>
        new PostgresDataStore(configuration, this, pgPool)
      case Some("mongo") => throw new RuntimeException(mongoErrorMessage)
      case Some(e) =>
        throw new RuntimeException(s"Bad storage value from conf: $e")
      case None => throw new RuntimeException("No storage found from conf")
    }

  private val s3assetsStore =
    new AssetsDataStore(actorSystem)(actorSystem.dispatcher, materializer)

  override def rawConfiguration: Configuration = configuration

  override def defaultExecutionContext: ExecutionContext =
    actorSystem.dispatcher

  override def defaultActorSystem: ActorSystem = actorSystem

  override def defaultMaterializer: Materializer = materializer
  override def dataStore: DataStore = _dataStore
  override def wsClient: WSClient = ws

  override def config: Config = daikokuConfig

  override def translator: Translator = interpreter

  override def assetsStore: AssetsDataStore = s3assetsStore

  override def updateDataStore(
      newDataStore: DataStore
  )(implicit ec: ExecutionContext): Future[Unit] = {
    _dataStore
      .stop()
      .map { _ =>
        _dataStore = newDataStore
      }
  }

  override def initDatastore()(implicit ec: ExecutionContext): Future[Done] = {
    def run(isEmpty: Boolean): Future[Unit] = {
      if (isEmpty) {
        (dataStore match {
          case store: PostgresDataStore => store.checkDatabase()
          case _ => FastFuture.successful(None)
        }).map { _ =>
          config.init.data.from match {
            case Some(path)
              if path.startsWith("http://") || path
                .startsWith("https://") =>
              AppLogger.warn(
                s"Main dataStore seems to be empty, importing from $path ..."
              )
              implicit val ec: ExecutionContext = defaultExecutionContext
              implicit val env: DaikokuEnv = this
              val initialDataFu = wsClient
                .url(path)
                .withHttpHeaders(config.init.data.headers.toSeq: _*)
                .withMethod("GET")
                .withRequestTimeout(10.seconds)
                .get()
                .flatMap {
                  case resp if resp.status == 200 =>
                    dataStore.importFromStream(resp.bodyAsSource)
                  case resp =>
                    FastFuture.failed(
                      new RuntimeException(
                        s"Bad response from $path: ${resp.status} - ${resp.body}"
                      )
<<<<<<< HEAD
                    )
                }
              Await.result(initialDataFu, 10 seconds)
            case Some(path) =>
              AppLogger.warn(
                s"Main dataStore seems to be empty, importing from $path ..."
              )
              implicit val ec: ExecutionContext = defaultExecutionContext
              implicit val env: DaikokuEnv = this
              val initialDataFu =
                dataStore.importFromStream(FileIO.fromPath(Paths.get(path)))
              Await.result(initialDataFu, 10 seconds)
            case _ =>
              import fr.maif.otoroshi.daikoku.domain._
              import fr.maif.otoroshi.daikoku.login._
              import fr.maif.otoroshi.daikoku.utils.StringImplicits._
              import org.mindrot.jbcrypt.BCrypt
              import play.api.libs.json._

              import scala.concurrent._

              AppLogger.warn("")
              AppLogger.warn(
                "Main dataStore seems to be empty, generating initial data ..."
              )
              val userId = UserId(IdGenerator.token(32))
              val administrationTeamId = TeamId("administration")
              val adminApiDefaultTenantId =
                ApiId(s"admin-api-tenant-${Tenant.Default.value}")
              val defaultAdminTeam = Team(
                id = TeamId(IdGenerator.token),
                tenant = Tenant.Default,
                `type` = TeamType.Admin,
                name = s"default-admin-team",
                description = s"The admin team for the default tenant",
                avatar = Some(
                  s"https://www.gravatar.com/avatar/${"default-tenant".md5}?size=128&d=robohash"
                ),
                users = Set(UserWithPermission(userId, Administrator)),
                authorizedOtoroshiEntities = None
              )
              val adminApiDefaultPlan = FreeWithoutQuotas(
                id = UsagePlanId(IdGenerator.token),
                tenant = Tenant.Default,
                billingDuration = BillingDuration(1, BillingTimeUnit.Month),
                currency = Currency("EUR"),
                customName = Some("admin"),
                customDescription = None,
                otoroshiTarget = None,
                allowMultipleKeys = Some(true),
                autoRotation = None,
                subscriptionProcess = Seq.empty,
                integrationProcess = IntegrationProcess.ApiKey
              )

              val adminApiDefaultTenant = Api(
                id = adminApiDefaultTenantId,
                tenant = Tenant.Default,
                team = defaultAdminTeam.id,
                name = s"admin-api-tenant-${Tenant.Default.value}",
                lastUpdate = DateTime.now(),
                smallDescription = "admin api",
                description = "admin api",
                currentVersion = Version("1.0.0"),
                documentation = ApiDocumentation(
                  id = ApiDocumentationId(IdGenerator.token(32)),
                  tenant = Tenant.Default,
                  pages = Seq.empty[ApiDocumentationDetailPage],
                  lastModificationAt = DateTime.now()
                ),
                swagger =
                  Some(SwaggerAccess(url = "/admin-api/swagger.json".some)),
                possibleUsagePlans = Seq(adminApiDefaultPlan.id),
                visibility = ApiVisibility.AdminOnly,
                defaultUsagePlan = adminApiDefaultPlan.id.some,
                authorizedTeams = Seq.empty,
                state = ApiState.Published
              )
              val tenant = Tenant(
                id = Tenant.Default,
                name = "Daikoku Default Tenant",
                domain = config.init.host,
                defaultLanguage = Some("En"),
                style = Some(
                  DaikokuStyle(
                    title = "Daikoku Default Tenant"
                  )
                ),
                contact = "contact@foo.bar",
                mailerSettings = Some(ConsoleMailerSettings()),
                authProvider = AuthProvider.Local,
                authProviderSettings = Json.obj(
                  "sessionMaxAge" -> 86400
                ),
                bucketSettings = None,
                otoroshiSettings = Set(),
                adminApi = adminApiDefaultTenantId
              )
              val team = Team(
                id = TeamId(IdGenerator.token(32)),
                tenant = tenant.id,
                `type` = TeamType.Personal,
                name = s"${config.init.admin.name}",
                description = s"${config.init.admin.name}'s team",
                users = Set(UserWithPermission(userId, Administrator)),
                authorizedOtoroshiEntities = None
              )
              val user = User(
                id = userId,
                tenants = Set(tenant.id),
                origins = Set(AuthProvider.Otoroshi),
                name = config.init.admin.name,
                email = config.init.admin.email,
                picture = config.init.admin.email.gravatar,
                isDaikokuAdmin = true,
                lastTenant = Some(tenant.id),
                password = Some(
                  BCrypt.hashpw(config.init.admin.password, BCrypt.gensalt())
                ),
                personalToken = Some(IdGenerator.token(32)),
                defaultLanguage = None
              )
              val initialDataFu = for {
                _ <- dataStore.tenantRepo.save(tenant)
                _ <- dataStore.teamRepo.forTenant(tenant.id).save(team)
                _ <-
                  dataStore.teamRepo
                    .forTenant(tenant.id)
                    .save(defaultAdminTeam)
                _ <-
                  dataStore.apiRepo
                    .forTenant(tenant.id)
                    .save(adminApiDefaultTenant)
                _ <- dataStore.userRepo.save(user)
              } yield ()

              Await.result(initialDataFu, 10 seconds)
              AppLogger.warn("")
              AppLogger.warn(
                s"You can log in with admin@daikoku.io / ${config.init.admin.password}"
              )
              AppLogger.warn("")
              AppLogger.warn(
                "Please avoid using the default tenant for anything else than configuring Daikoku"
              )
              AppLogger.warn("")
=======
                  }
                Await.result(initialDataFu, 10 seconds)
              case Some(path) =>
                AppLogger.warn(
                  s"Main dataStore seems to be empty, importing from $path ..."
                )
                implicit val ec: ExecutionContext = defaultExecutionContext
                implicit val env: DaikokuEnv = this
                val initialDataFu =
                  dataStore.importFromStream(FileIO.fromPath(Paths.get(path)))
                Await.result(initialDataFu, 10 seconds)
              case _ =>
                import fr.maif.otoroshi.daikoku.domain._
                import fr.maif.otoroshi.daikoku.login._
                import fr.maif.otoroshi.daikoku.utils.StringImplicits._
                import org.mindrot.jbcrypt.BCrypt
                import play.api.libs.json._

                import scala.concurrent._

                AppLogger.warn("")
                AppLogger.warn(
                  "Main dataStore seems to be empty, generating initial data ..."
                )
                val userId = UserId(IdGenerator.token(32))
                val administrationTeamId = TeamId("administration")
                val adminApiDefaultTenantId =
                  ApiId(s"admin-api-tenant-${Tenant.Default.value}")
                val defaultAdminTeam = Team(
                  id = TeamId(IdGenerator.token),
                  tenant = Tenant.Default,
                  `type` = TeamType.Admin,
                  name = s"default-admin-team",
                  description = s"The admin team for the default tenant",
                  avatar = Some(
                    s"https://www.gravatar.com/avatar/${"default-tenant".md5}?size=128&d=robohash"
                  ),
                  users = Set(UserWithPermission(userId, Administrator)),
                  authorizedOtoroshiEntities = None,
                  contact = "no-replay@daikoku.io"
                )
                val adminApiDefaultPlan = FreeWithoutQuotas(
                  id = UsagePlanId(IdGenerator.token),
                  tenant = Tenant.Default,
                  billingDuration = BillingDuration(1, BillingTimeUnit.Month),
                  currency = Currency("EUR"),
                  customName = Some("admin"),
                  customDescription = None,
                  otoroshiTarget = None,
                  allowMultipleKeys = Some(true),
                  autoRotation = None,
                  subscriptionProcess = Seq.empty,
                  integrationProcess = IntegrationProcess.ApiKey
                )

                val adminApiDefaultTenant = Api(
                  id = adminApiDefaultTenantId,
                  tenant = Tenant.Default,
                  team = defaultAdminTeam.id,
                  name = s"admin-api-tenant-${Tenant.Default.value}",
                  lastUpdate = DateTime.now(),
                  smallDescription = "admin api",
                  description = "admin api",
                  currentVersion = Version("1.0.0"),
                  documentation = ApiDocumentation(
                    id = ApiDocumentationId(IdGenerator.token(32)),
                    tenant = Tenant.Default,
                    pages = Seq.empty[ApiDocumentationDetailPage],
                    lastModificationAt = DateTime.now()
                  ),
                  swagger =
                    Some(SwaggerAccess(url = "/admin-api/swagger.json".some)),
                  possibleUsagePlans = Seq(adminApiDefaultPlan.id),
                  visibility = ApiVisibility.AdminOnly,
                  defaultUsagePlan = adminApiDefaultPlan.id.some,
                  authorizedTeams = Seq.empty,
                  state = ApiState.Published
                )
                val tenant = Tenant(
                  id = Tenant.Default,
                  name = "Daikoku Default Tenant",
                  domain = config.init.host,
                  defaultLanguage = Some("En"),
                  style = Some(
                    DaikokuStyle(
                      title = "Daikoku Default Tenant"
                    )
                  ),
                  contact = "contact@foo.bar",
                  mailerSettings = Some(ConsoleMailerSettings()),
                  authProvider = AuthProvider.Local,
                  authProviderSettings = Json.obj(
                    "sessionMaxAge" -> 86400
                  ),
                  bucketSettings = None,
                  otoroshiSettings = Set(),
                  adminApi = adminApiDefaultTenantId
                )
                val team = Team(
                  id = TeamId(IdGenerator.token(32)),
                  tenant = tenant.id,
                  `type` = TeamType.Personal,
                  name = s"${config.init.admin.name}",
                  description = s"${config.init.admin.name}'s team",
                  users = Set(UserWithPermission(userId, Administrator)),
                  authorizedOtoroshiEntities = None,
                  contact = "admin@daikoku.io"
                )
                val user = User(
                  id = userId,
                  tenants = Set(tenant.id),
                  origins = Set(AuthProvider.Otoroshi),
                  name = config.init.admin.name,
                  email = config.init.admin.email,
                  picture = config.init.admin.email.gravatar,
                  isDaikokuAdmin = true,
                  lastTenant = Some(tenant.id),
                  password = Some(
                    BCrypt.hashpw(config.init.admin.password, BCrypt.gensalt())
                  ),
                  personalToken = Some(IdGenerator.token(32)),
                  defaultLanguage = None
                )
                val initialDataFu = for {
                  _ <- dataStore.tenantRepo.save(tenant)
                  _ <- dataStore.teamRepo.forTenant(tenant.id).save(team)
                  _ <-
                    dataStore.teamRepo
                      .forTenant(tenant.id)
                      .save(defaultAdminTeam)
                  _ <-
                    dataStore.apiRepo
                      .forTenant(tenant.id)
                      .save(adminApiDefaultTenant)
                  _ <- dataStore.userRepo.save(user)
                } yield ()

                Await.result(initialDataFu, 10 seconds)
                AppLogger.warn("")
                AppLogger.warn(
                  s"You can log in with admin@daikoku.io / ${config.init.admin.password}"
                )
                AppLogger.warn("")
                AppLogger.warn(
                  "Please avoid using the default tenant for anything else than configuring Daikoku"
                )
                AppLogger.warn("")
            }
          }
        case false =>
          (dataStore match {
            case store: PostgresDataStore => store.checkDatabase()
            case _                        => FastFuture.successful(None)
          }).flatMap { _ =>
            evolutions.run(dataStore, new OtoroshiClient(this))
>>>>>>> 69e9f1c5
          }
        }
      } else {
        dataStore match {
          case store: PostgresDataStore => store.checkDatabase()
          case _ => FastFuture.successful(None)
        }
      }
    }

    for {
      isEmpty <- dataStore.isEmpty()
      _ <- run(isEmpty)
      done <- evolutions.run(dataStore, new OtoroshiClient(this))
    } yield {
      done
    }
  }

  override def onStartup(): Unit = {

    implicit val ec: ExecutionContext = defaultExecutionContext

    dataStore.start()

    Source
      .tick(1.second, 5.seconds, ())
      .mapAsync(1) { _ =>
        initDatastore().transform {
          case Success(_) => Success(true)
          case Failure(_) => Success(false)
        }
      }
      .filter(v => v)
      .take(1)
      .toMat(Sink.ignore)(Keep.right)
      .run()(materializer)
  }

  override def onShutdown(): Unit = {
    AppLogger.debug("onShutdown called")
    implicit val ec: ExecutionContext = defaultExecutionContext
    dataStore.stop()
    auditActor ! PoisonPill
    Await.result(actorSystem.terminate(), 20.seconds)
  }

  def identityFilters(implicit
      mat: Materializer,
      ec: ExecutionContext
  ): Seq[EssentialFilter] =
    Seq(new LoginFilter(this)(mat, ec))

  def expositionFilters(implicit
      mat: Materializer,
      ec: ExecutionContext
  ): Seq[EssentialFilter] =
    configuration.getOptional[String]("daikoku.exposition.provider") match {
      case Some("otoroshi") =>
        Seq(
          new OtoroshiExpositionFilter(
            configuration
              .get[String]("daikoku.exposition.otoroshi.stateHeaderName"),
            configuration
              .get[String]("daikoku.exposition.otoroshi.stateRespHeaderName"),
            this
          )(mat, ec)
        )
      case _ => Seq.empty
    }

  def getDaikokuUrl(tenant: Tenant, path: String): String =
    config.exposedPort match {
      case 80  => s"http://${tenant.domain}$path"
      case 443 => s"https://${tenant.domain}$path"
      case _   => s"http://${tenant.domain}:${config.exposedPort}$path"
    }
}<|MERGE_RESOLUTION|>--- conflicted
+++ resolved
@@ -386,7 +386,6 @@
                       new RuntimeException(
                         s"Bad response from $path: ${resp.status} - ${resp.body}"
                       )
-<<<<<<< HEAD
                     )
                 }
               Await.result(initialDataFu, 10 seconds)
@@ -407,152 +406,6 @@
               import play.api.libs.json._
 
               import scala.concurrent._
-
-              AppLogger.warn("")
-              AppLogger.warn(
-                "Main dataStore seems to be empty, generating initial data ..."
-              )
-              val userId = UserId(IdGenerator.token(32))
-              val administrationTeamId = TeamId("administration")
-              val adminApiDefaultTenantId =
-                ApiId(s"admin-api-tenant-${Tenant.Default.value}")
-              val defaultAdminTeam = Team(
-                id = TeamId(IdGenerator.token),
-                tenant = Tenant.Default,
-                `type` = TeamType.Admin,
-                name = s"default-admin-team",
-                description = s"The admin team for the default tenant",
-                avatar = Some(
-                  s"https://www.gravatar.com/avatar/${"default-tenant".md5}?size=128&d=robohash"
-                ),
-                users = Set(UserWithPermission(userId, Administrator)),
-                authorizedOtoroshiEntities = None
-              )
-              val adminApiDefaultPlan = FreeWithoutQuotas(
-                id = UsagePlanId(IdGenerator.token),
-                tenant = Tenant.Default,
-                billingDuration = BillingDuration(1, BillingTimeUnit.Month),
-                currency = Currency("EUR"),
-                customName = Some("admin"),
-                customDescription = None,
-                otoroshiTarget = None,
-                allowMultipleKeys = Some(true),
-                autoRotation = None,
-                subscriptionProcess = Seq.empty,
-                integrationProcess = IntegrationProcess.ApiKey
-              )
-
-              val adminApiDefaultTenant = Api(
-                id = adminApiDefaultTenantId,
-                tenant = Tenant.Default,
-                team = defaultAdminTeam.id,
-                name = s"admin-api-tenant-${Tenant.Default.value}",
-                lastUpdate = DateTime.now(),
-                smallDescription = "admin api",
-                description = "admin api",
-                currentVersion = Version("1.0.0"),
-                documentation = ApiDocumentation(
-                  id = ApiDocumentationId(IdGenerator.token(32)),
-                  tenant = Tenant.Default,
-                  pages = Seq.empty[ApiDocumentationDetailPage],
-                  lastModificationAt = DateTime.now()
-                ),
-                swagger =
-                  Some(SwaggerAccess(url = "/admin-api/swagger.json".some)),
-                possibleUsagePlans = Seq(adminApiDefaultPlan.id),
-                visibility = ApiVisibility.AdminOnly,
-                defaultUsagePlan = adminApiDefaultPlan.id.some,
-                authorizedTeams = Seq.empty,
-                state = ApiState.Published
-              )
-              val tenant = Tenant(
-                id = Tenant.Default,
-                name = "Daikoku Default Tenant",
-                domain = config.init.host,
-                defaultLanguage = Some("En"),
-                style = Some(
-                  DaikokuStyle(
-                    title = "Daikoku Default Tenant"
-                  )
-                ),
-                contact = "contact@foo.bar",
-                mailerSettings = Some(ConsoleMailerSettings()),
-                authProvider = AuthProvider.Local,
-                authProviderSettings = Json.obj(
-                  "sessionMaxAge" -> 86400
-                ),
-                bucketSettings = None,
-                otoroshiSettings = Set(),
-                adminApi = adminApiDefaultTenantId
-              )
-              val team = Team(
-                id = TeamId(IdGenerator.token(32)),
-                tenant = tenant.id,
-                `type` = TeamType.Personal,
-                name = s"${config.init.admin.name}",
-                description = s"${config.init.admin.name}'s team",
-                users = Set(UserWithPermission(userId, Administrator)),
-                authorizedOtoroshiEntities = None
-              )
-              val user = User(
-                id = userId,
-                tenants = Set(tenant.id),
-                origins = Set(AuthProvider.Otoroshi),
-                name = config.init.admin.name,
-                email = config.init.admin.email,
-                picture = config.init.admin.email.gravatar,
-                isDaikokuAdmin = true,
-                lastTenant = Some(tenant.id),
-                password = Some(
-                  BCrypt.hashpw(config.init.admin.password, BCrypt.gensalt())
-                ),
-                personalToken = Some(IdGenerator.token(32)),
-                defaultLanguage = None
-              )
-              val initialDataFu = for {
-                _ <- dataStore.tenantRepo.save(tenant)
-                _ <- dataStore.teamRepo.forTenant(tenant.id).save(team)
-                _ <-
-                  dataStore.teamRepo
-                    .forTenant(tenant.id)
-                    .save(defaultAdminTeam)
-                _ <-
-                  dataStore.apiRepo
-                    .forTenant(tenant.id)
-                    .save(adminApiDefaultTenant)
-                _ <- dataStore.userRepo.save(user)
-              } yield ()
-
-              Await.result(initialDataFu, 10 seconds)
-              AppLogger.warn("")
-              AppLogger.warn(
-                s"You can log in with admin@daikoku.io / ${config.init.admin.password}"
-              )
-              AppLogger.warn("")
-              AppLogger.warn(
-                "Please avoid using the default tenant for anything else than configuring Daikoku"
-              )
-              AppLogger.warn("")
-=======
-                  }
-                Await.result(initialDataFu, 10 seconds)
-              case Some(path) =>
-                AppLogger.warn(
-                  s"Main dataStore seems to be empty, importing from $path ..."
-                )
-                implicit val ec: ExecutionContext = defaultExecutionContext
-                implicit val env: DaikokuEnv = this
-                val initialDataFu =
-                  dataStore.importFromStream(FileIO.fromPath(Paths.get(path)))
-                Await.result(initialDataFu, 10 seconds)
-              case _ =>
-                import fr.maif.otoroshi.daikoku.domain._
-                import fr.maif.otoroshi.daikoku.login._
-                import fr.maif.otoroshi.daikoku.utils.StringImplicits._
-                import org.mindrot.jbcrypt.BCrypt
-                import play.api.libs.json._
-
-                import scala.concurrent._
 
                 AppLogger.warn("")
                 AppLogger.warn(
@@ -671,25 +524,16 @@
                   _ <- dataStore.userRepo.save(user)
                 } yield ()
 
-                Await.result(initialDataFu, 10 seconds)
-                AppLogger.warn("")
-                AppLogger.warn(
-                  s"You can log in with admin@daikoku.io / ${config.init.admin.password}"
-                )
-                AppLogger.warn("")
-                AppLogger.warn(
-                  "Please avoid using the default tenant for anything else than configuring Daikoku"
-                )
-                AppLogger.warn("")
-            }
-          }
-        case false =>
-          (dataStore match {
-            case store: PostgresDataStore => store.checkDatabase()
-            case _                        => FastFuture.successful(None)
-          }).flatMap { _ =>
-            evolutions.run(dataStore, new OtoroshiClient(this))
->>>>>>> 69e9f1c5
+              Await.result(initialDataFu, 10 seconds)
+              AppLogger.warn("")
+              AppLogger.warn(
+                s"You can log in with admin@daikoku.io / ${config.init.admin.password}"
+              )
+              AppLogger.warn("")
+              AppLogger.warn(
+                "Please avoid using the default tenant for anything else than configuring Daikoku"
+              )
+              AppLogger.warn("")
           }
         }
       } else {
