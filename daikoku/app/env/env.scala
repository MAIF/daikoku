package fr.maif.otoroshi.daikoku.env

import java.nio.file.Paths
import akka.actor.{ActorRef, ActorSystem, PoisonPill}
import akka.http.scaladsl.util.FastFuture
import akka.stream.Materializer
import akka.stream.scaladsl.{FileIO, Keep, Sink, Source}
import com.auth0.jwt.algorithms.Algorithm
import com.auth0.jwt.{JWT, JWTVerifier}
import fr.maif.otoroshi.daikoku.audit.AuditActorSupervizer
import fr.maif.otoroshi.daikoku.domain.TeamApiKeyVisibility
import fr.maif.otoroshi.daikoku.domain.TeamPermission.Administrator
import fr.maif.otoroshi.daikoku.domain.UsagePlan.FreeWithoutQuotas
import fr.maif.otoroshi.daikoku.logger.AppLogger
import fr.maif.otoroshi.daikoku.login.LoginFilter
import fr.maif.otoroshi.daikoku.utils._
import org.joda.time.DateTime
import play.api.ApplicationLoader.Context
import play.api.i18n.MessagesApi
import play.api.libs.ws.WSClient
import play.api.mvc.EssentialFilter
import play.api.{Configuration, Environment}
<<<<<<< HEAD
import play.modules.reactivemongo.ReactiveMongoApi
=======
>>>>>>> 7a81d198
import storage.drivers.mongo.MongoDataStore
import storage.drivers.postgres.PostgresDataStore
import storage.DataStore

import scala.concurrent.duration.{FiniteDuration, _}
import scala.concurrent.{Await, ExecutionContext, Future}
import scala.util.{Failure, Success}

sealed trait DaikokuMode {
  def name: String
}
object DaikokuMode {
  case object Prod extends DaikokuMode {
    def name = "Prod"
  }
  case object Dev extends DaikokuMode {
    def name = "Dev"
  }
}

sealed trait TenantProvider {
  def name: String
}
object TenantProvider {
  case object Local extends TenantProvider {
    def name: String = "Local"
  }
  case object Header extends TenantProvider {
    def name: String = "Header"
  }
  case object Hostname extends TenantProvider {
    def name: String = "Hostname"
  }
  val values: Seq[TenantProvider] =
    Seq(Local, Header, Hostname)
  def apply(name: String): Option[TenantProvider] = name.toLowerCase() match {
    case "Local"    => Some(Local)
    case "local"    => Some(Local)
    case "Header"   => Some(Header)
    case "header"   => Some(Header)
    case "Hostname" => Some(Hostname)
    case "hostname" => Some(Hostname)
    case _          => None
  }
}

case class AdminConfig(name: String, email: String, password: String)

case class DataConfig(from: Option[String],
                      headers: Map[String, String] = Map.empty[String, String])

case class InitConfig(host: String, admin: AdminConfig, data: DataConfig)

object InitConfig {
  def apply(configuration: Configuration): InitConfig = {
    val generatedPassword = IdGenerator.token(32)
    InitConfig(
      host = configuration
        .getOptional[String]("daikoku.init.host")
        .getOrElse("localhost"),
      AdminConfig(
        name = configuration
          .getOptional[String]("daikoku.init.admin.name")
          .getOrElse("Super admin"),
        email = configuration
          .getOptional[String]("daikoku.init.admin.email")
          .getOrElse("admin@otoroshi.io"),
        password = configuration
          .getOptional[String]("daikoku.init.admin.password")
          .getOrElse(generatedPassword)
      ),
      DataConfig(
        from = configuration.getOptional[String]("daikoku.init.data.from"),
        headers = configuration
          .getOptional[Map[String, String]]("daikoku.init.data.headers")
          .getOrElse(Map.empty[String, String])
      )
    )
  }
}

sealed trait AdminApiConfig
case class LocalAdminApiConfig(key: String) extends AdminApiConfig
case class OtoroshiAdminApiConfig(claimsHeaderName: String, algo: Algorithm)
    extends AdminApiConfig

object AdminApiConfig {
  def apply(config: Configuration): AdminApiConfig = {
    config.getOptional[String]("daikoku.api.type") match {
      case Some("local") =>
        LocalAdminApiConfig(config.getOptional[String]("daikoku.api.key").get)
      case Some("otoroshi") =>
        OtoroshiAdminApiConfig(
          config.getOptional[String]("daikoku.api.headerName").get,
          Algorithm.HMAC512(
            config.getOptional[String]("daikoku.api.headerSecret").get)
        )
      case _ =>
        LocalAdminApiConfig(config.getOptional[String]("daikoku.api.key").get)
    }
  }
}

class Config(val underlying: Configuration) {

  lazy val port: Int = underlying
    .getOptional[Int]("play.server.http.port")
    .orElse(underlying.getOptional[Int]("http.port"))
    .getOrElse(9000)

  lazy val exposedPort: Int = underlying
    .getOptional[Int]("daikoku.exposedOn")
    .getOrElse(port)

  lazy val mode: DaikokuMode =
    underlying.getOptional[String]("daikoku.mode").map(_.toLowerCase) match {
      case Some("dev") => DaikokuMode.Dev
      case _           => DaikokuMode.Prod
    }

  lazy val secret: String = underlying
    .getOptional[String]("play.http.secret.key")
    .getOrElse("secret")

  lazy val signingKey: String =
    underlying.get[String]("daikoku.signingKey")

  lazy val hmac512Alg: Algorithm = Algorithm.HMAC512(signingKey)

  lazy val tenantJwtAlgo: Algorithm = Algorithm.HMAC512(signingKey)

  lazy val tenantJwtVerifier: JWTVerifier =
    JWT.require(tenantJwtAlgo).acceptLeeway(10).build()

  lazy val isProd: Boolean = mode == DaikokuMode.Prod
  lazy val isDev: Boolean = mode == DaikokuMode.Dev
  lazy val tenantProvider: TenantProvider = underlying
    .getOptional[String]("daikoku.tenants.provider")
    .flatMap(TenantProvider.apply)
    .getOrElse(TenantProvider.Local)
  lazy val defaultApiKeyVisibility: TeamApiKeyVisibility = underlying
    .getOptional[String]("daikoku.teams.defaultApiKeyVisibility")
    .flatMap(TeamApiKeyVisibility.apply)
    .getOrElse(TeamApiKeyVisibility.User)
  lazy val tenantHostHeaderKey: String = underlying
    .getOptional[String]("daikoku.tenants.hostheaderName")
    .getOrElse("Otoroshi-Proxied-Host")

  lazy val otoroshiSyncInterval: FiniteDuration = underlying
    .getOptional[Long]("daikoku.otoroshi.sync.interval")
    .map(v => v.millis)
    .getOrElse(1.hour)
  lazy val otoroshiSyncMaster: Boolean = underlying
    .getOptional[Boolean]("daikoku.otoroshi.sync.master")
    .getOrElse(
      underlying
        .getOptional[Int]("daikoku.otoroshi.sync.instance")
        .getOrElse(-1) == 0
    )
  lazy val otoroshiSyncByCron: Boolean = underlying
    .getOptional[Boolean]("daikoku.otoroshi.sync.cron")
    .getOrElse(false)
  lazy val otoroshiSyncKey: String = underlying
    .getOptional[String]("daikoku.otoroshi.sync.key")
    .getOrElse("secret")
  lazy val otoroshiGroupNamePrefix: Option[String] =
    underlying.getOptional[String]("daikoku.otoroshi.groups.namePrefix")
  lazy val otoroshiGroupIdPrefix: Option[String] =
    underlying.getOptional[String]("daikoku.otoroshi.groups.idPrefix")

  lazy val apikeysStatsByCron: Boolean =
    underlying.getOptional[Boolean]("daikoku.stats.sync.cron").getOrElse(false)
  lazy val apikeysStatsSyncInterval: FiniteDuration = underlying
    .getOptional[Long]("daikoku.stats.sync.interval")
    .map(v => v.millis)
    .getOrElse(1.hour)
  lazy val apikeysStatsCallInterval: FiniteDuration = underlying
    .getOptional[Long]("daikoku.stats.call.interval")
    .map(v => v.millis)
    .getOrElse(10.minutes)

  lazy val init: InitConfig = InitConfig(underlying)

  lazy val adminApiConfig: AdminApiConfig = AdminApiConfig(underlying)
}

sealed trait Env {
  def environment: Environment
  def onStartup(): Unit
  def onShutdown(): Unit
  def snowflakeGenerator: IdGenerator
  def auditActor: ActorRef
  def defaultActorSystem: ActorSystem
  def defaultMaterializer: Materializer
  def defaultExecutionContext: ExecutionContext
  def dataStore: DataStore
  def updateDataStore(newDataStore: DataStore)(implicit ec : ExecutionContext): Future[Unit]
  def assetsStore: AssetsDataStore
  def wsClient: WSClient
  def config: Config
  def rawConfiguration: Configuration
  def identityFilters(implicit mat: Materializer,
                      ec: ExecutionContext): Seq[EssentialFilter]
  def expositionFilters(implicit mat: Materializer,
                        ec: ExecutionContext): Seq[EssentialFilter]
}

class DaikokuEnv(ws: WSClient,
                 val environment: Environment,
                 configuration: Configuration,
                 context: Context,
                 messagesApi: MessagesApi)
    extends Env {

  val actorSystem: ActorSystem = ActorSystem("daikoku")
  val materializer: Materializer = Materializer.createMaterializer(actorSystem)
  val snowflakeSeed: Long =
    configuration.getOptional[Long]("daikoku.snowflake.seed").get
  val snowflakeGenerator: IdGenerator = IdGenerator(snowflakeSeed)

  val auditActor: ActorRef =
    actorSystem.actorOf(AuditActorSupervizer.props(this, messagesApi))

  private val daikokuConfig = new Config(configuration)

<<<<<<< HEAD
  private lazy val _dataStore: DataStore =
=======
  private var _dataStore: DataStore =
>>>>>>> 7a81d198
    configuration.getOptional[String]("daikoku.storage") match {
      case Some("mongo")        => new MongoDataStore(context, this)
      case Some("postgres")     => new PostgresDataStore(configuration, this)
      case Some(e)              => throw new RuntimeException(s"Bad storage value from conf: $e")
      case None                 => throw new RuntimeException("No storage found from conf")
    }

  private val s3assetsStore =
    new AssetsDataStore(actorSystem)(actorSystem.dispatcher, materializer)

  override def rawConfiguration: Configuration = configuration

  override def defaultExecutionContext: ExecutionContext =
    actorSystem.dispatcher
  override def defaultActorSystem: ActorSystem = actorSystem
  override def defaultMaterializer: Materializer = materializer
  override def dataStore: DataStore = _dataStore
  override def wsClient: WSClient = ws
  override def config: Config = daikokuConfig
  override def assetsStore: AssetsDataStore = s3assetsStore

  override def updateDataStore(newDataStore: DataStore)(implicit ec : ExecutionContext): Future[Unit] = {
    _dataStore.stop()
      .map { _ =>
        _dataStore = newDataStore
      }
  }

  override def onStartup(): Unit = {

    implicit val ec: ExecutionContext = defaultExecutionContext

    def tryToInitDatastore(): Future[Unit] = {
      dataStore.isEmpty().map {
        case true =>
          Future {
            dataStore match {
              case store: PostgresDataStore => store.checkDatabase()
              case _ =>
            }
          }
            .onComplete {
              _ =>
                config.init.data.from match {
                  case Some(path)
                    if path.startsWith("http://") || path
                      .startsWith("https://") =>
                    AppLogger.warn(
                      s"Main dataStore seems to be empty, importing from $path ...")
                    implicit val ec: ExecutionContext = defaultExecutionContext
                    implicit val mat: Materializer = defaultMaterializer
                    implicit val env: DaikokuEnv = this
                    val initialDataFu = wsClient
                      .url(path)
                      .withHttpHeaders(config.init.data.headers.toSeq: _*)
                      .withMethod("GET")
                      .withRequestTimeout(10.seconds)
                      .get()
                      .flatMap {
                        case resp if resp.status == 200 =>
                          dataStore.importFromStream(resp.bodyAsSource)
                        case resp =>
                          FastFuture.failed(new RuntimeException(
                            s"Bad response from $path: ${resp.status} - ${resp.body}"))
                      }
                    Await.result(initialDataFu, 10 seconds)
                  case Some(path) =>
                    AppLogger.warn(
                      s"Main dataStore seems to be empty, importing from $path ...")
                    implicit val ec: ExecutionContext = defaultExecutionContext
                    implicit val mat: Materializer = defaultMaterializer
                    implicit val env: DaikokuEnv = this
                    val initialDataFu =
                      dataStore.importFromStream(FileIO.fromPath(Paths.get(path)))
                    Await.result(initialDataFu, 10 seconds)
                  case _ =>
                    import fr.maif.otoroshi.daikoku.domain._
                    import fr.maif.otoroshi.daikoku.login._
                    import fr.maif.otoroshi.daikoku.utils.StringImplicits._
                    import org.mindrot.jbcrypt.BCrypt
                    import play.api.libs.json._
                    import reactivemongo.bson.BSONObjectID

                    import scala.concurrent._

                    AppLogger.warn("")
                    AppLogger.warn(
                      "Main dataStore seems to be empty, generating initial data ...")
                    val userId = UserId(BSONObjectID.generate().stringify)
                    val adminApiDefaultTenantId =
                      ApiId(s"admin-api-tenant-${Tenant.Default.value}")
                    val adminApiDefaultTenant = Api(
                      id = adminApiDefaultTenantId,
                      tenant = Tenant.Default,
                      team = TeamId("administration"),
                      name = s"admin-api-tenant-${Tenant.Default.value}",
                      lastUpdate = DateTime.now(),
                      smallDescription = "admin api",
                      description = "admin api",
                      currentVersion = Version("1.0.0"),
                      published = true,
                      documentation = ApiDocumentation(
                        id = ApiDocumentationId(BSONObjectID.generate().stringify),
                        tenant = Tenant.Default,
                        pages = Seq.empty[ApiDocumentationPageId],
                        lastModificationAt = DateTime.now()
                      ),
                      swagger = None,
                      possibleUsagePlans = Seq(
                        FreeWithoutQuotas(
                          id = UsagePlanId("1"),
                          billingDuration = BillingDuration(1, BillingTimeUnit.Month),
                          currency = Currency("EUR"),
                          customName = Some("admin"),
                          customDescription = None,
                          otoroshiTarget = None,
                          allowMultipleKeys = Some(true),
                          autoRotation = None,
                          subscriptionProcess = SubscriptionProcess.Automatic,
                          integrationProcess = IntegrationProcess.ApiKey
                        )
                      ),
                      visibility = ApiVisibility.AdminOnly,
                      defaultUsagePlan = UsagePlanId("1"),
                      authorizedTeams = Seq.empty
                    )
                    val tenant = Tenant(
                      id = Tenant.Default,
                      name = "Daikoku Default Tenant",
                      domain = config.init.host,
                      defaultLanguage = Some("En"),
                      style = Some(
                        DaikokuStyle(
                          title = "Daikoku Default Tenant"
                        )),
                      contact = "contact@foo.bar",
                      mailerSettings = Some(ConsoleMailerSettings()),
                      authProvider = AuthProvider.Local,
                      authProviderSettings = Json.obj(
                        "sessionMaxAge" -> 86400
                      ),
                      bucketSettings = None,
                      otoroshiSettings = Set(),
                      adminApi = adminApiDefaultTenantId
                    )
                    val defaultAdminTeam = Team(
                      id = TeamId(IdGenerator.token),
                      tenant = Tenant.Default,
                      `type` = TeamType.Admin,
                      name = s"default-admin-team",
                      description = s"The admin team for the default tenant",
                      avatar = Some(
                        s"https://www.gravatar.com/avatar/${"default-tenant".md5}?size=128&d=robohash"),
                      users = Set(UserWithPermission(userId, Administrator)),
                      subscriptions = Seq.empty,
                      authorizedOtoroshiGroups = Set.empty
                    )
                    val team = Team(
                      id = TeamId(BSONObjectID.generate().stringify),
                      tenant = tenant.id,
                      `type` = TeamType.Personal,
                      name = s"${config.init.admin.name}",
                      description = s"${config.init.admin.name}'s team",
                      users = Set(UserWithPermission(userId, Administrator)),
                      subscriptions = Seq.empty,
                      authorizedOtoroshiGroups = Set.empty
                    )
                    val user = User(
                      id = userId,
                      tenants = Set(tenant.id),
                      origins = Set(AuthProvider.Otoroshi),
                      name = config.init.admin.name,
                      email = config.init.admin.email,
                      picture = config.init.admin.email.gravatar,
                      isDaikokuAdmin = true,
                      lastTenant = Some(tenant.id),
                      password = Some(
                        BCrypt.hashpw(config.init.admin.password, BCrypt.gensalt())),
                      personalToken = Some(IdGenerator.token(32)),
                      defaultLanguage = None
                    )
                    val initialDataFu = for {
                      _ <- dataStore.tenantRepo.save(tenant)
                      _ <- dataStore.teamRepo.forTenant(tenant.id).save(team)
                      _ <- dataStore.teamRepo
                        .forTenant(tenant.id)
                        .save(defaultAdminTeam)
                      _ <- dataStore.apiRepo
                        .forTenant(tenant.id)
                        .save(adminApiDefaultTenant)
                      _ <- dataStore.userRepo.save(user)
                    } yield ()

                    Await.result(initialDataFu, 10 seconds)
                    AppLogger.warn("")
                    AppLogger.warn(
                      s"You can log in with admin@daikoku.io / ${config.init.admin.password}")
                    AppLogger.warn("")
                    AppLogger.warn(
                      "Please avoid using the default tenant for anything else than configuring Daikoku")
                    AppLogger.warn("")
                }
            }
        case false =>
      }
    }

    dataStore.start()
<<<<<<< HEAD
=======

    /*configuration.getOptional[Boolean]("daikoku.migrateMongoToPg") match {
      case Some(true) =>
        configuration.getOptional[String]("daikoku.storage") match {
          case Some("mongo")        => throw new RuntimeException(s"wrong storage used to migrate database. Switch to postgres or remove `daikoku.migrateMongoToPg` variable")
          case Some("postgres")     =>
            val mongo = new MongoDataStore(context, this)
            val stream = mongo.exportAsStream(pretty = false)(mongo.ece)
            Await.result(store.importFromStream(stream), 5.minutes)
        }
    }*/
>>>>>>> 7a81d198

    Source
      .tick(1.second, 5.seconds, ())
      .mapAsync(1) { _ =>
        tryToInitDatastore().transform {
          case Success(_) => Success(true)
          case Failure(e) => Success(false)
        }
      }
      .filter(v => v)
      .take(1)
      .toMat(Sink.ignore)(Keep.right)
      .run()(materializer)
  }

  override def onShutdown(): Unit = {
    implicit val ec: ExecutionContext = defaultExecutionContext
    dataStore.stop()
    auditActor ! PoisonPill
    Await.result(actorSystem.terminate(), 20.seconds)
  }

  def identityFilters(implicit mat: Materializer,
                      ec: ExecutionContext): Seq[EssentialFilter] =
    Seq(new LoginFilter(this)(mat, ec))

  def expositionFilters(implicit mat: Materializer,
                        ec: ExecutionContext): Seq[EssentialFilter] =
    configuration.getOptional[String]("daikoku.exposition.provider") match {
      case Some("otoroshi") =>
        Seq(
          new OtoroshiExpositionFilter(
            configuration.get[String](
              "daikoku.exposition.otoroshi.stateHeaderName"),
            configuration.get[String](
              "daikoku.exposition.otoroshi.stateRespHeaderName"),
            this
          )(mat, ec)
        )
      case _ => Seq.empty
    }
}<|MERGE_RESOLUTION|>--- conflicted
+++ resolved
@@ -20,10 +20,6 @@
 import play.api.libs.ws.WSClient
 import play.api.mvc.EssentialFilter
 import play.api.{Configuration, Environment}
-<<<<<<< HEAD
-import play.modules.reactivemongo.ReactiveMongoApi
-=======
->>>>>>> 7a81d198
 import storage.drivers.mongo.MongoDataStore
 import storage.drivers.postgres.PostgresDataStore
 import storage.DataStore
@@ -249,11 +245,7 @@
 
   private val daikokuConfig = new Config(configuration)
 
-<<<<<<< HEAD
-  private lazy val _dataStore: DataStore =
-=======
   private var _dataStore: DataStore =
->>>>>>> 7a81d198
     configuration.getOptional[String]("daikoku.storage") match {
       case Some("mongo")        => new MongoDataStore(context, this)
       case Some("postgres")     => new PostgresDataStore(configuration, this)
@@ -462,8 +454,6 @@
     }
 
     dataStore.start()
-<<<<<<< HEAD
-=======
 
     /*configuration.getOptional[Boolean]("daikoku.migrateMongoToPg") match {
       case Some(true) =>
@@ -475,7 +465,6 @@
             Await.result(store.importFromStream(stream), 5.minutes)
         }
     }*/
->>>>>>> 7a81d198
 
     Source
       .tick(1.second, 5.seconds, ())
