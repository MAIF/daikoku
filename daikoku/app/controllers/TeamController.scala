package fr.maif.otoroshi.daikoku.ctrls

import akka.http.scaladsl.util.FastFuture
import akka.stream.Materializer
import akka.stream.scaladsl.{Sink, Source}
import cats.data.EitherT
import cats.implicits.catsSyntaxOptionId
import controllers.AppError
import fr.maif.otoroshi.daikoku.actions.{
  DaikokuAction,
  DaikokuActionContext,
  DaikokuActionMaybeWithGuest
}
import fr.maif.otoroshi.daikoku.audit.AuditTrailEvent
import fr.maif.otoroshi.daikoku.ctrls.authorizations.async._
import fr.maif.otoroshi.daikoku.utils.Cypher.{decrypt, encrypt}
import fr.maif.otoroshi.daikoku.domain._
import fr.maif.otoroshi.daikoku.domain.json.TeamFormat
import fr.maif.otoroshi.daikoku.env.Env
import fr.maif.otoroshi.daikoku.login.{LdapConfig, LdapSupport}
import fr.maif.otoroshi.daikoku.utils.{DeletionService, IdGenerator, Translator}
import org.joda.time.DateTime
import org.mindrot.jbcrypt.BCrypt
import play.api.i18n.{I18nSupport, Lang}
import play.api.libs.json._
import play.api.mvc.{
  AbstractController,
  Action,
  AnyContent,
  ControllerComponents,
  Result
}
import reactivemongo.bson.BSONObjectID

import scala.concurrent.{ExecutionContext, Future}

class TeamController(DaikokuAction: DaikokuAction,
                     DaikokuActionMaybeWithGuest: DaikokuActionMaybeWithGuest,
                     env: Env,
                     cc: ControllerComponents,
                     translator: Translator,
                     deletionService: DeletionService)
    extends AbstractController(cc)
    with I18nSupport {

  implicit val ec: ExecutionContext = env.defaultExecutionContext
  implicit val ev: Env = env
  implicit val mat: Materializer = env.defaultMaterializer
  implicit val tr = translator

  def team(teamId: String) =
    DaikokuActionMaybeWithGuest.async { ctx =>
      UberPublicUserAccess(AuditTrailEvent(
        s"@{user.name} has accessed the team @{team.name} - @{team.id}"))(ctx) {
        env.dataStore.teamRepo
          .forTenant(ctx.tenant.id)
          .findByIdOrHrIdNotDeleted(teamId)
          .map {
            case Some(team) =>
              Ok(team.asSimpleJson)
            case None => NotFound(Json.obj("error" -> "Team not found"))
          }
      }
    }

  def teamFull(teamId: String) = DaikokuAction.async {
    ctx =>
      TeamAdminOrTenantAdminOnly(
        AuditTrailEvent(
          s"@{user.name} has accessed the team @{team.name} - @{team.id}"))(
        teamId,
        ctx) { _ =>
        env.dataStore.teamRepo
          .forTenant(ctx.tenant.id)
          .findByIdOrHrId(teamId)
          .flatMap {
            case Some(team) =>
              ctx.setCtxValue("team.id", team.id)
              ctx.setCtxValue("team.name", team.name)

              env.dataStore.translationRepo
                .forTenant(ctx.tenant)
                .find(Json.obj("element.id" -> team.id.asJson))
                .map(translations => {
                  val translationAsJsObject = translations
                    .groupBy(t => t.language)
                    .map {
                      case (k, v) =>
                        Json.obj(
                          k -> JsObject(v.map(t => t.key -> JsString(t.value))))
                    }
                    .fold(Json.obj())(_ deepMerge _)
                  val translation =
                    Json.obj("translation" -> translationAsJsObject)

                  Ok(team.asJson.as[JsObject] ++ translation)
                })
            case None =>
              FastFuture.successful(
                NotFound(Json.obj("error" -> "Team not found")))
          }
      }
  }

  def teams() = DaikokuActionMaybeWithGuest.async { ctx =>
    UberPublicUserAccess(AuditTrailEvent(
      s"@{user.name} has accessed the list of teams for current tenant"))(ctx) {
      env.dataStore.teamRepo.forTenant(ctx.tenant.id).findAllNotDeleted() map {
        teams =>
          Ok(JsArray(teams.map(_.toUiPayload())))
      }
    }
  }

  def createTeam(): Action[JsValue] = DaikokuAction.async(parse.json) { ctx =>
    PublicUserAccess(
      AuditTrailEvent(
        s"@{user.name} have create team @{team.name} - @{team.id}"))(ctx) {
      TeamFormat.reads(ctx.request.body) match {
        case JsError(e) =>
          FastFuture.successful(
            BadRequest(Json.obj("error" -> "Error while parsing payload",
                                "msg" -> e.toString)))
        case JsSuccess(team, _) =>
          ctx.setCtxValue("team.id", team.id)
          ctx.setCtxValue("team.name", team.name)

          val teamToSave = team.copy(users =
            Set(UserWithPermission(ctx.user.id, TeamPermission.Administrator)))

          implicit val language: String = ctx.user.defaultLanguage
            .getOrElse(ctx.tenant.defaultLanguage.getOrElse("en"))
          val res: EitherT[Future, AppError, Result] = for {
            _ <- EitherT.fromOptionF(
              env.dataStore.teamRepo
                .forTenant(ctx.tenant)
                .findOneNotDeleted(
                  Json.obj(
                    "$or" -> Json.arr(
                      Json.obj("_id" -> team.id.asJson),
                      Json.obj("_humanReadableId" -> team.humanReadableId))
                  ))
                .map(r => r.fold(().some)(_ => None)),
              AppError.TeamNameAlreadyExists
            )
            emailVerif = EmailVerification(
              id = DatastoreId(BSONObjectID.generate().stringify),
              randomId = IdGenerator.token,
              tenant = ctx.tenant.id,
              team = teamToSave.id,
              creationDate = DateTime.now(),
              validUntil = DateTime.now().plusMinutes(15)
            )
            _ <- EitherT.liftF(
              env.dataStore.teamRepo
                .forTenant(ctx.tenant.id)
                .save(teamToSave))

            _ <- EitherT.liftF(
              env.dataStore.emailVerificationRepo
                .forTenant(ctx.tenant.id)
                .save(emailVerif))
            cipheredValidationToken = encrypt(env.config.cypherSecret,
                                              emailVerif.randomId)
            title <- EitherT.liftF(
              translator.translate("mail.create.team.token.title", ctx.tenant))
            value <- EitherT.liftF(
              translator.translate(
                "mail.create.team.token.body",
                ctx.tenant,
                Map(
                  "team" -> team.name,
                  "link" -> env.getDaikokuUrl(
                    ctx.tenant,
                    s"/api/teams/${team.humanReadableId}/_verify?token=$cipheredValidationToken"))
              ))
            _ <- EitherT.liftF(
              ctx.tenant.mailer
                .send(title, Seq(team.contact), value, ctx.tenant))
          } yield {
            Created(teamToSave.asJson)
          }
          res.leftMap(AppError.render).merge
      }
    }
  }

  def verifyContactEmail(teamId: String): Action[AnyContent] =
    DaikokuActionMaybeWithGuest.async { ctx =>
      TeamMemberOnly(AuditTrailEvent(s"@{user.name} has searched @{search}"))(
        teamId,
        ctx) { team =>
        val teamRepo = env.dataStore.teamRepo.forTenant(ctx.tenant)
        val emailVerificationRepo =
          env.dataStore.emailVerificationRepo.forTenant(ctx.tenant)

        if (team.verified)
          EitherT
            .pure[Future, AppError](Status(302)(Json.obj(
              "Location" -> s"/${team.humanReadableId}/settings/edition/?error=2"))
              .withHeaders(
                "Location" -> s"/${team.humanReadableId}/settings/edition/?error=2"))
            .value
        else
          ctx.request.getQueryString("token") match {
            case None =>
              Future(Right(Status(302)(Json.obj(
                "Location" -> s"/${team.humanReadableId}/settings/edition/?error=3"))
                .withHeaders(
                  "Location" -> s"/${team.humanReadableId}/settings/edition/?error=3")))
            case Some(encryptedString) =>
              val token = decrypt(env.config.cypherSecret, encryptedString)
              emailVerificationRepo
                .findOneNotDeleted(Json.obj("randomId" -> token))
                .flatMap {
                  case None =>
                    Future(Right(Status(302)(Json.obj(
                      "Location" -> s"/${team.humanReadableId}/settings/edition/?error=4"))
                      .withHeaders(
                        "Location" -> s"/${team.humanReadableId}/settings/edition/?error=4")))
                  case Some(emailVerification) =>
                    if (emailVerification.validUntil.isAfter(DateTime.now)) {
                      val newTeam = team.copy(verified = true)
                      val result: EitherT[Future, AppError, Result] = (for {
                        _ <- EitherT.liftF(teamRepo.save(newTeam))
                        _ <- EitherT.liftF(emailVerificationRepo.deleteById(
                          emailVerification.id))
                      } yield {
                        Status(302)(Json.obj(
                          "Location" -> s"/${team.humanReadableId}/settings/edition/?teamVerified=true"))
                          .withHeaders(
                            "Location" -> s"/${team.humanReadableId}/settings/edition/?teamVerified=true")
                      })

                      result.value
                    } else {
                      Future(Right(Status(302)(Json.obj(
                        "Location" -> s"/${team.humanReadableId}/settings/edition/?error=5"))
                        .withHeaders(
                          "Location" -> s"/${team.humanReadableId}/settings/edition/?error=5")))
                    }
                }
          }

      }
    }

  def sendEmailVerification(teamId: String): Action[AnyContent] =
    DaikokuAction.async { ctx =>
      TeamMemberOnly(AuditTrailEvent(
        "@{user.name} has sent a mail for validating contact email @{team.name} - @{team.id}"))(
        teamId,
        ctx) { team =>
        env.dataStore.teamRepo
          .forTenant(ctx.tenant)
          .findByIdNotDeleted(teamId)
          .flatMap {
            case Some(team) if team.verified =>
              Future(Left(AppError.TeamAlreadyVerified))
            case Some(team) =>
              val emailVerif = EmailVerification(
                id = DatastoreId(BSONObjectID.generate().stringify),
                randomId = IdGenerator.token,
                tenant = ctx.tenant.id,
                team = team.id,
                creationDate = DateTime.now(),
                validUntil = DateTime.now().plusMinutes(15)
              )
              val cipheredValidationToken =
                encrypt(env.config.cypherSecret, emailVerif.randomId)
              implicit val language: String = ctx.user.defaultLanguage
                .getOrElse(ctx.tenant.defaultLanguage.getOrElse("en"))
              for {
                title <- translator.translate("mail.create.team.token.title",
                                              ctx.tenant)
                value <- translator.translate(
                  "mail.create.team.token.body",
                  ctx.tenant,
                  Map(
                    "team" -> team.name,
                    "link" -> env.getDaikokuUrl(
                      ctx.tenant,
                      s"/api/teams/${team.humanReadableId}/_verify?token=$cipheredValidationToken"))
                )
                _ <- ctx.tenant.mailer
                  .send(title, Seq(team.contact), value, ctx.tenant)
                _ <- env.dataStore.emailVerificationRepo
                  .forTenant(ctx.tenant)
                  .deleteLogically(Json.obj("teamId" -> team.id.value))
                _ <- env.dataStore.emailVerificationRepo
                  .forTenant(ctx.tenant)
                  .save(emailVerif)
              } yield {
                Right(Created(emailVerif.asJson))
              }
            case None => Future(Left(AppError.TeamNotFound))
          }
      }
    }
  def updateTeam(teamId: String): Action[JsValue] =
    DaikokuAction.async(parse.json) { ctx =>
      TeamAdminOrTenantAdminOnly(
        AuditTrailEvent(
          "@{user.name} has updated team @{team.name} - @{team.id}"))(teamId,
                                                                      ctx) {
        team =>
          json.TeamFormat.reads(ctx.request.body) match {
            case JsSuccess(_, _) if team.`type` == TeamType.Admin =>
              AppError.ForbiddenAction.renderF()
            case JsSuccess(newTeam, _) =>
              env.dataStore.teamRepo
                .forTenant(ctx.tenant.id)
                .findByIdNotDeleted(teamId)
                .flatMap {
                  case Some(team) if team.`type` == TeamType.Personal =>
                    FastFuture.successful(Forbidden(Json.obj(
                      "error" -> "You're not authorized to update this team")))
                  case Some(team) =>
                    ctx.setCtxValue("team.id", team.id)
                    ctx.setCtxValue("team.name", team.name)
                    val teamWithEdits =
                      if (ctx.user.isDaikokuAdmin || ctx.isTenantAdmin) newTeam
                      else
                        newTeam.copy(metadata = team.metadata,
                                     apisCreationPermission =
                                       team.apisCreationPermission)

                    val isTeamContactChanged = team.contact != teamWithEdits.contact
                    val teamToSave =
                      teamWithEdits.copy(verified = !isTeamContactChanged)
                    if (isTeamContactChanged) {
                      implicit val language: String = ctx.user.defaultLanguage
                        .getOrElse(ctx.tenant.defaultLanguage.getOrElse("en"))
                      for {
                        title <- translator.translate(
                          "mail.create.team.token.title",
                          ctx.tenant)
                        emailVerif = EmailVerification(
                          id = DatastoreId(BSONObjectID.generate().stringify),
                          randomId = IdGenerator.token,
                          tenant = ctx.tenant.id,
                          team = teamToSave.id,
                          creationDate = DateTime.now(),
                          validUntil = DateTime.now().plusMinutes(15)
                        )
                        cipheredValidationToken = encrypt(
                          env.config.cypherSecret,
                          emailVerif.randomId)
                        value <- translator.translate(
                          "mail.create.team.token.body",
                          ctx.tenant,
                          Map(
                            "team" -> teamToSave.name,
                            "link" -> env.getDaikokuUrl(
                              ctx.tenant,
                              s"/api/teams/${teamToSave.humanReadableId}/_verify?token=$cipheredValidationToken"))
                        )
                        _ <- ctx.tenant.mailer.send(title,
                                                    Seq(teamToSave.contact),
                                                    value,
                                                    ctx.tenant)
                        _ <- env.dataStore.emailVerificationRepo
                          .forTenant(ctx.tenant)
                          .deleteLogically(Json.obj("teamId" -> team.id.value))
                        _ <- env.dataStore.emailVerificationRepo
                          .forTenant(ctx.tenant)
                          .save(emailVerif)
                        _ <- env.dataStore.teamRepo
                          .forTenant(ctx.tenant.id)
                          .save(teamToSave)

                      } yield {
                        Ok(teamToSave.asJson)
                      }
                    } else {
                      env.dataStore.teamRepo
                        .forTenant(ctx.tenant.id)
                        .save(teamToSave)
                        .map { _ =>
                          Ok(teamToSave.asJson)
                        }
                    }
                  case None =>
                    FastFuture.successful(
                      NotFound(Json.obj("error" -> "team not found")))
                }
            case e: JsError =>
              FastFuture.successful(BadRequest(JsError.toJson(e)))
          }
      }
    }

  def deleteTeam(teamId: String) = DaikokuAction.async { ctx =>
    TeamAdminOrTenantAdminOnly(
      AuditTrailEvent(
        s"@{user.name} has deleted team @{team.name} - @{team.id}"))(teamId,
                                                                     ctx) {
      team =>
        implicit val ec: ExecutionContext = env.defaultExecutionContext

        val value: EitherT[Future, AppError, Unit] = team.`type` match {
          case TeamType.Admin => EitherT.leftT(AppError.ForbiddenAction)
          case _              => deletionService.deleteTeamByQueue(team.id, ctx.tenant.id)
        }

        value
          .leftMap(_.render())
          .map(_ => Ok(Json.obj("done" -> true)))
          .merge
    }
  }

  def askForJoinTeam(teamId: String) = DaikokuAction.async { ctx =>
    PublicUserAccess(AuditTrailEvent(
      s"@{user.name} has asked to join team @{team.name} - @{team.id}"))(ctx) {

      env.dataStore.teamRepo.forTenant(ctx.tenant.id).findById(teamId).flatMap {
        case Some(team) if team.`type` == TeamType.Personal =>
          FastFuture.successful(Forbidden(
            Json.obj("error" -> "Team type doesn't accept to be join")))
        case Some(team) if team.`type` == TeamType.Admin =>
          FastFuture.successful(Forbidden(
            Json.obj("error" -> "Team type doesn't accept to be join")))
        case Some(team) =>
          val notification = Notification(
            id = NotificationId(BSONObjectID.generate().stringify),
            tenant = ctx.tenant.id,
            team = Some(team.id),
            sender = ctx.user.asNotificationSender,
            action = NotificationAction.TeamAccess(team.id)
          )

          for {
            notificationRepo <- env.dataStore.notificationRepo
              .forTenantF(ctx.tenant.id)
            saved <- notificationRepo.save(notification)
            admins <- env.dataStore.userRepo
              .find(
                Json.obj("_deleted" -> false,
                         "_id" -> Json.obj("$in" -> JsArray(
                           team.admins().map(_.asJson).toSeq))))
            _ <- Future.sequence(admins.map(admin => {
              implicit val language: String = admin.defaultLanguage.getOrElse(
                ctx.tenant.defaultLanguage.getOrElse("en"))
              (for {
                title <- translator.translate("mail.team.access.title",
                                              ctx.tenant)
                body <- translator.translate(
                  "mail.team.access.body",
                  ctx.tenant,
                  Map(
                    "user" -> ctx.user.name,
                    "teamName" -> team.name,
                    "link" -> env.getDaikokuUrl(ctx.tenant, "/notifications")
                  ))
              } yield {
                ctx.tenant.mailer
                  .send(title, Seq(admin.email), body, ctx.tenant)
              }).flatten
            }))
          } yield {
            Ok(Json.obj("done" -> saved))
          }
        case None =>
          Future.successful(NotFound(Json.obj("error" -> "Team not found")))
      }
    }
  }

  def pendingMembersOfTeam(teamId: String) = DaikokuAction.async { ctx =>
    TeamAdminOrTenantAdminOnly(AuditTrailEvent(
      s"@{user.name} has accessed list of addable members to team @{team.name} - @{team.id}"))(
      teamId,
      ctx) { _ =>
      for {
        pendingNotif <- env.dataStore.notificationRepo
          .forTenant(ctx.tenant)
          .find(
            Json.obj(
              "status.status" -> NotificationStatus.Pending.toString,
              "action.team" -> teamId,
              "action.type" -> "TeamInvitation"
            ))
        pendingUsersId = pendingNotif
          .map(_.action)
          .map(_.asInstanceOf[NotificationAction.TeamInvitation])
          .map(_.user)
        pendingUsers <- env.dataStore.userRepo.findNotDeleted(
          Json.obj(
            "_id" -> Json.obj("$in" -> JsArray(pendingUsersId.map(_.asJson)))))
      } yield {
        Ok(
          Json.obj(
            "pendingUsers" -> JsArray(pendingUsers.map(_.asSimpleJson))
          ))
      }
    }
  }

  def removeMemberFromTeam(teamId: String, memberId: String) =
    DaikokuAction.async { ctx =>
      TeamAdminOrTenantAdminOnly(AuditTrailEvent(
        s"@{user.name} has removed members from team @{team.name} - @{team.id}"))(
        teamId,
        ctx) { team =>
        team.`type` match {
          case TeamType.Personal =>
            FastFuture.successful(
              Conflict(Json.obj(
                "error" -> "Team type doesn't accept to remove members")))
          case TeamType.Admin =>
            FastFuture.successful(Forbidden(Json.obj(
              "error" -> "Team type doesn't accept to remove members from this way")))
          case TeamType.Organization =>
            for {
              teamRepo <- env.dataStore.teamRepo.forTenantF(ctx.tenant.id)
              done <- teamRepo.save(
                team.copy(
                  users = team.users.filterNot(_.userId.value == memberId)))
              maybeTeam <- teamRepo.findById(team.id)
            } yield {
              maybeTeam match {
                case Some(updatedTeam) =>
                  Ok(Json.obj("done" -> done, "team" -> updatedTeam.asJson))
                case None => BadRequest
              }
            }
        }
      }
    }

  def addMembersToTeam(teamId: String) = DaikokuAction.async(parse.json) {
    ctx =>
      TeamAdminOrTenantAdminOnly(
        AuditTrailEvent(
          s"@{user.name} has added members to team @{team.name} - @{team.id}"))(
        teamId,
        ctx) { team =>
        team.`type` match {
          case TeamType.Personal =>
            FastFuture.successful(
              Conflict(
                Json.obj("error" -> "Team type doesn't accept to add members")))
          case TeamType.Admin =>
            FastFuture.successful(Forbidden(Json.obj(
              "error" -> "Team type doesn't accept to add members from this way")))
          case TeamType.Organization =>
            val members = (ctx.request.body \ "members").as[JsArray]
            Source(members.value.toList)
              .mapAsync(5)(member =>
                addMemberToTeam(team, member.as[String], ctx))
              .runWith(Sink.seq[UserId])
              .map(
                users =>
                  Ok(
                    Json.obj("done" -> true,
                             "team" -> team.asJson,
                             "pendingUsers" -> JsArray(users.map(_.asJson)))))
        }
      }
  }

  def addMemberToTeam(team: Team,
                      member: String,
                      ctx: DaikokuActionContext[JsValue]): Future[UserId] = {
    import cats.implicits._

    val userId = UserId(member)

    val notification = Notification(
      id = NotificationId(BSONObjectID.generate().stringify),
      tenant = ctx.tenant.id,
      team = None,
      sender = ctx.user.asNotificationSender,
      action = NotificationAction.TeamInvitation(team.id, userId)
    )

    for {
      maybeUser <- env.dataStore.userRepo.findByIdNotDeleted(userId)
      _ <- env.dataStore.notificationRepo
        .forTenant(ctx.tenant)
        .save(notification)
      _ <- maybeUser.traverse(user => {
        implicit val lang: String = user.defaultLanguage
          .orElse(ctx.tenant.defaultLanguage)
          .getOrElse("en")

        (for {
          title <- translator.translate("mail.team.invitation.title",
                                        ctx.tenant)
          body <- translator.translate(
            "mail.team.invitation.body",
            ctx.tenant,
            Map("user" -> ctx.user.name,
                "teamName" -> team.name,
                "link" -> env.getDaikokuUrl(ctx.tenant, "/notifications")))
        } yield {
          ctx.tenant.mailer.send(title, Seq(user.email), body, ctx.tenant)
        }).flatten
      })
    } yield userId
  }

  def addUncheckedMembersToTeam(teamId: String) =
    DaikokuAction.async(parse.json) { ctx =>
      TeamAdminOrTenantAdminOnly(AuditTrailEvent(
        s"@{user.name} has invited new members to team @{team.name} - @{team.id}"))(
        teamId,
        ctx) { team =>
        team.`type` match {
          case TeamType.Personal =>
            FastFuture.successful(
              Conflict(
                Json.obj("error" -> "Team type doesn't accept to add members")))
          case TeamType.Admin =>
            FastFuture.successful(Forbidden(Json.obj(
              "error" -> "Team type doesn't accept to add members from this way")))
          case TeamType.Organization =>
            val email = (ctx.request.body \ "email").as[String]
            sendInvitationToUser(team, email, ctx)
        }
      }
    }

  def sendInvitationToUser(
      team: Team,
      email: String,
      ctx: DaikokuActionContext[JsValue]): Future[Result] = {
    import fr.maif.otoroshi.daikoku.utils.RequestImplicits._

    def createInvitedUser(team: String, notificationId: String) = User(
      id = UserId(BSONObjectID.generate().stringify),
      tenants = Set(ctx.tenant.id),
      origins = Set(ctx.tenant.authProvider),
      name = "invited user",
      email = email,
      password = Some(BCrypt.hashpw("invited-user-password", BCrypt.gensalt())),
      lastTenant = Some(ctx.tenant.id),
      personalToken = Some(IdGenerator.token(32)),
      defaultLanguage = None,
      invitation = Some(
        UserInvitation(registered = false,
                       createdAt = DateTime.now(),
                       token = IdGenerator.token(128),
                       team = team,
                       notificationId = notificationId))
    )

    env.dataStore.userRepo
      .findOne(Json.obj("email" -> email))
      .flatMap {
        case Some(user) =>
          addMemberToTeam(team, user.id.value, ctx).flatMap { _ =>
            FastFuture.successful(Ok(Json.obj("done" -> true)))
          }
        case None =>
          val notificationId = NotificationId(BSONObjectID.generate().stringify)
          val invitedUser = createInvitedUser(team.name, notificationId.value)
          env.dataStore.userRepo
            .save(invitedUser)
            .flatMap {
              case true =>
                implicit val lang: Lang = Lang("en")
                val tenant = ctx.tenant

                env.dataStore.notificationRepo
                  .forTenant(ctx.tenant)
                  .save(
                    Notification(
                      id = notificationId,
                      tenant = ctx.tenant.id,
                      team = None,
                      sender = ctx.user.asNotificationSender,
                      action = NotificationAction.TeamInvitation(team.id,
                                                                 invitedUser.id)
                    ))
                  .flatMap {
                    case true =>
                      implicit val language: String =
                        tenant.defaultLanguage.getOrElse("en")
                      tenant.mailer
                        .send(
                          s"Join ${team.name}",
                          Seq(email),
                          s"""
                             |<p><b>${ctx.user.name}</b> asked you to join <b>${team.name}</b></p>
                             |
                             |<p>Please click on the following link to join this team.</p>
                             |
                             |<a href="${ctx.request.theProtocol}://${ctx.request.theHost}/join?token=${invitedUser.invitation.get.token}">Click to join the team</a>
                             |
                          """.stripMargin,
                          tenant
                        )
                        .flatMap { _ =>
                          FastFuture.successful(
                            Created(Json.obj("done" -> true)))
                        }
                    case false =>
                      FastFuture.successful(BadRequest(
                        Json.obj("error" -> "Failed to send invitation")))
                  }
              case false =>
                FastFuture.successful(
                  BadRequest(Json.obj("error" -> "Failed to invit user")))
            }
      }
  }

  def updateTeamMembersPermission(teamId: String) =
    DaikokuAction.async(parse.json) { ctx =>
      implicit val format: Format[TeamPermission] = json.TeamPermissionFormat

      val members = (ctx.request.body \ "members")
        .as[JsArray]
        .value
        .map(id => UserId(id.as[String]))
      val jsonPermission = (ctx.request.body \ "permission").as[JsString]
      val permission: TeamPermission =
        Json.fromJson[TeamPermission](jsonPermission).get
      ctx.setCtxValue("permission", permission.name)

      TeamAdminOnly(AuditTrailEvent(
        s"@{user.name} has updated members permissions of team @{team.name} - @{team.id} to @{permission}"))(
        teamId,
        ctx) { team =>
        team.`type` match {
          case TeamType.Personal =>
            FastFuture.successful(
              Conflict(Json.obj(
                "error" -> "Team type doesn't accept to update permission")))
          case TeamType.Admin =>
            FastFuture.successful(
              Conflict(Json.obj(
                "error" -> "Team type doesn't accept to update permission")))
          case TeamType.Organization =>
            for {
              teamRepo <- env.dataStore.teamRepo.forTenantF(ctx.tenant.id)
              done <- teamRepo.save(team.copy(users = team.users.filterNot(u =>
                members.contains(u.userId)) ++ members.map(userId =>
                UserWithPermission(userId, permission))))
              maybeTeam <- teamRepo.findById(team.id)
            } yield {
              maybeTeam match {
                case Some(updatedTeam) =>
                  Ok(Json.obj("done" -> done, "team" -> updatedTeam.asJson))
                case None => BadRequest
              }
            }
        }
      }
    }

  def memberOfTeam(teamId: String, id: String) = DaikokuAction.async { ctx =>
    TeamMemberOnly(AuditTrailEvent(
      s"@{user.name} has accessed one member ($id} of team @{team.name} - @{team.id}"))(
      teamId,
      ctx) {
      // TODO: verify if the behavior is correct
      case team if team.includeUser(UserId(id)) =>
        env.dataStore.userRepo.findByIdNotDeleted(id).map {
          case None       => Left(AppError.UserNotFound)
          case Some(user) => Right(Ok(user.asSimpleJson))
        }
      case _ =>
<<<<<<< HEAD
        FastFuture.successful(
          Left(AppError.UserNotFound))
=======
        FastFuture.successful(Left(AppError.UserNotFound))
>>>>>>> 47536f35
    }
  }

  def membersOfTeam(teamId: String) = DaikokuAction.async { ctx =>
    TeamAdminOrTenantAdminOnly(AuditTrailEvent(
      s"@{user.name} has accessed the member list of team @{team.name} - @{team.id}"))(
      teamId,
      ctx) { team =>
      env.dataStore.userRepo
        .find(
          Json.obj(
            "_deleted" -> false,
            "_id" -> Json.obj(
              "$in" -> JsArray(team.users.map(_.userId.asJson).toSeq))
          )
        )
        .map { users =>
          Ok(JsArray(users.map(_.asSimpleJson)))
        }
    }
  }

  def teamHome(teamId: String) = DaikokuAction.async { ctx =>
    TeamMemberOnly(AuditTrailEvent(
      s"@{user.name} has accessed its current team @{team.name} - @{team.id} home"))(
      teamId,
      ctx) { team =>
      for {
        apiRepo <- env.dataStore.apiRepo.forTenantF(ctx.tenant.id)
        subscriptionRepo <- env.dataStore.apiSubscriptionRepo
          .forTenantF(ctx.tenant.id)
        notificationRepo <- env.dataStore.notificationRepo
          .forTenantF(ctx.tenant.id)
        apis <- apiRepo.findNotDeleted(Json.obj("team" -> team.id.value))
        subscriptions <- subscriptionRepo.findNotDeleted(
          Json.obj("team" -> team.id.value))
        notifications <- notificationRepo.findNotDeleted(
          Json.obj(
            "status.status" -> "Pending",
            "team" -> team.id.value
          )
        )

      } yield {
        ctx.setCtxValue("team.id", team.id)
        ctx.setCtxValue("team.name", team.name)
        Right(
          Ok(
            team.asJson.as[JsObject] ++ Json.obj(
              "apisCount" -> apis.size,
              "subscriptionsCount" -> subscriptions.size,
              "notificationCount" -> notifications.size
            )
          ))
      }
    }
  }

  def tenantAdminTeam() = DaikokuAction.async { ctx =>
    PublicUserAccess(AuditTrailEvent(
      s"@{user.name} has accessed the tenant team for tenant @{tenant.name}"))(
      ctx) {
      env.dataStore.teamRepo
        .forTenant(ctx.tenant)
        .findOne(Json.obj("type" -> TeamType.Admin.name))
        .map {
          case Some(team) => Ok(team.asSimpleJson)
          case None       => NotFound(Json.obj("error" -> "Team admin not found"))
        }
    }
  }

  def checkUser(teamId: String, email: String) = DaikokuAction.async { ctx =>
    TeamAdminOnly(
      AuditTrailEvent(
        "@{user.name} has find User with many attributes (@{u.id})"))(teamId,
                                                                      ctx) {
      _ =>
        LdapSupport.existsUser(email, ctx.tenant).map {
          case (false, err)    => BadRequest(Json.obj("error" -> err))
          case (true, message) => Ok(Json.obj("message" -> message))
        }
    }
  }

  def findUserByAttributes(teamId: String) = DaikokuAction.async(parse.json) {
    ctx =>
      TeamAdminOnly(
        AuditTrailEvent(
          "@{user.name} has find User with many attributes (@{u.id})"))(teamId,
                                                                        ctx) {
        _ =>
          env.dataStore.userRepo
            .findOne(
              Json.obj(
                "_deleted" -> false,
              ) ++ (ctx.request.body \ "attributes").as[JsObject])
            .map {
              case Some(user) => Ok(user.asJson)
              case None       => NotFound(Json.obj("error" -> "user not found"))
            }
      }
  }

  def createLDAPUser(teamId: String) = DaikokuAction.async(parse.json) { ctx =>
    TeamAdminOnly(
      AuditTrailEvent("@{user.name} has created LDAP user profile"))(teamId,
                                                                     ctx) { _ =>
      LdapConfig.fromJson(ctx.tenant.authProviderSettings) match {
        case Left(err) =>
          FastFuture.successful(BadRequest(Json.obj("error" -> err.getMessage)))
        case Right(config) =>
          LdapSupport
            .createUser(
              (ctx.request.body \ "email").as[String],
              config.serverUrls.filter(_ => true),
              config,
              ctx.tenant.id,
              env
            )
            .flatMap { res =>
              res
                .map(user => FastFuture.successful(Created(user.asJson)))
                .getOrElse(
                  FastFuture.successful(
                    BadRequest(Json.obj(
                      "error" -> "Failed to create user from LDAP : empty response from createUser"
                    )))
                )
            }
      }
    }
  }

  def removeInvitation(teamId: String, userId: String) = DaikokuAction.async {
    ctx =>
      TeamAdminOrTenantAdminOnly(AuditTrailEvent(
        s"@{user.name} has removed invitation to ${userId} of team @{team.name} - @{team.id}"))(
        teamId,
        ctx) { team =>
        team.`type` match {
          case TeamType.Organization =>
            env.dataStore.userRepo
              .findById(userId)
              .flatMap {
                case Some(user) if user.invitation.isDefined =>
                  env.dataStore.userRepo.deleteById(userId).flatMap {
                    case true =>
                      env.dataStore.notificationRepo
                        .forTenant(ctx.tenant.id)
                        .delete(Json.obj(
                          "status.status" -> NotificationStatus.Pending.toString,
                          "action.team" -> team.id.value,
                          "action.user" -> userId,
                          "action.type" -> "TeamInvitation"
                        ))
                        .flatMap { _ =>
                          FastFuture.successful(Ok(Json.obj("deleted" -> true)))
                        }
                    case false =>
                      FastFuture.successful(BadRequest(Json.obj(
                        "error" -> "An error occurred while deleting the user")))
                  }
                case Some(_) =>
                  FastFuture.successful(
                    BadRequest(Json.obj("error" -> "User isn't invited")))
                case None =>
                  FastFuture.successful(
                    NotFound(Json.obj("error" -> "User not found")))
              }
          case _ =>
            FastFuture.successful(
              BadRequest(
                Json.obj("error" -> "Operation not authorized on this team")))
        }
      }
  }
}<|MERGE_RESOLUTION|>--- conflicted
+++ resolved
@@ -763,12 +763,7 @@
           case Some(user) => Right(Ok(user.asSimpleJson))
         }
       case _ =>
-<<<<<<< HEAD
-        FastFuture.successful(
-          Left(AppError.UserNotFound))
-=======
         FastFuture.successful(Left(AppError.UserNotFound))
->>>>>>> 47536f35
     }
   }
 
