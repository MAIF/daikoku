package fr.maif.otoroshi.daikoku.ctrls

import akka.http.scaladsl.util.FastFuture
import akka.util.ByteString
import cats.implicits._
import fr.maif.otoroshi.daikoku.actions.{DaikokuAction, DaikokuActionContext}
import fr.maif.otoroshi.daikoku.audit.AuditTrailEvent
import fr.maif.otoroshi.daikoku.ctrls.authorizations.async.DaikokuAdminOnly
import fr.maif.otoroshi.daikoku.domain._
import fr.maif.otoroshi.daikoku.domain.json._
import fr.maif.otoroshi.daikoku.env.Env
import fr.maif.otoroshi.daikoku.utils.OtoroshiClient
import fr.maif.otoroshi.daikoku.utils.admin._
import play.api.http.HttpEntity
import play.api.libs.json.{JsArray, JsObject, JsValue, Json}
import play.api.libs.streams.Accumulator
import play.api.mvc._
import storage.drivers.postgres.PostgresDataStore
import storage.{DataStore, Repo}

class StateController(DaikokuAction: DaikokuAction,
                      env: Env,
                      otoroshiClient: OtoroshiClient,
                      cc: ControllerComponents)
    extends AbstractController(cc) {

  implicit val ec = env.defaultExecutionContext
  implicit val mat = env.defaultMaterializer
  implicit val ev = env

  val bodyParser = BodyParser("Import parser") { _ =>
    Accumulator.source[ByteString].map(Right.apply)
  }

  def exportState() = DaikokuAction.async { ctx =>
    DaikokuAdminOnly(AuditTrailEvent(s"@{user.name} has exported state"))(ctx) {
      val source = env.dataStore.exportAsStream(
        pretty = false,
        exportAuditTrail = ctx.request
          .getQueryString("export-audit-trail")
          .contains("true")) //(ctx.request.getQueryString("pretty").exists(_ == "true"))
      val disposition = ("Content-Disposition" -> s"""attachment; filename="daikoku-export-${System.currentTimeMillis}.ndjson"""")
      val future =
        if (ctx.request.getQueryString("download").contains("true")) {
          Ok.sendEntity(HttpEntity.Streamed(source, None, Some("")))
            .withHeaders(disposition)
            .as("application/x-ndjson")
        } else {
          Ok.sendEntity(HttpEntity.Streamed(source, None, Some("")))
            .as("application/x-ndjson")
        }
      FastFuture.successful(future)
    }
  }

  def importState() = DaikokuAction.async(bodyParser) { ctx =>
    DaikokuAdminOnly(AuditTrailEvent(s"@{user.name} has imported state"))(ctx) {
      env.dataStore
        .importFromStream(ctx.request.body)
        .map(_ => Ok(Json.obj("done" -> true)))
    }
  }

  def migrateStateToPostgres(): Action[AnyContent] = DaikokuAction.async {
    ctx =>
      DaikokuAdminOnly(
        AuditTrailEvent(s"@{user.name} has migrated state to postgres"))(ctx) {
        // 1 - Check if postgres instance is present
        // 2 - Switch all tenants in TenantMode.Maintenance
        // 3 - Delete all user sessions except current one
        // 4 - Create schema and tables
        // 5 - Migrate data

        env.dataStore match {
          case _: PostgresDataStore =>
            FastFuture.successful(
              Ok(
                Json.obj(
                  "done" -> true,
                  "message" -> "You're already on postgres"
                )))
          case _ =>
            val postgresStore = new PostgresDataStore(env.rawConfiguration, env)
            (for {
              _ <- postgresStore.checkIfTenantsTableExists()
              _ <- env.dataStore.tenantRepo.findAllNotDeleted().map { tenants =>
                tenants.map(tenant =>
                  env.dataStore.tenantRepo.save(
                    tenant.copy(tenantMode = TenantMode.Maintenance.some)))
              }
              _ <- removeAllUserSessions(ctx)
              _ <- postgresStore.checkDatabase()
              source = env.dataStore.exportAsStream(pretty = false)
              _ <- postgresStore.importFromStream(source)
            } yield {
              env.updateDataStore(postgresStore)
              Ok(
                Json.obj(
                  "done" -> true,
                  "message" -> "You're now running on postgres - Don't forget to switch your storage environment variable to postgres on the next reboot"
                ))
            }).recoverWith {
              case e: Throwable => {
                postgresStore.stop()
                FastFuture.successful(
                  BadRequest(Json.obj("error" -> e.getMessage)))
              }
            }
        }
      }
  }

  private def removeAllUserSessions(ctx: DaikokuActionContext[AnyContent]) = {
    env.dataStore.userSessionRepo
      .findNotDeleted(
        Json.obj("_id" -> Json.obj("$ne" -> ctx.session.sessionId.asJson)))
      .flatMap(seq =>
        env.dataStore.userSessionRepo
          .delete(Json.obj(
            "_id" -> Json.obj("$in" -> JsArray(seq.map(_.sessionId.asJson))))))
  }

  def enableMaintenanceMode(): Action[AnyContent] = DaikokuAction.async { ctx =>
    DaikokuAdminOnly(
      AuditTrailEvent(
        s"@{user.name} has enabled maintenance mode on all tenants"))(ctx) {
      removeAllUserSessions(ctx)
        .flatMap { _ =>
          env.dataStore.tenantRepo
            .findAllNotDeleted()
            .map(_.map(tenant =>
              env.dataStore.tenantRepo.save(
                tenant.copy(tenantMode = TenantMode.Maintenance.some))))
        }
        .map(_ =>
          Ok(ctx.tenant
            .copy(tenantMode = TenantMode.Maintenance.some)
            .toUiPayload(env)))
    }
  }

  def disableMaintenanceMode(): Action[AnyContent] = DaikokuAction.async {
    ctx =>
      DaikokuAdminOnly(
        AuditTrailEvent(
          s"@{user.name} has disabled maintenance mode on all tenants"))(ctx) {
        env.dataStore.tenantRepo
          .findAllNotDeleted()
          .map(_.map(tenant =>
            env.dataStore.tenantRepo.save(tenant.copy(tenantMode = None))))
          .map(_ => Ok(ctx.tenant.copy(tenantMode = None).toUiPayload(env)))
      }
  }

  def isMaintenanceMode: Action[AnyContent] = DaikokuAction.async { ctx =>
    DaikokuAdminOnly(
      AuditTrailEvent(s"@{user.name} has accessed to maintenance mode"))(ctx) {
      env.dataStore.tenantRepo
        .findAllNotDeleted()
        .map { tenants =>
          tenants.forall(tenant =>
            tenant.tenantMode.isDefined && tenant.tenantMode.get.equals(
              TenantMode.Maintenance))
        }
        .map(locked => Ok(Json.obj("isMaintenanceMode" -> locked)))
    }
  }
}

class StateAdminApiController(
    DaikokuApiAction: DaikokuApiAction,
    DaikokuApiActionWithoutTenant: DaikokuApiActionWithoutTenant,
    env: Env,
    cc: ControllerComponents)
    extends AbstractController(cc) {

  implicit val ec = env.defaultExecutionContext
  implicit val mat = env.defaultMaterializer
  implicit val ev = env

  val bodyParser = BodyParser("Import parser") { _ =>
    Accumulator.source[ByteString].map(Right.apply)
  }

  def exportState() = DaikokuApiAction.async { ctx =>
    val source = env.dataStore.exportAsStream(
      pretty = false,
      exportAuditTrail = ctx.request
        .getQueryString("export-audit-trail")
        .contains("true")) //(ctx.request.getQueryString("pretty").exists(_ == "true"))
    val disposition = ("Content-Disposition" -> s"""attachment; filename="daikoku-export-${System.currentTimeMillis}.ndjson"""")
    val future =
      if (ctx.request.getQueryString("download").contains("true")) {
        Ok.sendEntity(HttpEntity.Streamed(source, None, Some("")))
          .withHeaders(disposition)
          .as("application/x-ndjson")
      } else {
        Ok.sendEntity(HttpEntity.Streamed(source, None, Some("")))
          .as("application/x-ndjson")
      }
    FastFuture.successful(future)
  }

  def importState() = DaikokuApiActionWithoutTenant.async(bodyParser) { req =>
    env.dataStore
      .importFromStream(req.body)
      .map(_ => Ok(Json.obj("done" -> true)))
  }
}

class TenantAdminApiController(daa: DaikokuApiAction,
                               env: Env,
                               cc: ControllerComponents)
    extends AdminApiController[Tenant, TenantId](daa, env, cc) {
  override def entityClass = classOf[Tenant]
  override def entityName: String = "tenant"
  override def pathRoot: String = s"/admin-api/${entityName}s"
  override def entityStore(tenant: Tenant,
                           ds: DataStore): Repo[Tenant, TenantId] =
    ds.tenantRepo
  override def toJson(entity: Tenant): JsValue = entity.asJson
  override def fromJson(entity: JsValue): Either[String, Tenant] =
    TenantFormat
      .reads(entity)
      .asEither
      .leftMap(_.flatMap(_._2).map(_.message).mkString(", "))
}

class UserAdminApiController(daa: DaikokuApiAction,
                             env: Env,
                             cc: ControllerComponents)
    extends AdminApiController[User, UserId](daa, env, cc) {
  override def entityClass = classOf[User]
  override def entityName: String = "user"
  override def pathRoot: String = s"/admin-api/${entityName}s"
  override def entityStore(tenant: Tenant, ds: DataStore): Repo[User, UserId] =
    ds.userRepo
  override def toJson(entity: User): JsValue = entity.asJson
  override def fromJson(entity: JsValue): Either[String, User] =
    UserFormat
      .reads(entity)
      .asEither
      .leftMap(_.flatMap(_._2).map(_.message).mkString(", "))
}

class TeamAdminApiController(daa: DaikokuApiAction,
                             env: Env,
                             cc: ControllerComponents)
    extends AdminApiController[Team, TeamId](daa, env, cc) {
  override def entityClass = classOf[Team]
  override def entityName: String = "team"
  override def pathRoot: String = s"/admin-api/${entityName}s"
  override def entityStore(tenant: Tenant, ds: DataStore): Repo[Team, TeamId] =
    ds.teamRepo.forTenant(tenant)
  override def toJson(entity: Team): JsValue = entity.asJson
  override def fromJson(entity: JsValue): Either[String, Team] =
    TeamFormat
      .reads(entity)
      .asEither
      .leftMap(_.flatMap(_._2).map(_.message).mkString(", "))
}

class ApiAdminApiController(daa: DaikokuApiAction,
                            env: Env,
                            cc: ControllerComponents)
    extends AdminApiController[Api, ApiId](daa, env, cc) {
  override def entityClass = classOf[Api]
  override def entityName: String = "api"
  override def pathRoot: String = s"/admin-api/${entityName}s"
  override def entityStore(tenant: Tenant, ds: DataStore): Repo[Api, ApiId] =
    ds.apiRepo.forTenant(tenant)
  override def toJson(entity: Api): JsValue = entity.asJson
  override def fromJson(entity: JsValue): Either[String, Api] =
    ApiFormat
      .reads(entity)
      .asEither
      .leftMap(_.flatMap(_._2).map(_.message).mkString(", "))
}

class ApiSubscriptionAdminApiController(daa: DaikokuApiAction,
                                        env: Env,
                                        cc: ControllerComponents)
    extends AdminApiController[ApiSubscription, ApiSubscriptionId](daa, env, cc) {
  override def entityClass = classOf[ApiSubscription]
  override def entityName: String = "api-subscription"
  override def pathRoot: String = s"/admin-api/subscriptions"
  override def entityStore(
      tenant: Tenant,
      ds: DataStore): Repo[ApiSubscription, ApiSubscriptionId] =
    ds.apiSubscriptionRepo.forTenant(tenant)
  override def toJson(entity: ApiSubscription): JsValue = entity.asJson
  override def fromJson(entity: JsValue): Either[String, ApiSubscription] =
    ApiSubscriptionFormat
      .reads(entity)
      .asEither
      .leftMap(_.flatMap(_._2).map(_.message).mkString(", "))
}

class ApiDocumentationPageAdminApiController(daa: DaikokuApiAction,
                                             env: Env,
                                             cc: ControllerComponents)
    extends AdminApiController[ApiDocumentationPage, ApiDocumentationPageId](
      daa,
      env,
      cc) {
  override def entityClass = classOf[ApiDocumentationPage]
  override def entityName: String = "api-documentation-page"
  override def pathRoot: String = s"/admin-api/pages"
  override def entityStore(
      tenant: Tenant,
      ds: DataStore): Repo[ApiDocumentationPage, ApiDocumentationPageId] =
    ds.apiDocumentationPageRepo.forTenant(tenant)
  override def toJson(entity: ApiDocumentationPage): JsValue = entity.asJson
  override def fromJson(entity: JsValue): Either[String, ApiDocumentationPage] =
    ApiDocumentationPageFormat
      .reads(entity)
      .asEither
      .leftMap(_.flatMap(_._2).map(_.message).mkString(", "))
}

class NotificationAdminApiController(daa: DaikokuApiAction,
                                     env: Env,
                                     cc: ControllerComponents)
    extends AdminApiController[Notification, NotificationId](daa, env, cc) {
  override def entityClass = classOf[Notification]
  override def entityName: String = "notification"
  override def pathRoot: String = s"/admin-api/${entityName}s"
  override def entityStore(tenant: Tenant,
                           ds: DataStore): Repo[Notification, NotificationId] =
    ds.notificationRepo.forTenant(tenant)
  override def toJson(entity: Notification): JsValue = entity.asJson
  override def fromJson(entity: JsValue): Either[String, Notification] =
    NotificationFormat
      .reads(entity)
      .asEither
      .leftMap(_.flatMap(_._2).map(_.message).mkString(", "))
}

class UserSessionAdminApiController(daa: DaikokuApiAction,
                                    env: Env,
                                    cc: ControllerComponents)
    extends AdminApiController[UserSession, DatastoreId](daa, env, cc) {
  override def entityClass = classOf[UserSession]
  override def entityName: String = "user-session"
  override def pathRoot: String = s"/admin-api/sessions"
  override def entityStore(tenant: Tenant,
                           ds: DataStore): Repo[UserSession, DatastoreId] =
    ds.userSessionRepo
  override def toJson(entity: UserSession): JsValue = entity.asJson
  override def fromJson(entity: JsValue): Either[String, UserSession] =
    UserSessionFormat
      .reads(entity)
      .asEither
      .leftMap(_.flatMap(_._2).map(_.message).mkString(", "))
}

class ApiKeyConsumptionAdminApiController(daa: DaikokuApiAction,
                                          env: Env,
                                          cc: ControllerComponents)
    extends AdminApiController[ApiKeyConsumption, DatastoreId](daa, env, cc) {
  override def entityClass = classOf[ApiKeyConsumption]
  override def entityName: String = "api-key-consumption"
  override def pathRoot: String = s"/admin-api/consumptions"
  override def entityStore(
      tenant: Tenant,
      ds: DataStore): Repo[ApiKeyConsumption, DatastoreId] =
    ds.consumptionRepo.forTenant(tenant)
  override def toJson(entity: ApiKeyConsumption): JsValue = entity.asJson
  override def fromJson(entity: JsValue): Either[String, ApiKeyConsumption] =
    ConsumptionFormat
      .reads(entity)
      .asEither
      .leftMap(_.flatMap(_._2).map(_.message).mkString(", "))
}

class AuditEventAdminApiController(daa: DaikokuApiAction,
                                   env: Env,
                                   cc: ControllerComponents)
    extends AdminApiController[JsObject, DatastoreId](daa, env, cc) {
  override def entityClass = classOf[JsObject]
  override def entityName: String = "audit-event"
  override def pathRoot: String = s"/admin-api/${entityName}s"
  override def entityStore(tenant: Tenant,
                           ds: DataStore): Repo[JsObject, DatastoreId] =
    ds.auditTrailRepo.forTenant(tenant)
  override def toJson(entity: JsObject): JsValue = entity
  override def fromJson(entity: JsValue): Either[String, JsObject] =
    entity.asOpt[JsObject] match {
      case Some(v) => Right(v)
      case None    => Left("Not an object")
    }
}

class CredentialsAdminApiController(DaikokuApiAction: DaikokuApiAction,
                                    env: Env,
                                    cc: ControllerComponents)
    extends AbstractController(cc) {
  implicit val ec = env.defaultExecutionContext
  implicit val ev = env

  def getCredentials(token: String) = DaikokuApiAction.async { ctx =>
    env.dataStore.apiSubscriptionRepo
      .forAllTenant()
      .findOne(Json.obj("integrationToken" -> token))
      .map {
        case None      => NotFound(Json.obj("error" -> "Subscription not found"))
        case Some(sub) => Ok(sub.apiKey.asJson)
      }
  }
}

class MessagesAdminApiController(daa: DaikokuApiAction,
                                 env: Env,
                                 cc: ControllerComponents)
    extends AdminApiController[Message, DatastoreId](daa, env, cc) {
  override def entityClass = classOf[Message]
  override def entityName: String = "message"
  override def pathRoot: String = s"/admin-api/${entityName}s"
  override def entityStore(tenant: Tenant,
                           ds: DataStore): Repo[Message, DatastoreId] =
    ds.messageRepo.forTenant(tenant)
  override def toJson(entity: Message): JsValue = entity.asJson
  override def fromJson(entity: JsValue): Either[String, Message] =
    entity.asOpt[JsObject] match {
      case Some(v) => Right(entity.as(json.MessageFormat))
      case None    => Left("Not an object")
    }
}

class IssuesAdminApiController(daa: DaikokuApiAction,
                               env: Env,
                               cc: ControllerComponents)
    extends AdminApiController[ApiIssue, ApiIssueId](daa, env, cc) {
  override def entityClass = classOf[ApiIssue]
  override def entityName: String = "issue"
  override def pathRoot: String = s"/admin-api/${entityName}s"
  override def entityStore(tenant: Tenant,
                           ds: DataStore): Repo[ApiIssue, ApiIssueId] =
    ds.apiIssueRepo.forTenant(tenant)
  override def toJson(entity: ApiIssue): JsValue = entity.asJson
  override def fromJson(entity: JsValue): Either[String, ApiIssue] =
    ApiIssueFormat
      .reads(entity)
      .asEither
      .leftMap(_.flatMap(_._2).map(_.message).mkString(", "))
}

class PostsAdminApiController(daa: DaikokuApiAction,
                              env: Env,
                              cc: ControllerComponents)
    extends AdminApiController[ApiPost, ApiPostId](daa, env, cc) {
  override def entityClass = classOf[ApiPost]
  override def entityName: String = "post"
  override def pathRoot: String = s"/admin-api/${entityName}s"
  override def entityStore(tenant: Tenant,
                           ds: DataStore): Repo[ApiPost, ApiPostId] =
    ds.apiPostRepo.forTenant(tenant)
  override def toJson(entity: ApiPost): JsValue = entity.asJson
  override def fromJson(entity: JsValue): Either[String, ApiPost] =
    ApiPostFormat
      .reads(entity)
      .asEither
      .leftMap(_.flatMap(_._2).map(_.message).mkString(", "))
}

<<<<<<< HEAD
class CmsPagesAdminApiController(daa: DaikokuApiAction,
                            env: Env,
                            cc: ControllerComponents)
  extends AdminApiController[CmsPage, CmsPageId](daa, env, cc) {
  override def entityClass = classOf[CmsPage]
  override def entityName: String = "cms-page"
  override def pathRoot: String = s"/admin-api/${entityName}s"
  override def entityStore(tenant: Tenant, ds: DataStore): Repo[CmsPage, CmsPageId] =
    ds.cmsRepo.forTenant(tenant)
  override def toJson(entity: CmsPage): JsValue = entity.asJson
  override def fromJson(entity: JsValue): Either[String, CmsPage] =
    CmsPageFormat
=======
class TranslationsAdminApiController(daa: DaikokuApiAction,
                                     env: Env,
                                     cc: ControllerComponents)
    extends AdminApiController[Translation, DatastoreId](daa, env, cc) {
  override def entityClass = classOf[Translation]
  override def entityName: String = "translation"
  override def pathRoot: String = s"/admin-api/${entityName}s"
  override def entityStore(tenant: Tenant,
                           ds: DataStore): Repo[Translation, DatastoreId] =
    ds.translationRepo.forTenant(tenant)
  override def toJson(entity: Translation): JsValue = entity.asJson
  override def fromJson(entity: JsValue): Either[String, Translation] =
    TranslationFormat
>>>>>>> 6545294d
      .reads(entity)
      .asEither
      .leftMap(_.flatMap(_._2).map(_.message).mkString(", "))
}

class AdminApiSwaggerController(
    env: Env,
    cc: ControllerComponents,
    ctrl1: TenantAdminApiController,
    ctrl2: UserAdminApiController,
    ctrl3: TeamAdminApiController,
    ctrl4: ApiAdminApiController,
    ctrl5: ApiSubscriptionAdminApiController,
    ctrl6: ApiDocumentationPageAdminApiController,
    ctrl7: NotificationAdminApiController,
    ctrl8: UserSessionAdminApiController,
    ctrl9: ApiKeyConsumptionAdminApiController,
    ctrl10: AuditEventAdminApiController,
    ctrl11: MessagesAdminApiController,
    ctrl12: IssuesAdminApiController,
    ctrl13: PostsAdminApiController,
    ctrl14: TranslationsAdminApiController
) extends AbstractController(cc) {

  def schema[A, B <: ValueType](
      controller: AdminApiController[A, B]): JsObject =
    controller.openApiComponent(env)
  def path[A, B <: ValueType](controller: AdminApiController[A, B]): JsObject =
    controller.openApiPath(env)

  def schemas: JsValue =
    schema(ctrl1) ++
      schema(ctrl2) ++
      schema(ctrl3) ++
      schema(ctrl4) ++
      schema(ctrl5) ++
      schema(ctrl6) ++
      schema(ctrl7) ++
      schema(ctrl8) ++
      schema(ctrl9) ++
      schema(ctrl10) ++
      schema(ctrl11) ++
      schema(ctrl12) ++
      schema(ctrl13) ++
      schema(ctrl14)

  def paths: JsValue =
    path(ctrl1) ++
      path(ctrl2) ++
      path(ctrl3) ++
      path(ctrl4) ++
      path(ctrl5) ++
      path(ctrl6) ++
      path(ctrl7) ++
      path(ctrl8) ++
      path(ctrl9) ++
      path(ctrl10) ++
      path(ctrl11) ++
      path(ctrl12) ++
      path(ctrl13) ++
      path(ctrl14) ++
      ctrl1.pathForIntegrationApi()

  def swagger() = Action {
    Ok(
      Json.obj(
        "openapi" -> "3.0.1",
        "externalDocs" -> Json.obj(
          "description" -> "Find out more about Daikoku",
          "url" -> "https://maif.github.io/Daikoku/"
        ),
        "info" -> Json.obj(
          "license" -> Json.obj(
            "name" -> "Apache 2.0",
            "url" -> "http://www.apache.org/licenses/LICENSE-2.0.html"
          ),
          "contact" -> Json.obj(
            "name" -> "Daikoku Team",
            "email" -> "oss@maif.fr"
          ),
          "description" -> "Admin API of Daikoku",
          "title" -> "Daikoku Admin API",
          "version" -> "1.0.0-dev"
        ),
        "tags" -> Json.arr(),
        "components" -> Json.obj(
          "schemas" -> schemas
        ),
        "paths" -> paths
      )).withHeaders(
      "Access-Control-Allow-Origin" -> "*"
    )
  }
}<|MERGE_RESOLUTION|>--- conflicted
+++ resolved
@@ -463,10 +463,9 @@
       .leftMap(_.flatMap(_._2).map(_.message).mkString(", "))
 }
 
-<<<<<<< HEAD
 class CmsPagesAdminApiController(daa: DaikokuApiAction,
-                            env: Env,
-                            cc: ControllerComponents)
+                                 env: Env,
+                                 cc: ControllerComponents)
   extends AdminApiController[CmsPage, CmsPageId](daa, env, cc) {
   override def entityClass = classOf[CmsPage]
   override def entityName: String = "cms-page"
@@ -476,7 +475,11 @@
   override def toJson(entity: CmsPage): JsValue = entity.asJson
   override def fromJson(entity: JsValue): Either[String, CmsPage] =
     CmsPageFormat
-=======
+      .reads(entity)
+      .asEither
+      .leftMap(_.flatMap(_._2).map(_.message).mkString(", "))
+}
+
 class TranslationsAdminApiController(daa: DaikokuApiAction,
                                      env: Env,
                                      cc: ControllerComponents)
@@ -490,7 +493,6 @@
   override def toJson(entity: Translation): JsValue = entity.asJson
   override def fromJson(entity: JsValue): Either[String, Translation] =
     TranslationFormat
->>>>>>> 6545294d
       .reads(entity)
       .asEither
       .leftMap(_.flatMap(_._2).map(_.message).mkString(", "))
