package fr.maif.otoroshi.daikoku.ctrls

import akka.http.scaladsl.util.FastFuture
import akka.stream.alpakka.s3.ObjectMetadata
import akka.stream.scaladsl.Source
import akka.util.ByteString
import fr.maif.otoroshi.daikoku.actions.{DaikokuAction, DaikokuActionMaybeWithGuest, DaikokuTenantAction}
import fr.maif.otoroshi.daikoku.audit.AuditTrailEvent
import fr.maif.otoroshi.daikoku.ctrls.authorizations.async._
import fr.maif.otoroshi.daikoku.domain.AssetId
import fr.maif.otoroshi.daikoku.env.Env
import fr.maif.otoroshi.daikoku.logger.AppLogger
import fr.maif.otoroshi.daikoku.utils.IdGenerator
import play.api.http.HttpEntity
import play.api.libs.json.{JsArray, Json}
import play.api.libs.streams.Accumulator
import play.api.mvc.{AbstractController, Action, BodyParser, ControllerComponents}

import scala.concurrent.ExecutionContext
import scala.concurrent.duration.DurationInt
import scala.jdk.CollectionConverters._

trait NormalizeSupport {

  import java.text.Normalizer.{normalize => jnormalize, _}

  def normalize(in: String): String = {
    val cleaned = in.trim.toLowerCase
    val tuple = cleaned.splitAt(cleaned.lastIndexOf('.'))

    val normalized = jnormalize(tuple._1, Form.NFC)

    val fileNameNormalized = normalized
      .replaceAll("'s", "")
      .replaceAll("ß", "ss")
      .replaceAll("ø", "o")
      .replaceAll("[^a-zA-Z0-9-]+", "-")
      .replaceAll("-+", "-")
      .stripSuffix("-")

    fileNameNormalized + tuple._2
  }
}

object NormalizeSupport extends NormalizeSupport

class TeamAssetsController(
    DaikokuAction: DaikokuAction,
    DaikokuActionMaybeWithGuest: DaikokuActionMaybeWithGuest,
    env: Env,
    cc: ControllerComponents)
    extends AbstractController(cc)
    with NormalizeSupport {

  implicit val ec: ExecutionContext = env.defaultExecutionContext
  implicit val ev: Env = env

  val bodyParser: BodyParser[Source[ByteString, _]] =
    BodyParser("Assets parser") { _ =>
      Accumulator.source[ByteString].map(Right.apply)
    }

  val illegalTeamAssetContentTypes: Seq[String] =
    Seq("text/html", "text/css", "text/javascript", "application/x-javascript")

  def storeAsset(teamId: String): Action[Source[ByteString, _]] =
    DaikokuAction.async(bodyParser) { ctx =>
      TeamApiEditorOnly(
        AuditTrailEvent(s"@{user.name} stores asset in team @{team.id}"))(
        teamId,
        ctx) { team =>
        val contentType = ctx.request.headers
          .get("Asset-Content-Type")
          .orElse(ctx.request.contentType)
          .getOrElse("application/octet-stream")
        val filename = normalize(
          ctx.request
            .getQueryString("filename")
            .getOrElse(IdGenerator.token(16)))
        val title = ctx.request.getQueryString("title").getOrElse("--")
        val desc = ctx.request.getQueryString("desc").getOrElse("--")
        val assetId = AssetId(IdGenerator.uuid)
        ctx.tenant.bucketSettings match {
          case None =>
            FastFuture.successful(
              NotFound(Json.obj("error" -> "No bucket config found !")))
          case Some(_) if illegalTeamAssetContentTypes.contains(contentType) =>
            FastFuture.successful(
              Forbidden(Json.obj("error" -> "content type is not allowed")))
          case Some(cfg) =>
            env.assetsStore
              .storeAsset(ctx.tenant.id,
                          team.id,
                          assetId,
                          filename,
                          title,
                          desc,
                          contentType,
                          ctx.request.body)(cfg)
              .map { res =>
                Ok(Json.obj("done" -> true, "id" -> assetId.value))
              } recover {
              case e: fr.maif.otoroshi.daikoku.utils.BadFileContentFromContentType =>
                BadRequest(Json.obj("error" -> "Bad file content"))
              case e =>
                AppLogger.error(
                  s"Error during team asset storage: ${e.getMessage}",
                  e)
                InternalServerError(Json.obj("error" -> e.toString))
            }
        }
      }
    }

  def replaceAsset(teamId: String,
                   assetId: String): Action[Source[ByteString, _]] =
    DaikokuAction.async(bodyParser) { ctx =>
      TeamApiEditorOnly(
        AuditTrailEvent(s"@{user.name} replace asset in team @{team.id}"))(
        teamId,
        ctx) { team =>
        def getMetaHeaderValue(metadata: ObjectMetadata,
                               headerName: String): Option[String] = {
          metadata.headers.asScala
            .find(_.name() == s"x-amz-meta-$headerName")
            .map(_.value())
        }

        val requestContentType = ctx.request.headers
          .get("Asset-Content-Type")
          .orElse(ctx.request.contentType)
          .getOrElse("application/octet-stream")

        ctx.tenant.bucketSettings match {
          case None =>
            FastFuture.successful(
              NotFound(Json.obj("error" -> "No bucket config found !")))
          case Some(cfg) =>
            env.assetsStore
              .getAssetMetaHeaders(ctx.tenant.id, team.id, AssetId(assetId))(
                cfg)
              .flatMap {
                case None =>
                  FastFuture.successful(
                    NotFound(Json.obj("error" -> "Asset not found")))
                case Some(metadata)
                    if metadata.contentType.get != requestContentType =>
                  FastFuture.successful(Forbidden(Json.obj(
                    "error" -> "content type is different from the original")))
                case Some(_)
                    if illegalTeamAssetContentTypes.contains(
                      requestContentType) =>
                  FastFuture.successful(Forbidden(
                    Json.obj("error" -> "content type is not allowed")))
                case Some(metadata) =>
                  val filename =
                    getMetaHeaderValue(metadata, "filename").getOrElse("--")
                  val desc =
                    getMetaHeaderValue(metadata, "desc").getOrElse("--")
                  val title =
                    getMetaHeaderValue(metadata, "title").getOrElse("--")
                  val contentType = metadata.contentType
                    .orElse(ctx.request.contentType)
                    .getOrElse("application/octet-stream")

                  env.assetsStore
                    .storeAsset(ctx.tenant.id,
                                team.id,
                                AssetId(assetId),
                                filename,
                                title,
                                desc,
                                contentType,
                                ctx.request.body)(cfg)
                    .map { res =>
                      Ok(Json.obj("done" -> true, "id" -> assetId))
                    } recover {
                    case e =>
                      AppLogger.error(
                        s"Error during update tenant asset: $filename",
                        e)
                      InternalServerError(Json.obj("error" -> ec.toString))
                  }
              }
        }
      }
    }

  def listAssets(teamId: String) = DaikokuAction.async { ctx =>
    TeamAdminOrTenantAdminOnly(AuditTrailEvent(
      s"@{user.name} listed assets of team @{team.name} - @{team.id}"))(teamId,
                                                                        ctx) {
      team =>
        ctx.tenant.bucketSettings match {
          case None =>
            FastFuture.successful(
              NotFound(Json.obj("error" -> "No bucket config found !")))
          case Some(cfg) =>
            env.assetsStore.listAssets(ctx.tenant.id, team.id)(cfg).map { res =>
              Ok(JsArray(res.map(_.asJson)))
            }
        }
    }
  }

  def deleteAsset(teamId: String, assetId: String) = DaikokuAction.async {
    ctx =>
      TeamApiEditorOnly(AuditTrailEvent(
        s"@{user.name} deleted asset @{assetId} of @{team.id}"))(teamId, ctx) {
        team =>
          ctx.setCtxValue("assetId", assetId)
          ctx.tenant.bucketSettings match {
            case None =>
              FastFuture.successful(
                NotFound(Json.obj("error" -> "No bucket config found !")))
            case Some(cfg) =>
              env.assetsStore
                .deleteAsset(ctx.tenant.id, team.id, AssetId(assetId))(cfg)
                .map { res =>
                  Ok(Json.obj("done" -> true))
                }
          }
      }
  }

  def getAsset(teamId: String, assetId: String) =
    DaikokuActionMaybeWithGuest.async { ctx =>
      // TODO: validate if usser has right to see the asset based on team and api
      UberPublicUserAccess(
        AuditTrailEvent(
          s"@{user.name} accessed asset @{assetId} on team @{teamId}"))(ctx) {
        ctx.setCtxValue("teamId", teamId)
        ctx.setCtxValue("assetId", assetId)
        ctx.tenant.bucketSettings match {
          case None =>
            FastFuture.successful(
              NotFound(Json.obj("error" -> "No bucket config found !")))
          case Some(cfg) =>
            env.dataStore.teamRepo
              .forTenant(ctx.tenant)
              .findById(teamId)
              .flatMap {
                case None =>
                  FastFuture.successful(
                    NotFound(Json.obj("error" -> "Team not found!")))
                case Some(team) =>
                  env.assetsStore
                    .getAsset(ctx.tenant.id, team.id, AssetId(assetId))(cfg)
                    .map {
                      case Some((source, meta)) =>
                        val filename = meta.metadata
                          .filter(_.name().startsWith("x-amz-meta-"))
                          .find(_.name() == "x-amz-meta-filename")
                          .map(_.value())
                          .getOrElse("asset.txt")
                        val disposition = ("Content-Disposition" -> s"""attachment; filename="$filename"""")
                        if (ctx.request
                              .getQueryString("download")
                              .exists(_ == "true")) {
                          Ok.sendEntity(
                              HttpEntity.Streamed(
                                source,
                                None,
                                meta.contentType
                                  .map(Some.apply)
                                  .getOrElse(Some("application/octet-stream"))))
                            .withHeaders(disposition)
                        } else {
                          Ok.sendEntity(
                            HttpEntity.Streamed(
                              source,
                              None,
                              meta.contentType
                                .map(Some.apply)
                                .getOrElse(Some("application/octet-stream"))))
                        }
                      case None =>
                        NotFound(Json.obj("error" -> "Asset not found!"))
                    }
              }
        }
      }
    }
}

class TenantAssetsController(DaikokuAction: DaikokuAction,
                             DaikokuTenantAction: DaikokuTenantAction,
                             env: Env,
                             cc: ControllerComponents)
    extends AbstractController(cc)
    with NormalizeSupport {

  implicit val ec: ExecutionContext = env.defaultExecutionContext
  implicit val ev: Env = env

  val bodyParser: BodyParser[Source[ByteString, _]] =
    BodyParser("Assets parser") { _ =>
      Accumulator.source[ByteString].map(Right.apply)
    }

  def storeAsset() = DaikokuAction.async(bodyParser) { ctx =>
    TenantAdminOnly(
      AuditTrailEvent(s"@{user.name} stores asset in team @{team.id}"))(
      ctx.tenant.id.value,
      ctx) { (_, _) =>
      val contentType = ctx.request.headers
        .get("Asset-Content-Type")
        .orElse(ctx.request.contentType)
        .getOrElse("application/octet-stream")
      val filename = normalize(
        ctx.request.getQueryString("filename").getOrElse(IdGenerator.token(16)))
      val title = normalize(ctx.request.getQueryString("title").getOrElse("--"))
      val desc = ctx.request.getQueryString("desc").getOrElse("--")
      val assetId = AssetId(IdGenerator.uuid)
      ctx.tenant.bucketSettings match {
        case None =>
          FastFuture.successful(
            NotFound(Json.obj("error" -> "No bucket config found !")))
        case Some(cfg) =>
          env.assetsStore
            .storeTenantAsset(ctx.tenant.id,
                              assetId,
                              filename,
                              title,
                              desc,
                              contentType,
                              ctx.request.body)(cfg)
            .map { _ =>
              Ok(Json.obj("done" -> true, "id" -> assetId.value))
            } recover {
            case e =>
              AppLogger.error(s"Error during tenant asset storage: ${filename}",
                              e)
              InternalServerError(Json.obj("error" -> ec.toString))
          }
      }
    }
  }

  def replaceAsset(assetId: String) = DaikokuAction.async(bodyParser) { ctx =>
    TenantAdminOnly(
      AuditTrailEvent(s"@{user.name} replace asset in team @{team.id}"))(
      ctx.tenant.id.value,
      ctx) { (_, _) =>
      def getMetaHeaderValue(metadata: ObjectMetadata,
                             headerName: String): Option[String] = {
        metadata.headers.asScala
          .find(_.name() == s"x-amz-meta-$headerName")
          .map(_.value())
      }

      ctx.tenant.bucketSettings match {
        case None =>
          FastFuture.successful(
            NotFound(Json.obj("error" -> "No bucket config found !")))
        case Some(cfg) =>
          env.assetsStore
            .getTenantAssetMetaHeaders(ctx.tenant.id, AssetId(assetId))(cfg)
            .flatMap {
              case None =>
                FastFuture.successful(
                  NotFound(Json.obj("error" -> "Asset not found")))
              case Some(metadata) =>
                val filename =
                  getMetaHeaderValue(metadata, "filename").getOrElse("--")
                val desc = getMetaHeaderValue(metadata, "desc").getOrElse("--")
                val title =
                  getMetaHeaderValue(metadata, "title").getOrElse("--")
                val contentType = metadata.contentType
                  .orElse(ctx.request.contentType)
                  .getOrElse("application/octet-stream")

                env.assetsStore
                  .storeTenantAsset(ctx.tenant.id,
                                    AssetId(assetId),
                                    filename,
                                    title,
                                    desc,
                                    contentType,
                                    ctx.request.body)(cfg)
                  .map { res =>
                    Ok(Json.obj("done" -> true, "id" -> assetId))
                  } recover {
                  case e =>
                    AppLogger
                      .error(s"Error during update tenant asset: $filename", e)
                    InternalServerError(Json.obj("error" -> ec.toString))
                }
            }
      }
    }
  }

  def listAssets() = DaikokuAction.async { ctx =>
    ctx.request.getQueryString("teamId") match {
      case Some(teamId) =>
        TeamAdminOnly(
          AuditTrailEvent(s"@{user.name} listed assets of team @{team.id}"))(
          teamId,
          ctx) { _ =>
          ctx.tenant.bucketSettings match {
            case None =>
              FastFuture.successful(
                NotFound(Json.obj("error" -> "No bucket config found !")))
            case Some(cfg) =>
              env.assetsStore.listTenantAssets(ctx.tenant.id)(cfg).map { res =>
                Ok(JsArray(res.map(_.asJson)))
              }
          }
        }
      case None =>
        TenantAdminOnly(
          AuditTrailEvent(s"@{user.name} listed assets of team @{team.id}"))(
          ctx.tenant.id.value,
          ctx) { (_, _) =>
          ctx.tenant.bucketSettings match {
            case None =>
              FastFuture.successful(
                NotFound(Json.obj("error" -> "No bucket config found !")))
            case Some(cfg) =>
              env.assetsStore.listTenantAssets(ctx.tenant.id)(cfg).map { res =>
                Ok(JsArray(res.map(_.asJson)))
              }
          }
        }
    }
  }

  def deleteAsset(assetId: String) = DaikokuAction.async { ctx =>
    TenantAdminOnly(
      AuditTrailEvent(s"@{user.name} deleted asset @{assetId} of @{team.id}"))(
      ctx.tenant.id.value,
      ctx) { (_, _) =>
      ctx.setCtxValue("assetId", assetId)
      ctx.tenant.bucketSettings match {
        case None =>
          FastFuture.successful(
            NotFound(Json.obj("error" -> "No bucket config found !")))
        case Some(cfg) =>
          env.assetsStore
            .deleteTenantAsset(ctx.tenant.id, AssetId(assetId))(cfg)
            .map { _ =>
              Ok(Json.obj("done" -> true))
            }
      }
    }
  }

  def getAsset(assetId: String) = {
    DaikokuTenantAction.async { ctx =>
      ctx.tenant.bucketSettings match {
        case None =>
          FastFuture.successful(
            NotFound(Json.obj("error" -> "No bucket config found !")))
        case Some(cfg) =>
          val download = ctx.request.getQueryString("download").contains("true")
          val redirect = ctx.request.getQueryString("redirect").contains("true")

          env.assetsStore.getTenantAssetPresignedUrl(
            ctx.tenant.id,
            AssetId(assetId))(cfg) match {
            case None =>
              FastFuture.successful(
                NotFound(Json.obj("error" -> "Asset not found!")))
            case Some(url) if redirect => FastFuture.successful(Redirect(url))
            case Some(_) if download =>
              env.assetsStore
                .getTenantAsset(ctx.tenant.id, AssetId(assetId))(cfg)
                .map {
                  case None => NotFound(Json.obj("error" -> "Asset not found!"))
                  case Some((source, meta)) =>
                    val filename = meta.metadata
                      .filter(_.name().startsWith("x-amz-meta-"))
                      .find(_.name() == "x-amz-meta-filename")
                      .map(_.value())
                      .getOrElse("asset.txt")

                    Ok.sendEntity(
<<<<<<< HEAD
                        HttpEntity.Streamed(
                          source,
                          None,
                          meta.contentType
                            .map(Some.apply)
                            .getOrElse(Some("application/octet-stream"))))
=======
                      HttpEntity.Streamed(
                        source,
                        None,
                        meta.contentType
                          .map(Some.apply)
                          .getOrElse(Some("application/octet-stream"))))
>>>>>>> 1a3f28e7
                      .withHeaders(
                        "Content-Disposition" -> s"""attachment; filename="$filename"""")
                }
            case Some(url) =>
<<<<<<< HEAD
              env.wsClient
                .url(url)
=======
              env.wsClient.url(url)
>>>>>>> 1a3f28e7
                .withRequestTimeout(10.minutes)
                .get()
                .map(resp => {
                  resp.status match {
<<<<<<< HEAD
                    case 200 =>
                      Ok.sendEntity(
                        HttpEntity.Streamed(resp.bodyAsSource,
                                            None,
                                            Option(resp.contentType)))
                    case _ => NotFound(Json.obj("error" -> "Asset not found!"))
                  }
                })
                .recover {
                  case err =>
                    InternalServerError(Json.obj("error" -> err.getMessage))
                }

=======
                    case 200 => Ok.sendEntity(
                      HttpEntity.Streamed(
                        resp.bodyAsSource,
                        None,
                        Option(resp.contentType)))
                    case _ =>  NotFound(Json.obj("error" -> "Asset not found!"))
                  }
                })
                .recover {
                  case err => InternalServerError(Json.obj("error" -> err.getMessage))
                }


>>>>>>> 1a3f28e7
          }
      }
    }
  }
}

class UserAssetsController(DaikokuAction: DaikokuAction,
                           env: Env,
                           cc: ControllerComponents)
    extends AbstractController(cc) {

  implicit val ec: ExecutionContext = env.defaultExecutionContext
  implicit val ev: Env = env

  val bodyParser: BodyParser[Source[ByteString, _]] =
    BodyParser("Assets parser") { _ =>
      Accumulator.source[ByteString].map(Right.apply)
    }

  def storeAvatar() = DaikokuAction.async(bodyParser) { ctx =>
    PublicUserAccess(AuditTrailEvent(
      s"@{user.name} stores his avatar from tenant @{tenant.id} - @{assetId}"))(
      ctx) {
      val contentType = ctx.request.headers
        .get("Asset-Content-Type")
        .orElse(ctx.request.contentType)
        .getOrElse("image/jpg")
      val filename =
        ctx.request.getQueryString("filename").getOrElse(IdGenerator.token(16))
      val assetId = AssetId(ctx.user.id.value)
      ctx.tenant.bucketSettings match {
        case None =>
          FastFuture.successful(
            NotFound(Json.obj("error" -> "No bucket config found !")))
        case Some(cfg) =>
          env.assetsStore
            .storeUserAsset(ctx.tenant.id,
                            ctx.user.id,
                            assetId,
                            filename,
                            contentType,
                            ctx.request.body)(cfg)
            .map { _ =>
              ctx.setCtxValue("assetId", assetId)
              Ok(Json.obj("done" -> true, "id" -> assetId.value))
            } recover {
            case e => InternalServerError(Json.obj("error" -> ec.toString))
          }
      }
    }
  }

  def getAvatar(tenantId: String, assetId: String) = DaikokuAction.async {
    ctx =>
      env.dataStore.tenantRepo
        .findByIdOrHrIdNotDeleted(tenantId)
        .map(maybeTenant => maybeTenant.flatMap(t => t.bucketSettings))
        .flatMap {
          case None =>
            FastFuture.successful(
              NotFound(Json.obj("error" -> "No bucket config found !")))
          case Some(cfg) =>
            env.assetsStore
              .getUserAsset(ctx.tenant.id, ctx.user.id, AssetId(assetId))(cfg)
              .map {
                case Some((source, meta)) =>
                  val filename = meta.metadata
                    .filter(_.name().startsWith("x-amz-meta-"))
                    .find(_.name() == "x-amz-meta-filename")
                    .map(_.value())
                    .getOrElse("asset.jpg")
                  val disposition = ("Content-Disposition" -> s"""attachment; filename="$filename"""")
                  if (ctx.request.getQueryString("download").contains("true")) {
                    Ok.sendEntity(
                        HttpEntity.Streamed(
                          source,
                          None,
                          meta.contentType
                            .map(Some.apply)
                            .getOrElse(Some("application/octet-stream"))))
                      .withHeaders(disposition)
                  } else {
                    Ok.sendEntity(
                      HttpEntity.Streamed(
                        source,
                        None,
                        meta.contentType
                          .map(Some.apply)
                          .getOrElse(Some("application/octet-stream"))))
                  }
                case None => NotFound(Json.obj("error" -> "Asset not found!"))
              }
        }
  }
}

class AssetsThumbnailController(DaikokuAction: DaikokuAction,
                                env: Env,
                                cc: ControllerComponents)
    extends AbstractController(cc) {

  implicit val ec: ExecutionContext = env.defaultExecutionContext
  implicit val ev: Env = env

  val bodyParser: BodyParser[Source[ByteString, _]] =
    BodyParser("Assets parser") { _ =>
      Accumulator.source[ByteString].map(Right.apply)
    }

  def storeAsset(id: String) = DaikokuAction.async(bodyParser) { ctx =>
    PublicUserAccess(AuditTrailEvent(s"@{user.name} stores thumbnail"))(ctx) {
      val contentType = ctx.request.headers
        .get("Asset-Content-Type")
        .orElse(ctx.request.contentType)
        .getOrElse("image/png")
      val assetId = AssetId(id)
      ctx.tenant.bucketSettings match {
        case None =>
          FastFuture.successful(
            NotFound(Json.obj("error" -> "No bucket config found !")))
        case Some(cfg) =>
          env.assetsStore
            .storeThumbnail(ctx.tenant.id, assetId, ctx.request.body)(cfg)
            .map { _ =>
              Ok(Json.obj("done" -> true, "id" -> assetId.value))
            } recover {
            case _ => InternalServerError(Json.obj("error" -> ec.toString))
          }
      }
    }
  }

  def getAsset(assetId: String) = DaikokuAction.async { ctx =>
    ctx.tenant.bucketSettings match {
      case None =>
        FastFuture.successful(
          NotFound(Json.obj("error" -> "No bucket config found !")))
      case Some(cfg) =>
        env.assetsStore.getThumbnail(ctx.tenant.id, AssetId(assetId))(cfg).map {
          case Some((source, meta)) =>
            Ok.sendEntity(
              HttpEntity.Streamed(
                source,
                None,
                meta.contentType
                  .map(Some.apply)
                  .getOrElse(Some("application/octet-stream"))))
          case None => NotFound(Json.obj("error" -> "Asset not found!"))
        }
    }
  }
}<|MERGE_RESOLUTION|>--- conflicted
+++ resolved
@@ -476,36 +476,22 @@
                       .getOrElse("asset.txt")
 
                     Ok.sendEntity(
-<<<<<<< HEAD
                         HttpEntity.Streamed(
                           source,
                           None,
                           meta.contentType
                             .map(Some.apply)
                             .getOrElse(Some("application/octet-stream"))))
-=======
-                      HttpEntity.Streamed(
-                        source,
-                        None,
-                        meta.contentType
-                          .map(Some.apply)
-                          .getOrElse(Some("application/octet-stream"))))
->>>>>>> 1a3f28e7
                       .withHeaders(
                         "Content-Disposition" -> s"""attachment; filename="$filename"""")
                 }
             case Some(url) =>
-<<<<<<< HEAD
               env.wsClient
                 .url(url)
-=======
-              env.wsClient.url(url)
->>>>>>> 1a3f28e7
                 .withRequestTimeout(10.minutes)
                 .get()
                 .map(resp => {
                   resp.status match {
-<<<<<<< HEAD
                     case 200 =>
                       Ok.sendEntity(
                         HttpEntity.Streamed(resp.bodyAsSource,
@@ -519,21 +505,6 @@
                     InternalServerError(Json.obj("error" -> err.getMessage))
                 }
 
-=======
-                    case 200 => Ok.sendEntity(
-                      HttpEntity.Streamed(
-                        resp.bodyAsSource,
-                        None,
-                        Option(resp.contentType)))
-                    case _ =>  NotFound(Json.obj("error" -> "Asset not found!"))
-                  }
-                })
-                .recover {
-                  case err => InternalServerError(Json.obj("error" -> err.getMessage))
-                }
-
-
->>>>>>> 1a3f28e7
           }
       }
     }
