--- conflicted
+++ resolved
@@ -256,11 +256,7 @@
     def _TenantAdminAccessTenant[T, B](audit: AuditEvent)(
         ctx: DaikokuActionContext[T])(f: => Future[B])(
         implicit ec: ExecutionContext,
-<<<<<<< HEAD
         env: Env): Future[Either[AppError, B]] = {
-=======
-        env: Env): Future[Either[AppError,B]] = {
->>>>>>> 1bf4e28b
       val tenant = ctx.tenant
       val session = UserSession(
         id = DatastoreId(BSONObjectID.generate().stringify),
