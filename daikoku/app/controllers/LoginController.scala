package fr.maif.otoroshi.daikoku.ctrls

import cats.data.EitherT
import cats.implicits.catsSyntaxOptionId
import com.eatthepath.otp.TimeBasedOneTimePasswordGenerator
import com.google.common.base.Charsets
import controllers.{AppError, Assets}
import fr.maif.otoroshi.daikoku.actions.{DaikokuAction, DaikokuActionMaybeWithoutUser, DaikokuTenantAction, DaikokuTenantActionContext}
import fr.maif.otoroshi.daikoku.audit.{AuditTrailEvent, AuthorizationLevel}
import fr.maif.otoroshi.daikoku.ctrls.authorizations.async.UberPublicUserAccess
import fr.maif.otoroshi.daikoku.domain.TeamPermission.Administrator
import fr.maif.otoroshi.daikoku.domain._
import fr.maif.otoroshi.daikoku.env.Env
import fr.maif.otoroshi.daikoku.logger.AppLogger
import fr.maif.otoroshi.daikoku.login.AuthProvider._
import fr.maif.otoroshi.daikoku.login._
import fr.maif.otoroshi.daikoku.utils.Cypher.decrypt
import fr.maif.otoroshi.daikoku.utils.future.EnhancedObject
import fr.maif.otoroshi.daikoku.utils.{AccountCreationService, Cypher, Errors, IdGenerator, Translator}
import org.apache.commons.codec.binary.Base32
import org.apache.pekko.actor.ActorSystem
import org.apache.pekko.http.scaladsl.util.FastFuture
import org.apache.pekko.pattern.after
import org.joda.time.DateTime
import org.mindrot.jbcrypt.BCrypt
import play.api.libs.json.{JsObject, JsString, JsValue, Json}
import play.api.mvc._

import java.net.URLEncoder
import java.time.Instant
import java.util.Base64
import java.util.concurrent.TimeUnit
import javax.crypto.KeyGenerator
import javax.crypto.spec.SecretKeySpec
import scala.collection.concurrent.TrieMap
import scala.concurrent.duration.{DurationInt, FiniteDuration}
import scala.concurrent.{ExecutionContext, Future}

class LoginController(
    DaikokuAction: DaikokuAction,
    DaikokuActionMaybeWithoutUser: DaikokuActionMaybeWithoutUser,
    DaikokuTenantAction: DaikokuTenantAction,
    env: Env,
    cc: ControllerComponents,
    translator: Translator,
    assets: Assets,
    accountCreationService: AccountCreationService
) extends AbstractController(cc) {
  implicit val ec: ExecutionContext = env.defaultExecutionContext
  implicit val ev: Env = env
  implicit val tr: Translator = translator
  implicit val as: ActorSystem = env.defaultActorSystem

  def loginContext(provider: String) =
    DaikokuActionMaybeWithoutUser { _ =>
      Ok(
        Json.obj(
          "action" -> fr.maif.otoroshi.daikoku.ctrls.routes.LoginController
            .login(provider)
            .url
        )
      )
    }

  def loginPage(provider: String) =
    DaikokuTenantAction.async { ctx =>
      AuthProvider(provider) match {
        case None =>
          Errors.craftResponseResultF(
            "Bad authentication provider",
            Results.BadRequest,
          )
        case Some(p)
            if ctx.tenant.authProvider != p && p != AuthProvider.Local =>
          Errors.craftResponseResultF(
            "Bad authentication provider",
            Results.BadRequest,
          )
        case Some(p) =>
          p match {
            case Otoroshi => FastFuture.successful(Redirect("/"))
            case OAuth2 =>
              implicit val req: Request[AnyContent] = ctx.request
              val authConfig = OAuth2Config
                .fromJson(ctx.tenant.authProviderSettings)
                .toOption
                .get
              val redirect = ctx.request.getQueryString("redirect")
              val clientId = authConfig.clientId
              val responseType = "code"
              val scope = authConfig.scope // "openid profile email name"
              val redirectUri = authConfig.callbackUrl
              val loginUrl =
                s"${authConfig.loginUrl}?scope=$scope&client_id=$clientId&response_type=$responseType&redirect_uri=$redirectUri"
              FastFuture.successful(
                Redirect(
                  loginUrl
                ).addingToSession(
                  s"redirect" -> redirect.getOrElse("/")
                )
              )
            case _ if env.config.isDev =>
              FastFuture.successful(
                Redirect(
                  env.getDaikokuUrl(ctx.tenant, s"/auth/${p.name}/login")
                )
              )
            case _ => assets.at("index.html").apply(ctx.request)
          }
      }
    }

  def bindUser(
      sessionMaxAge: Int,
      tenant: Tenant,
      request: RequestHeader,
      f: => Future[Option[User]]
  ): Future[Result] = {
    f.flatMap {
      case None =>
        after(3.seconds)(
          FastFuture.successful(BadRequest(Json.obj("error" -> true)))
        )
      case Some(user) =>
        user.twoFactorAuthentication match {
          case Some(auth) if auth.enabled =>
            val keyGenerator = KeyGenerator.getInstance("HmacSHA1")
            keyGenerator.init(160)
            val token =
              new Base32().encodeAsString(keyGenerator.generateKey.getEncoded)

            env.dataStore.userRepo
              .save(
                user.copy(
                  twoFactorAuthentication = Some(auth.copy(token = token))
                )
              )
              .flatMap {
                case true =>
                  FastFuture.successful(Redirect(s"/2fa?token=$token"))
                case false =>
                  after(3.seconds)(
                    FastFuture.successful(BadRequest(Json.obj("error" -> true)))
                  )
              }
          case _ => createSession(sessionMaxAge, user, request, tenant)
        }
    }
  }

  private def createSession(
      sessionMaxAge: Int,
      user: User,
      request: RequestHeader,
      tenant: Tenant
  ) = {
    env.dataStore.userSessionRepo
      .findOne(Json.obj("userEmail" -> user.email))
      .map {
        case Some(session) =>
          session.copy(expires = DateTime.now().plusSeconds(sessionMaxAge))
        case None =>
          UserSession(
            id = DatastoreId(IdGenerator.token(32)),
            userId = user.id,
            userName = user.name,
            userEmail = user.email,
            impersonatorId = None,
            impersonatorName = None,
            impersonatorEmail = None,
            impersonatorSessionId = None,
            sessionId = UserSessionId(IdGenerator.token),
            created = DateTime.now(),
            expires = DateTime.now().plusSeconds(sessionMaxAge),
            ttl = FiniteDuration(sessionMaxAge, TimeUnit.SECONDS)
          )
      }
      .flatMap { session =>
        env.dataStore.userSessionRepo.save(session).map { _ =>
          AuditTrailEvent(
            s"${user.name} has connected to ${tenant.name} with ${user.email} address"
          ).logTenantAuditEvent(
            tenant,
            user,
            session,
            request,
            TrieMap[String, String](),
            AuthorizationLevel.AuthorizedSelf
          )

          var redirectUri = request.session
            .get("redirect")
            .getOrElse(request.getQueryString("redirect").getOrElse("/"))

          redirectUri =
            if (redirectUri.startsWith("/api/")) "/" else redirectUri

          try {
            redirectUri = new String(
              Base64.getUrlDecoder.decode(redirectUri),
              Charsets.UTF_8
            )
          } catch {
            case _: Throwable =>
          }

          Redirect(redirectUri)
            .withSession("sessionId" -> session.sessionId.value)
            .removingFromSession("redirect")(request)
        }
      }
  }

  def actualLogin(
      provider: String,
      ctx: DaikokuTenantActionContext[AnyContent]
  ): Future[Result] = {
    AuthProvider(provider) match {
      case None =>
        after(3.seconds)(
          Errors.craftResponseResultF(
            "Bad authentication provider",
            Results.BadRequest,
          )
        )

      case Some(p) if ctx.tenant.authProvider != p && p != AuthProvider.Local =>
        after(3.seconds)(
          Errors.craftResponseResultF(
            "Bad authentication provider",
            Results.BadRequest,
          )
        )
      case Some(p) if p == AuthProvider.OAuth2 =>
        val maybeOAuth2Config =
          OAuth2Config.fromJson(ctx.tenant.authProviderSettings)

        maybeOAuth2Config match {
          case Right(authConfig) =>
            bindUser(
              authConfig.sessionMaxAge,
              ctx.tenant,
              ctx.request,
              OAuth2Support
                .bindUser(ctx.request, authConfig, ctx.tenant, env)
                .map(_.toOption)
            )
          case Left(e) =>
            after(3.seconds)(
              Errors.craftResponseResultF(
                "Invalid OAuth Config",
                Results.BadRequest,
              )
            )
        }
      case Some(p) =>
        ctx.request.body.asFormUrlEncoded match {
          case None =>
            Errors.craftResponseResultF(
              "No credentials found",
              Results.BadRequest,
            )
          case Some(form) =>
            (
              form.get("username").map(_.last).map(_.toLowerCase),
              form.get("password").map(_.last)
            ) match {
              case (Some(username), Some(password)) =>
                p match {
                  case AuthProvider.Local =>
                    AuditTrailEvent(
                      s"unauthenticated user with $username has tried to login [local provider]"
                    ).logUnauthenticatedUserEvent(ctx.tenant)
                    val localConfig = LocalLoginConfig.fromJsons(
                      ctx.tenant.authProviderSettings
                    )
                    bindUser(
                      localConfig.sessionMaxAge,
                      ctx.tenant,
                      ctx.request,
                      LocalLoginSupport
                        .bindUser(username, password, ctx.tenant, env)
                    )
                  case AuthProvider.Otoroshi =>
                    // as otoroshi already done the job, nothing to do here
                    AuditTrailEvent(
                      s"unauthenticated user with $username has tried to login [Otoroshi provider]"
                    ).logUnauthenticatedUserEvent(ctx.tenant)
                    FastFuture.successful(
                      Redirect(
                        ctx.request.session.get("redirect").getOrElse("/")
                      ).removingFromSession(
                        "redirect"
                      )(ctx.request)
                    )
                  case AuthProvider.LDAP =>
                    AuditTrailEvent(
                      s"unauthenticated user with $username has tried to login [LDAP provider]"
                    ).logUnauthenticatedUserEvent(ctx.tenant)
                    val ldapConfig =
                      LdapConfig.fromJsons(ctx.tenant.authProviderSettings)

                    LdapSupport.bindUser(
                      username,
                      password,
                      ctx.tenant,
                      env,
                      Some(ldapConfig)
                    ) match {
                      case Left(_) =>
                        val localConfig = LocalLoginConfig.fromJsons(
                          ctx.tenant.authProviderSettings
                        )
                        bindUser(
                          localConfig.sessionMaxAge,
                          ctx.tenant,
                          ctx.request,
                          LocalLoginSupport
                            .bindUser(username, password, ctx.tenant, env)
                        )
                      case Right(user) =>
                        bindUser(
                          ldapConfig.sessionMaxAge,
                          ctx.tenant,
                          ctx.request,
                          user.map(u => Some(u))
                        )
                    }
                  case _ =>
                    after(3.seconds)(
                      Errors.craftResponseResultF(
                        "No matching provider found",
                        Results.BadRequest,
                      )
                    )
                }
              case _ =>
                after(3.seconds)(
                  Errors.craftResponseResultF(
                    "No credentials found",
                    Results.BadRequest,
                  )
                )
            }
        }
    }
  }

  def login(provider: String) =
    DaikokuTenantAction.async { ctx =>
      actualLogin(provider, ctx)
    }

  def loginGet(provider: String) =
    DaikokuTenantAction.async { ctx =>
      actualLogin(provider, ctx)
    }

  def logout() =
    DaikokuAction.async { ctx =>
      val host = ctx.request.headers
        .get("Otoroshi-Proxied-Host")
        .orElse(ctx.request.headers.get("X-Forwarded-Host"))
        .getOrElse(ctx.request.host)
      val redirect = ctx.request
        .getQueryString("redirect")
        .getOrElse(env.getDaikokuUrl(ctx.tenant, "/"))

      AuthProvider(ctx.tenant.authProvider.name) match {
        case Some(AuthProvider.Otoroshi) =>
          val session = ctx.request.attrs(IdentityAttrs.SessionKey)
          env.dataStore.userSessionRepo.deleteById(session.id).map { _ =>
            AuditTrailEvent(
              s"${session.userEmail} disconnect his account from ${ctx.tenant.name} [Otoroshi provider]"
            ).logTenantAuditEvent(
              ctx.tenant,
              ctx.user,
              session,
              ctx.request,
              ctx.ctx,
              AuthorizationLevel.AuthorizedSelf
            )
            Redirect(s"/.well-known/otoroshi/logout?redirect=$redirect")
          }
        case Some(AuthProvider.OAuth2) =>
          val session = ctx.request.attrs(IdentityAttrs.SessionKey)
          env.dataStore.userSessionRepo.deleteById(session.id).map { _ =>
            AuditTrailEvent(
              s"${session.userEmail} disconnect his account from ${ctx.tenant.name} [OAuth2 provider]"
            ).logTenantAuditEvent(
              ctx.tenant,
              ctx.user,
              session,
              ctx.request,
              ctx.ctx,
              AuthorizationLevel.AuthorizedSelf
            )
            Redirect(
              OAuth2Config
                .fromJson(ctx.tenant.authProviderSettings) match {
                case Left(_) => redirect
                case Right(config: OAuth2Config) =>
                  config.logoutUrl
                    .replace(
                      "${redirect}",
                      URLEncoder.encode(redirect, "UTF-8")
                    )
              }
            ).removingFromSession("sessionId")(ctx.request)
          }
        case _ =>
          val session = ctx.request.attrs(IdentityAttrs.SessionKey)
          env.dataStore.userSessionRepo.deleteById(session.id).map { _ =>
            AuditTrailEvent(
              s"${session.userEmail} disconnect his account from ${ctx.tenant.name} [Local/Other provider]"
            ).logTenantAuditEvent(
              ctx.tenant,
              ctx.user,
              session,
              ctx.request,
              ctx.ctx,
              AuthorizationLevel.AuthorizedSelf
            )
            Redirect(redirect).removingFromSession("sessionId")(ctx.request)
          }
      }
    }

  ///////// Local login module routes /////////////

  val passwordPattern = java.util.regex.Pattern
    .compile("^(?=.*[a-z])(?=.*[A-Z])(?=.*\\d)(?=.*[#$^+=!*()@%&]).{8,1000}$")

  def validateUserCreationForm(
      name: String,
      email: String,
      password: String,
      confirmPassword: String
  ): Either[AppError, Unit] = {

    if (name.trim().isEmpty()) {
      Left(AppError.BadRequestError("Name should not be empty"))
    } else if (email.trim().isEmpty()) {
      Left(AppError.BadRequestError("Email address should not be empty"))
    } else {
      (password.trim(), confirmPassword.trim()) match {
        case (pwd1, pwd2) if pwd1 != pwd2 =>
          Left(AppError.BadRequestError("Your passwords does not match"))
        case (pwd1, pwd2) if pwd1.isEmpty || pwd2.isEmpty =>
          Left(AppError.BadRequestError("Your password can't be empty"))
        case (pwd1, _) if passwordPattern.matcher(pwd1).matches() => Right(())
        case _ =>
          Left(
            AppError.BadRequestError(
              "Your password should be longer than 8 characters and contains letters, capitalized letters, numbers and special characters (#$^+=!*()@%&) !"
            )
          )
      }
    }
  }

  def createUser() =
    DaikokuTenantAction.async(parse.json) { ctx =>
      val body = ctx.request.body.as[JsObject]
      val email = (body \ "email").as[String]
      val name = (body \ "name").as[String]
      val avatar = (body \ "avatar").asOpt[String].getOrElse(User.DEFAULT_IMAGE)
      val password = (body \ "password").as[String]
      val confirmPawword = (body \ "confirmPassword").as[String]

      //verifier le resultat du formulaire
      //verifier que le user n'existe pas deja
      //passer a l'etape suivante

      (for {
        maybeUser <- EitherT.liftF(
          env.dataStore.userRepo.findOne(Json.obj("email" -> email))
        )
        //todo: tester la presence desessentiel ??
        _ <- EitherT.cond[Future](
          maybeUser.forall(u =>
            u.invitation.nonEmpty && u.invitation.exists(!_.registered)
          ),
          (),
          AppError.EntityConflict("Email address already exists")
        )
        randomId = IdGenerator.token(128)
<<<<<<< HEAD
        accountCreationId = SubscriptionDemandId(IdGenerator.token(32))
=======
        accountCreationId = DemandId(IdGenerator.token(32))
>>>>>>> ce1a4d02
        _ <- EitherT.fromEither[Future](
          validateUserCreationForm(
            name,
            email,
            password,
            confirmPawword
          )
        )
        _ <- EitherT.liftF(
          env.dataStore.accountCreationRepo.save(
            AccountCreation(
              id = accountCreationId,
              randomId = randomId,
              email = email,
              avatar = avatar,
              name = name,
              password = BCrypt.hashpw(password, BCrypt.gensalt()),
              creationDate = DateTime.now(),
              validUntil = DateTime.now().plusMinutes(15),
              steps = ctx.tenant.accountCreationProcess.map(step =>
                SubscriptionDemandStep(
                  id = SubscriptionDemandStepId(IdGenerator.token),
                  state = step match {
                    case _: ValidationStep.Form =>
                      SubscriptionDemandState.Accepted
                    case _ => SubscriptionDemandState.Waiting
                  },
                  step = step
                )
              ),
              state = SubscriptionDemandState.Waiting,
<<<<<<< HEAD
              value = body,
=======
              value = body - "confirmPassword" - "password",
>>>>>>> ce1a4d02
              fromTenant = ctx.tenant.id
            )
          )
        )
        result <- accountCreationService.runAccountCreationProcess(accountCreationId, ctx.tenant)
      } yield result)
        .leftMap(_.render())
        .merge
<<<<<<< HEAD
=======
    }

  def validateAccountCreationAttempt() = {
    DaikokuActionMaybeWithoutUser.async { ctx =>

      (for {
        encryptedToken <- EitherT.fromOption[Future](
          ctx.request.getQueryString("token"),
          AppError.EntityNotFound("token from query")
        )
        token <- EitherT.pure[Future, AppError](
          decrypt(env.config.cypherSecret, encryptedToken, ctx.tenant)
        )
        validator <- EitherT.fromOptionF(
          env.dataStore.stepValidatorRepo
            .forTenant(ctx.tenant)
            .findOneNotDeleted(Json.obj("token" -> token)),
          AppError.EntityNotFound("token")
        )

        _ <- accountCreationService.validateAccountCreationWithStepValidator(
          validator,
          ctx.tenant
        )
        result <- EitherT.pure[Future, AppError](Redirect(env.getDaikokuUrl(ctx.tenant, "/response")))
      } yield result)
        .leftMap(error =>
          Errors.craftResponseResult(
            message = error.getErrorMessage(),
            status = Results.Ok
          )
        )
        .merge
>>>>>>> ce1a4d02
    }
  }

  def declineAccountCreationAttempt() =
    DaikokuActionMaybeWithoutUser.async { ctx =>
      (for {
        encryptedToken <- EitherT.fromOption[Future](
          ctx.request.getQueryString("token"),
          AppError.EntityNotFound("token from query")
        )
        token <- EitherT.pure[Future, AppError](
          decrypt(env.config.cypherSecret, encryptedToken, ctx.tenant)
        )
        validator <- EitherT.fromOptionF(
          env.dataStore.stepValidatorRepo
            .forTenant(ctx.tenant)
            .findOneNotDeleted(Json.obj("token" -> token)),
          AppError.EntityNotFound("token")
        )
        _ <- accountCreationService.declineAccountCreationWithStepValidator(validator, ctx.tenant)
        result <- EitherT.pure[Future, AppError](Redirect(env.getDaikokuUrl(ctx.tenant, "/response?message=home.message.subscription.refusal.successfull")))
      } yield result)
        .leftMap(error =>
          Errors.craftResponseResult(
            message = error.getErrorMessage(),
            status = Results.Ok
          )
        )
        .merge
    }


  def validateAccountCreationAttempt() = {
    DaikokuActionMaybeWithoutUser.async { ctx =>

      (for {
        encryptedToken <- EitherT.fromOption[Future](
          ctx.request.getQueryString("token"),
          AppError.EntityNotFound("token from query")
        )
        token <- EitherT.pure[Future, AppError](
          decrypt(env.config.cypherSecret, encryptedToken, ctx.tenant)
        )
        validator <- EitherT.fromOptionF(
          env.dataStore.stepValidatorRepo
            .forTenant(ctx.tenant)
            .findOneNotDeleted(Json.obj("token" -> token)),
          AppError.EntityNotFound("token")
        )

        _ <- accountCreationService.validateAccountCreationWithStepValidator(
          validator,
          ctx.tenant
        )
        result <- EitherT.pure[Future, AppError](Redirect(env.getDaikokuUrl(ctx.tenant, "/response")))
      } yield result)
        .leftMap(error =>
          Errors.craftResponseResult(
            message = error.getErrorMessage(),
            status = Results.Ok
          )
        )
        .merge
    }
  }

  def declineAccountCreationAttempt() =
    DaikokuActionMaybeWithoutUser.async { ctx =>
      (for {
        encryptedToken <- EitherT.fromOption[Future](
          ctx.request.getQueryString("token"),
          AppError.EntityNotFound("token from query")
        )
        token <- EitherT.pure[Future, AppError](
          decrypt(env.config.cypherSecret, encryptedToken, ctx.tenant)
        )
        validator <- EitherT.fromOptionF(
          env.dataStore.stepValidatorRepo
            .forTenant(ctx.tenant)
            .findOneNotDeleted(Json.obj("token" -> token)),
          AppError.EntityNotFound("token")
        )
        _ <- accountCreationService.declineAccountCreationWithStepValidator(validator, ctx.tenant)
        result <- EitherT.pure[Future, AppError](Redirect(env.getDaikokuUrl(ctx.tenant, "/response?message=home.message.subscription.refusal.successfull")))
      } yield result)
        .leftMap(error =>
          Errors.craftResponseResult(
            message = error.getErrorMessage(),
            status = Results.Ok
          )
        )
        .merge
    }


  def createUserValidation() =
    DaikokuTenantAction.async { ctx =>
      ctx.request.getQueryString("id") match {
        case None =>
          Errors.craftResponseResultF(
            "The user creation has failed.",
            Results.BadRequest,
          )
        case Some(id) =>
          env.dataStore.accountCreationRepo
            .findOneNotDeleted(Json.obj("randomId" -> id))
            .flatMap {
              case Some(accountCreation)
                  if accountCreation.validUntil.isBefore(DateTime.now()) =>
                env.dataStore.accountCreationRepo
                  .deleteByIdLogically(accountCreation.id.value)
                  .map { _ =>
                    Redirect("/signup?error=not.valid.anymore")
                  }
              case Some(accountCreation)
                  if accountCreation.validUntil.isAfter(DateTime.now()) =>
                env.dataStore.userRepo
                  .findOne(Json.obj("email" -> accountCreation.email))
                  .flatMap {
                    case Some(user)
                        if user.invitation.isEmpty || user.invitation.get.registered =>
                      Errors.craftResponseResultF(
                        "This account is already enabled.",
                        Results.BadRequest,
                      )
                    case optUser =>
                      val userId = optUser
                        .map(_.id)
                        .getOrElse(UserId(IdGenerator.token(32)))
                      val team = Team(
                        id = TeamId(IdGenerator.token(32)),
                        tenant = ctx.tenant.id,
                        `type` = TeamType.Personal,
                        name = s"${accountCreation.name}",
                        description = s"Team of ${accountCreation.name}",
                        users = Set(UserWithPermission(userId, Administrator)),
                        authorizedOtoroshiEntities = None,
                        contact = accountCreation.email
                      )
                      def getUser() =
                        User(
                          id = userId,
                          tenants = Set(ctx.tenant.id),
                          origins = Set(ctx.tenant.authProvider),
                          name = accountCreation.name,
                          email = accountCreation.email,
                          picture = accountCreation.avatar,
                          lastTenant = Some(ctx.tenant.id),
                          password = Some(accountCreation.password),
                          personalToken = Some(IdGenerator.token(32)),
                          defaultLanguage = None
                        )

                      val user = optUser
                        .map { u =>
                          getUser().copy(invitation =
                            u.invitation.map(_.copy(registered = true))
                          )
                        }
                        .getOrElse(getUser())

                      val userCreation = for {
                        _ <-
                          env.dataStore.teamRepo
                            .forTenant(ctx.tenant.id)
                            .save(team)
                        _ <- env.dataStore.userRepo.save(user)
                        _ <-
                          env.dataStore.accountCreationRepo
                            .deleteByIdLogically(accountCreation.id.value)
                      } yield ()
                      userCreation.map { _ =>
                        Status(302)(
                          Json.obj(
                            "Location" -> "/?message=user.validated.success"
                          )
                        ).withHeaders(
                          "Location" -> "/?message=user.validated.success"
                        )
                      }
                  }
              case _ =>
                Errors.craftResponseResultF(
                  "Your link is invalid",
                  Results.BadRequest,
                )
            }
      }
    }

  def askForPasswordReset() =
    DaikokuTenantAction.async(parse.json) { ctx =>
      val body = ctx.request.body.as[JsObject]
      val email = (body \ "email").as[String]
//      val password = (body \ "password").as[String]
//      val confirmPassword = (body \ "confirmPassword").as[String]

      AuditTrailEvent(
        s"unauthenticated user with $email ask to reset password"
      ).logUnauthenticatedUserEvent(ctx.tenant)

      val tenantLanguage = ctx.tenant.defaultLanguage.getOrElse("en")

      (for {
        user <- EitherT.fromOptionF[Future, AppError, User](
          env.dataStore.userRepo.findOne(Json.obj("email" -> email)),
          AppError.UserNotFound(None)
        )
        randomId = IdGenerator.token(128)
        _ <- EitherT.liftF[Future, AppError, Boolean](
          env.dataStore.passwordResetRepo.save(
            PasswordReset(
              id = DatastoreId(IdGenerator.token(32)),
              randomId = randomId,
              email = email,
              password = "",
              user = user.id,
              creationDate = DateTime.now(),
              validUntil = DateTime.now().plusMinutes(15)
            )
          )
        )

        cypheredId =
          Cypher.encrypt(env.config.cypherSecret, randomId, ctx.tenant)
        link = env.getDaikokuUrl(ctx.tenant, s"/reset/password?id=$cypheredId")
        language: String = user.defaultLanguage.getOrElse(tenantLanguage)
        title <- EitherT.liftF[Future, AppError, String](
          translator.translate(
            "mail.reset.password.title",
            ctx.tenant,
            Map(
              "tenant" -> JsString(ctx.tenant.name),
              "tenant_data" -> ctx.tenant.toUiPayload(env)
            )
          )(messagesApi, language, env)
        )
        body <- EitherT.liftF[Future, AppError, String](
          translator.translate(
            "mail.reset.password.body",
            ctx.tenant,
            Map(
              "mail" -> JsString(email),
              "tenant" -> JsString(ctx.tenant.name),
              "link" -> JsString(link),
              "tenant_data" -> ctx.tenant.toUiPayload(env)
            )
          )(messagesApi, language, env)
        )
        _ <- EitherT.liftF[Future, AppError, Unit](
          ctx.tenant.mailer
            .send(
              title,
              Seq(email),
              body,
              ctx.tenant
            )(
              ec = ec,
              translator = tr,
              messagesApi = messagesApi,
              env = env,
              language = language
            )
        )

      } yield Ok(Json.obj("done" -> true)))
        .leftMap(_.render())
        .merge
    }

  def passwordResetValidation() =
    DaikokuTenantAction.async(parse.json) { ctx =>
      val body = ctx.request.body.as[JsObject]
      val email = (body \ "email").as[String]
      val password = (body \ "password").as[String]
      val confirmPassword = (body \ "confirmPassword").as[String]

      (for {
        user <- EitherT.fromOptionF[Future, AppError, User](
          env.dataStore.userRepo
            .findOneNotDeleted(Json.obj("email" -> email)),
          AppError.BadRequestError("password.reset.error.unknown.user")
        )
        _ <- EitherT.cond[Future][AppError, Unit](
          ctx.tenant.authProvider == AuthProvider.Local,
          (),
          AppError.BadRequestError(
            "AuthProvider doesn't provide password reset"
          )
        )
        cypheredId <- EitherT.fromOption[Future][AppError, String](
          ctx.request.getQueryString("id"),
          AppError.BadRequestError("password.reset.error.invalid")
        )
        id = Cypher.decrypt(env.config.cypherSecret, cypheredId, ctx.tenant)
        pwdReset <- EitherT.fromOptionF[Future, AppError, PasswordReset](
          env.dataStore.passwordResetRepo
            .findOneNotDeleted(Json.obj("randomId" -> id, "email" -> email)),
          AppError.BadRequestError("password.reset.error.invalid")
        )
        _ <- EitherT.cond[Future][AppError, Unit](
          pwdReset.validUntil.isAfter(DateTime.now()),
          (),
          AppError.BadRequestError("password.reset.error.expires")
        )
        _ <- EitherT.cond[Future][AppError, Unit](
          password == confirmPassword,
          (),
          AppError.EntityConflict("Passwords matching")
        )
        _ <- EitherT.liftF[Future, AppError, Boolean](
          env.dataStore.userRepo.save(
            user.copy(password = BCrypt.hashpw(password, BCrypt.gensalt()).some)
          )
        )

      } yield Ok(Json.obj("done" -> true)))
        .leftMap(_.render())
        .merge
    }

  def checkLdapConnection() =
    DaikokuAction.async(parse.json) { ctx =>
      if ((ctx.request.body \ "user").isDefined) {
        val username = (ctx.request.body \ "user" \ "username").as[String]
        val password = (ctx.request.body \ "user" \ "password").as[String]

        LdapConfig.fromJson((ctx.request.body \ "config").as[JsValue]) match {
          case Left(_) =>
            FastFuture.successful(
              BadRequest(Json.obj("error" -> "bad auth. module. config"))
            )
          case Right(config) =>
            LdapSupport.bindUser(
              username,
              password,
              ctx.tenant,
              env,
              Some(config)
            ) match {
              case Left(err) =>
                FastFuture.successful(
                  Ok(Json.obj("works" -> false, "error" -> err))
                )
              case Right(_) =>
                FastFuture.successful(Ok(Json.obj("works" -> true)))
            }
        }
      } else {
        LdapConfig.fromJson(ctx.request.body) match {
          case Left(_) =>
            FastFuture.successful(
              BadRequest(Json.obj("error" -> "bad auth. module. config"))
            )
          case Right(config) =>
            LdapSupport.checkConnection(config)
              .leftMap(err => Ok(Json.obj("works" -> false, "error" -> err.getErrorMessage())))
              .map(_ => Ok(Json.obj("works" -> true)))
              .merge
        }
      }
    }

  def checkOauthConnection() =
    DaikokuAction.async(parse.json) { ctx =>
        OAuth2Config.fromJson(ctx.request.body) match {
          case Left(_) =>
            FastFuture.successful(
              BadRequest(Json.obj("error" -> "bad auth. module. config"))
            )
          case Right(config) =>
            OAuth2Support.checkConnection(config)
              .leftMap(err => Ok(Json.obj("works" -> false, "error" -> err.getErrorMessage())))
              .map(_ => Ok(Json.obj("works" -> true)))
              .merge
      }
    }

  def fetchOauthConfiguration() =
    DaikokuAction.async(parse.json) { ctx =>
      val clientId = (ctx.request.body \ "clientId").asOpt[String]
      val clientSecret = (ctx.request.body \ "clientSecret").asOpt[String]


      (ctx.request.body \ "url").asOpt[String] match {
          case None =>
              BadRequest(Json.obj("error" -> "please provide a url")).future
          case Some(url) =>
            OAuth2Support.getConfiguration(url, clientId, clientSecret, ctx.tenant)
              .leftMap(_.render())
              .map(config => Ok(config.asJson))
              .merge
      }
    }

  def verifyCode(token: Option[String], code: Option[String]) =
    DaikokuTenantAction.async { ctx =>
      (token, code) match {
        case (Some(token), Some(code)) =>
          env.dataStore.userRepo
            .findOne(
              Json.obj(
                "twoFactorAuthentication.token" -> token
              )
            )
            .flatMap {
              case Some(user) if user.twoFactorAuthentication.isDefined =>
                val totp = new TimeBasedOneTimePasswordGenerator()
                val now = Instant.now()
                val later = now.plus(totp.getTimeStep)

                val decodedKey = Base64.getDecoder.decode(
                  user.twoFactorAuthentication.get.secret
                )
                val key =
                  new SecretKeySpec(decodedKey, 0, decodedKey.length, "AES")

                if (
                  code == totp.generateOneTimePassword(key, now).toString ||
                  code == totp.generateOneTimePassword(key, later).toString
                )
                  createSession(
                    LocalLoginConfig
                      .fromJsons(ctx.tenant.authProviderSettings)
                      .sessionMaxAge,
                    user,
                    ctx.request,
                    ctx.tenant
                  )
                else
                  FastFuture.successful(
                    BadRequest(Json.obj("error" -> "Invalid code"))
                  )
              case _ =>
                FastFuture.successful(
                  BadRequest(Json.obj("error" -> "Invalid token"))
                )
            }
        case (_, _) =>
          FastFuture.successful(
            BadRequest(Json.obj("error" -> "Missing parameters"))
          )
      }
    }

  def reset2fa() =
    DaikokuTenantAction.async(parse.json) { ctx =>
      (ctx.request.body \ "backupCodes").asOpt[String] match {
        case None =>
          FastFuture.successful(
            BadRequest(Json.obj("error" -> "Missing body fields"))
          )
        case Some(backupCodes) =>
          env.dataStore.userRepo
            .findOne(
              Json.obj(
                "twoFactorAuthentication.backupCodes" -> backupCodes
              )
            )
            .flatMap {
              case Some(user) =>
                user.twoFactorAuthentication match {
                  case None =>
                    FastFuture.successful(
                      BadRequest(
                        Json.obj("error" -> "2FA not enabled on this account")
                      )
                    )
                  case Some(auth) =>
                    if (auth.backupCodes != backupCodes)
                      FastFuture.successful(
                        BadRequest(Json.obj("error" -> "Wrong backup codes"))
                      )
                    else
                      env.dataStore.userRepo
                        .save(user.copy(twoFactorAuthentication = None))
                        .flatMap {
                          case false =>
                            FastFuture.successful(
                              BadRequest(
                                Json.obj(
                                  "error" -> "Something happens when updating user"
                                )
                              )
                            )
                          case true =>
                            FastFuture.successful(
                              Ok(
                                Json.obj(
                                  "message" -> "2FA successfully disabled - You can now login"
                                )
                              )
                            )
                        }
                }
              case _ =>
                FastFuture.successful(
                  NotFound(Json.obj("error" -> "User not found"))
                )
            }
      }
    }
}<|MERGE_RESOLUTION|>--- conflicted
+++ resolved
@@ -485,11 +485,7 @@
           AppError.EntityConflict("Email address already exists")
         )
         randomId = IdGenerator.token(128)
-<<<<<<< HEAD
-        accountCreationId = SubscriptionDemandId(IdGenerator.token(32))
-=======
         accountCreationId = DemandId(IdGenerator.token(32))
->>>>>>> ce1a4d02
         _ <- EitherT.fromEither[Future](
           validateUserCreationForm(
             name,
@@ -521,11 +517,7 @@
                 )
               ),
               state = SubscriptionDemandState.Waiting,
-<<<<<<< HEAD
-              value = body,
-=======
               value = body - "confirmPassword" - "password",
->>>>>>> ce1a4d02
               fromTenant = ctx.tenant.id
             )
           )
@@ -534,73 +526,7 @@
       } yield result)
         .leftMap(_.render())
         .merge
-<<<<<<< HEAD
-=======
-    }
-
-  def validateAccountCreationAttempt() = {
-    DaikokuActionMaybeWithoutUser.async { ctx =>
-
-      (for {
-        encryptedToken <- EitherT.fromOption[Future](
-          ctx.request.getQueryString("token"),
-          AppError.EntityNotFound("token from query")
-        )
-        token <- EitherT.pure[Future, AppError](
-          decrypt(env.config.cypherSecret, encryptedToken, ctx.tenant)
-        )
-        validator <- EitherT.fromOptionF(
-          env.dataStore.stepValidatorRepo
-            .forTenant(ctx.tenant)
-            .findOneNotDeleted(Json.obj("token" -> token)),
-          AppError.EntityNotFound("token")
-        )
-
-        _ <- accountCreationService.validateAccountCreationWithStepValidator(
-          validator,
-          ctx.tenant
-        )
-        result <- EitherT.pure[Future, AppError](Redirect(env.getDaikokuUrl(ctx.tenant, "/response")))
-      } yield result)
-        .leftMap(error =>
-          Errors.craftResponseResult(
-            message = error.getErrorMessage(),
-            status = Results.Ok
-          )
-        )
-        .merge
->>>>>>> ce1a4d02
-    }
-  }
-
-  def declineAccountCreationAttempt() =
-    DaikokuActionMaybeWithoutUser.async { ctx =>
-      (for {
-        encryptedToken <- EitherT.fromOption[Future](
-          ctx.request.getQueryString("token"),
-          AppError.EntityNotFound("token from query")
-        )
-        token <- EitherT.pure[Future, AppError](
-          decrypt(env.config.cypherSecret, encryptedToken, ctx.tenant)
-        )
-        validator <- EitherT.fromOptionF(
-          env.dataStore.stepValidatorRepo
-            .forTenant(ctx.tenant)
-            .findOneNotDeleted(Json.obj("token" -> token)),
-          AppError.EntityNotFound("token")
-        )
-        _ <- accountCreationService.declineAccountCreationWithStepValidator(validator, ctx.tenant)
-        result <- EitherT.pure[Future, AppError](Redirect(env.getDaikokuUrl(ctx.tenant, "/response?message=home.message.subscription.refusal.successfull")))
-      } yield result)
-        .leftMap(error =>
-          Errors.craftResponseResult(
-            message = error.getErrorMessage(),
-            status = Results.Ok
-          )
-        )
-        .merge
-    }
-
+    }
 
   def validateAccountCreationAttempt() = {
     DaikokuActionMaybeWithoutUser.async { ctx =>
