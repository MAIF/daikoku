package fr.maif.otoroshi.daikoku.domain

import akka.http.scaladsl.util.FastFuture
import controllers.AppError
import fr.maif.otoroshi.daikoku.actions.DaikokuActionContext
import fr.maif.otoroshi.daikoku.audit.AuditTrailEvent
import fr.maif.otoroshi.daikoku.ctrls.authorizations.async.{_TeamMemberOnly, _UberPublicUserAccess}
import fr.maif.otoroshi.daikoku.domain.NotificationAction.{ApiAccess, ApiSubscriptionDemand}
import fr.maif.otoroshi.daikoku.env.Env
import fr.maif.otoroshi.daikoku.logger.AppLogger
import play.api.libs.json._

import scala.concurrent.{ExecutionContext, Future}

object CommonServices {

  def getApisByIds(ids: Seq[String])
                  (implicit ctx: DaikokuActionContext[JsValue], env: Env, ec: ExecutionContext): Future[Either[Seq[ApiWithAuthorizations], AppError]] = {
    _UberPublicUserAccess(AuditTrailEvent(s"@{user.name} has accessed the list of visible apis"))(ctx) {

      val tenant = ctx.tenant
      val user = ctx.user
      val idFilter = if (ids.nonEmpty) Json.obj("_id" -> Json.obj("$in" -> JsArray(ids.map(JsString)))) else Json.obj()
      for {
        myTeams <- env.dataStore.teamRepo.myTeams(tenant, user)
        apiRepo <- env.dataStore.apiRepo.forTenantF(tenant.id)
        myCurrentRequests <- if (user.isGuest) FastFuture.successful(Seq.empty) else env.dataStore.notificationRepo
          .forTenant(tenant.id)
          .findNotDeleted(
            Json.obj("action.type" -> "ApiAccess",
              "action.team" -> Json.obj("$in" -> JsArray(myTeams.map(_.id.asJson))),
              "status.status" -> "Pending")
          )
        publicApis <- apiRepo.findNotDeleted(Json.obj("visibility" -> "Public") ++ idFilter)
        almostPublicApis <- if (user.isGuest) FastFuture.successful(Seq.empty) else apiRepo.findNotDeleted(Json.obj("visibility" -> "PublicWithAuthorizations") ++ idFilter)
        privateApis <- if (user.isGuest) FastFuture.successful(Seq.empty) else apiRepo.findNotDeleted(
          Json.obj(
            "visibility" -> "Private",
            "$or" -> Json.arr(
              Json.obj("authorizedTeams" -> Json.obj("$in" -> JsArray(myTeams.map(_.id.asJson))))
            )) ++ idFilter)
        adminApis <- if (!user.isDaikokuAdmin) FastFuture.successful(Seq.empty) else apiRepo.findNotDeleted(
          Json.obj("visibility" -> ApiVisibility.AdminOnly.name) ++ idFilter
        )
      } yield {
        val sortedApis: Seq[ApiWithAuthorizations] = (publicApis ++ almostPublicApis ++ privateApis)
          .filter(api => api.published || myTeams.exists(api.team == _.id))
          .sortWith((a, b) => a.name.compareToIgnoreCase(b.name) < 0)
          .map(api => api
            .copy(possibleUsagePlans = api.possibleUsagePlans.filter(p => p.visibility == UsagePlanVisibility.Public || myTeams.exists(_.id == api.team))))
          .foldLeft(Seq.empty[ApiWithAuthorizations]) { case (acc, api) =>
            val authorizations = myTeams
              .filter(t => t.`type` != TeamType.Admin)
              .foldLeft(Seq.empty[AuthorizationApi]) { case (acc, team) =>
                acc :+ AuthorizationApi(
                  team = team.id.value,
                  authorized = (api.authorizedTeams.contains(team.id) || api.team == team.id),
                  pending = myCurrentRequests.exists(notif =>
                    notif.action.asInstanceOf[ApiAccess].team == team.id && notif.action.asInstanceOf[ApiAccess].api == api.id)
                )
              }

            acc :+ (api.visibility.name match {
              case "PublicWithAuthorizations" | "Private" => ApiWithAuthorizations(api = api, authorizations = authorizations)
              case _ => ApiWithAuthorizations(api = api)
            })
          }

        val apis: Seq[ApiWithAuthorizations] = (if (user.isDaikokuAdmin)
          adminApis.foldLeft(Seq.empty[ApiWithAuthorizations]) { case (acc, api) => acc :+ ApiWithAuthorizations(
            api = api,
            authorizations = myTeams.foldLeft(Seq.empty[AuthorizationApi]) { case (acc, team) =>
              acc :+ AuthorizationApi(
                team = team.id.value,
                authorized = user.isDaikokuAdmin && team.`type` == TeamType.Personal && team.users.exists(u => u.userId == user.id),
                pending = false
              )
            })
          } ++ sortedApis
        else
          sortedApis)

        apis.groupBy(p => (p.api.currentVersion, p.api.humanReadableId))
          .map(res => res._2.head)
          .toSeq
      }
    }
  }
  def getApisWithSubscriptions(teamId: String, research: String, limit: Int, offset: Int, apiSubOnly: Boolean)(implicit ctx: DaikokuActionContext[JsValue], env: Env, ec: ExecutionContext): Future[Either[AccessibleApisWithNumberOfApis, AppError]] = {
    _UberPublicUserAccess(AuditTrailEvent(s"@{user.name} has accessed the list of visible apis"))(ctx) {
      for {
        subs <- env.dataStore.apiSubscriptionRepo.forTenant(ctx.tenant).findNotDeleted(Json.obj("team" -> teamId))
<<<<<<< HEAD
        subsApisFilter =
          if (apiSubOnly) { //todo: debug this request
            Json.obj("$or" -> Json.arr(
              Json.obj("visibility" -> "Public"),
              Json.obj("authorizedTeams" -> teamId),
              Json.obj("team" -> teamId),
            ), "parent" -> JsNull, "_id" -> Json.obj("$in" -> JsArray(subs.map(a => JsString(a.api.value)))), "name" -> Json.obj("$regex" -> research))
          } else {
            Json.obj("$or" -> Json.arr(
              Json.obj("visibility" -> "Public"),
              Json.obj("authorizedTeams" -> teamId),
              Json.obj("team" -> teamId),
            ), "parent" -> JsNull, "name" -> Json.obj("$regex" -> research))
          }
        uniqueApis <- env.dataStore.apiRepo.forTenant(ctx.tenant).findWithPagination(subsApisFilter, offset, limit, Some(Json.obj("name" -> 1)))
        allApisFilter =
          if (apiSubOnly) {
            Json.obj(
              "_humanReadableId" -> Json.obj("$in" -> JsArray(uniqueApis._1.map(a => JsString(a.humanReadableId)))),
              "_id" -> Json.obj("$in" -> JsArray(subs.map(a => JsString(a.api.value))))
            )
        } else {
          Json.obj("_humanReadableId" -> Json.obj("$in" -> JsArray(uniqueApis._1.map(a => JsString(a.humanReadableId)))))
        }
        allApis <- env.dataStore.apiRepo.forTenant(ctx.tenant).findNotDeleted(query = allApisFilter, sort = Some(Json.obj("name" -> 1)))
=======
        subsOnlyFilter = if (apiSubOnly) Json.obj("_id" -> Json.obj("$in" -> JsArray(subs.map(a => JsString(a.api.value))))) else Json.obj()
        apiFilter = Json.obj("$or" -> Json.arr(
          Json.obj("visibility" -> "Public"),
          Json.obj("authorizedTeams" -> teamId),
          Json.obj("team" -> teamId),
        ),
          "published" -> true,
          "_deleted" -> false,
          "parent" -> JsNull, //FIXME : could be a problem if parent is not published
          "name" -> Json.obj("$regex" -> research))
        uniqueApis <- env.dataStore.apiRepo.forTenant(ctx.tenant).findWithPagination(apiFilter ++ subsOnlyFilter, offset, limit, Some(Json.obj("name" -> 1)))
        allApisFilter = Json.obj("_humanReadableId" -> Json.obj("$in" -> JsArray(uniqueApis._1.map(a => JsString(a.humanReadableId)))), "published" -> true)
        allApis <- env.dataStore.apiRepo.forTenant(ctx.tenant).findNotDeleted(query = allApisFilter ++ subsOnlyFilter, sort = Some(Json.obj("name" -> 1)))
        teams <- env.dataStore.teamRepo.forTenant(ctx.tenant).findNotDeleted(Json.obj("_id" -> Json.obj("$in" -> JsArray(allApis.map(_.team.asJson)))))
>>>>>>> 390943d0
        notifs <- env.dataStore.notificationRepo.forTenant(ctx.tenant).findNotDeleted(Json.obj("action.team" -> teamId,
          "action.type" -> "ApiSubscription",
          "status.status" -> "Pending"
        ))
      } yield {
        AccessibleApisWithNumberOfApis(
          allApis
            .map(api => {
              def filterPrivatePlan(plan: UsagePlan, api: Api, teamId: String): Boolean = plan.visibility != UsagePlanVisibility.Private || api.team.value == teamId ||  plan.authorizedTeams.contains(TeamId(teamId))
              def filterUnlinkedPlan(plan: UsagePlan): Boolean = (ctx.user.isDaikokuAdmin || teams.exists(team => team.id == api.team && team.users.exists(u => ctx.user.id == u.userId))) ||
                (plan.otoroshiTarget.nonEmpty &&
                  plan.otoroshiTarget.exists(target => target.authorizedEntities.exists(entities => entities.groups.nonEmpty || entities.routes.nonEmpty || entities.services.nonEmpty)))
              ApiWithSubscriptions(
                api.copy(possibleUsagePlans = api.possibleUsagePlans.filter(filterUnlinkedPlan).filter(p => filterPrivatePlan(p, api, teamId))),
                api.possibleUsagePlans
                  .filter(filterUnlinkedPlan)
                  .filter(p => filterPrivatePlan(p, api, teamId))
                  .map(plan => {
                    SubscriptionsWithPlan(plan.id.value,
                      isPending = notifs.exists(notif => notif.action.asInstanceOf[ApiSubscriptionDemand].team.value == teamId && notif.action.asInstanceOf[ApiSubscriptionDemand].plan.value == plan.id.value && notif.action.asInstanceOf[ApiSubscriptionDemand].api.value == api.id.value),
                      subscriptionsCount = subs.count(sub => sub.plan.value == plan.id.value && sub.api == api.id))
                  }))
            }), uniqueApis._2)
      }
    }
  }

  def getVisibleApis[A](teamId: Option[String] = None, research: String, selectedTag: Option[String] = None, selectedCat: Option[String] = None, limit: Int, offset: Int, groupOpt: Option[String] = None)
                       (implicit ctx: DaikokuActionContext[JsValue], env: Env, ec: ExecutionContext): Future[Either[ApiWithCount, AppError]] = {
    _UberPublicUserAccess(AuditTrailEvent(s"@{user.name} has accessed the list of visible apis"))(ctx) {

      val tagFilter = selectedTag match {
        case Some(_) => Json.obj("tags" -> selectedTag.map(JsString))
        case None => Json.obj()
      }
      val catFilter = selectedCat match {
        case Some(_) => Json.obj("categories" -> selectedCat.map(JsString))
        case None => Json.obj()
      }


      val teamRepo = env.dataStore.teamRepo.forTenant(ctx.tenant)


      (teamId match {
        case None => teamRepo.findAllNotDeleted()
        case Some(id) => teamRepo.find(Json.obj("$or" -> Json.arr(Json.obj("_id" -> id), Json.obj("_humanReadableId" -> id))))
      })
        .map(teams => if (ctx.user.isDaikokuAdmin) teams else teams.filter(team => team.users.exists(u => u.userId == ctx.user.id)))
        .flatMap(teams => {

          val teamFilter = if (teams.nonEmpty) Json.obj("team" -> Json.obj("$in" -> JsArray(teams.map(_.id.asJson)))) else Json.obj()
          val tenant = ctx.tenant
          val user = ctx.user

          for {
            myTeams <- env.dataStore.teamRepo.myTeams(tenant, user)
            apiRepo <- env.dataStore.apiRepo.forTenantF(tenant.id)
            groupFilter <- if (groupOpt.isDefined) apiRepo.findByIdNotDeleted(groupOpt.get).map {
              case Some(api) => Json.obj("_id" -> Json.obj("$in" -> JsArray(api.apis.map(apiIds => apiIds.map(_.asJson)).getOrElse(Set.empty).toSeq)))
              case None => Json.obj()
            } else FastFuture.successful(Json.obj())

            myCurrentRequests <- if (user.isGuest) FastFuture.successful(Seq.empty) else env.dataStore.notificationRepo
              .forTenant(tenant.id)
              .findNotDeleted(
                Json.obj("action.type" -> "ApiAccess",
                  "action.team" -> Json.obj("$in" -> JsArray(myTeams.map(_.id.asJson))),
                  "status.status" -> "Pending")
              )



            paginateApis <- apiRepo.findWithPagination(Json.obj("$or" -> Json.arr(
              Json.obj("visibility" -> "Public"),
              if (user.isGuest) Json.obj() else Json.obj("visibility" -> "PublicWithAuthorizations"),
              if (user.isGuest) Json.obj() else Json.obj("visibility" -> "Private",
                "$or" -> Json.arr(
                  Json.obj("authorizedTeams" -> Json.obj("$in" -> JsArray(myTeams.map(_.id.asJson)))),
                  teamFilter
                )),
              if (!user.isDaikokuAdmin) Json.obj() else Json.obj("visibility" -> ApiVisibility.AdminOnly.name)
            ), "name" -> Json.obj("$regex" -> research)
              , "parent" -> JsNull) ++ tagFilter ++ catFilter ++ groupFilter
              , offset, limit, Some(Json.obj("name" -> 1))
            )
            uniqueApisWithVersion <- apiRepo.findNotDeleted(
              Json.obj("_humanReadableId" -> Json.obj("$in" -> JsArray(paginateApis._1.map(a => JsString(a.humanReadableId))))),
              sort = Some(Json.obj("name" -> 1)))
          } yield {
            val sortedApis: Seq[ApiWithAuthorizations] = ( uniqueApisWithVersion)
              .filter(api => api.published || myTeams.exists(api.team == _.id))
              .sortWith((a, b) => a.name.compareToIgnoreCase(b.name) < 0)
              .map(api => api
                .copy(possibleUsagePlans = api.possibleUsagePlans.filter(p => p.visibility == UsagePlanVisibility.Public || myTeams.exists(_.id == api.team))))
              .foldLeft(Seq.empty[ApiWithAuthorizations]) { case (acc, api) =>
                val authorizations = myTeams
                  .filter(t => t.`type` != TeamType.Admin)
                  .foldLeft(Seq.empty[AuthorizationApi]) { case (acc, team) =>
                    acc :+ AuthorizationApi(
                      team = team.id.value,
                      authorized = api.authorizedTeams.contains(team.id) || api.team == team.id,
                      pending = myCurrentRequests
                        .exists(notif => notif.action.asInstanceOf[ApiAccess].team == team.id && notif.action.asInstanceOf[ApiAccess].api == api.id)
                    )
                  }

                acc :+ (api.visibility.name match {
                  case "PublicWithAuthorizations" | "Private" => ApiWithAuthorizations(api = api, authorizations = authorizations)
                  case _ => ApiWithAuthorizations(api = api)
                })
              }
            ApiWithCount(sortedApis, paginateApis._2.toInt)
              }
          })
        }
    }
  def getAllTags(research: String)(implicit ctx: DaikokuActionContext[_], env: Env, ec: ExecutionContext): Future[Seq[String]]= {
    for {
      apis <- env.dataStore.apiRepo.forTenant(ctx.tenant.id).findAllNotDeleted()
    } yield {
      apis.flatMap(api => api.tags.toSeq.filter(tag => tag.indexOf(research) != -1)).foldLeft(Map.empty[String, Int])((map, tag) => {
        val nbOfMatching = map.get(tag) match {
          case Some(count) => count + 1
          case None => 1
        }
        map + (tag -> nbOfMatching)

      }).toSeq.sortBy(_._2).reverse.map(a => a._1).take(5)

    }
  }

  def getAllCategories(research: String)(implicit ctx: DaikokuActionContext[_], env: Env, ec: ExecutionContext): Future[Seq[String]]= {
    for{
      apis <- env.dataStore.apiRepo.forTenant(ctx.tenant.id).findAllNotDeleted()
    } yield {
      apis.flatMap(api => api.categories.toSeq.filter(cat => cat.indexOf(research) != -1)).foldLeft(Map.empty[String, Int])((map, cat) => {
        val nbOfMatching = map.get(cat) match {
          case Some(count) => count + 1
          case None => 1
        }
        map + (cat -> nbOfMatching)

      }).toSeq.sortBy(_._2).reverse.map(a => a._1).take(5)
    }
  }

  case class ApiWithTranslation(api: Api, translation: JsObject)

  def apiOfTeam(teamId: String, apiId: String, version: String)
               (implicit ctx: DaikokuActionContext[_], env: Env, ec: ExecutionContext): Future[Either[ApiWithTranslation, AppError]]=
    _TeamMemberOnly(
      teamId,
      AuditTrailEvent(s"@{user.name} has accessed one api @{api.name} - @{api.id} of @{team.name} - @{team.id}"))(ctx) { team =>
      val query = Json.obj(
        "team" -> team.id.value,
        "$or" -> Json.arr(
          Json.obj("_id" -> apiId),
          Json.obj("_humanReadableId" -> apiId),
        ),
        "currentVersion" -> version
      )

      env.dataStore.apiRepo
        .forTenant(ctx.tenant.id)
        .findOneNotDeleted(query)
        .flatMap {
          case Some(api) =>
            ctx.setCtxValue("api.id", api.id)
            ctx.setCtxValue("api.name", api.name)

            env.dataStore.translationRepo.forTenant(ctx.tenant)
              .find(Json.obj("element.id" -> api.id.asJson))
              .flatMap(translations => {
                val translationAsJsObject = translations
                  .groupBy(t => t.language)
                  .map {
                    case (k, v) => Json.obj(k -> JsObject(v.map(t => t.key -> JsString(t.value))))
                  }.fold(Json.obj())(_ deepMerge _)
                val translation = Json.obj("translation" -> translationAsJsObject)
                FastFuture.successful(Left(ApiWithTranslation(api, translation)))
              })
          case None => FastFuture.successful(Right(AppError.ApiNotFound))
        }
    }


  def myTeams()(implicit ctx: DaikokuActionContext[JsValue], env: Env, ec: ExecutionContext) = {
    _UberPublicUserAccess(AuditTrailEvent("@{user.name} has accessed his team list"))(ctx) {
      (if (ctx.user.isDaikokuAdmin)
        env.dataStore.teamRepo.forTenant(ctx.tenant)
          .findAllNotDeleted()
      else
        env.dataStore.teamRepo.forTenant(ctx.tenant)
          .findNotDeleted(Json.obj("users.userId" -> ctx.user.id.value))
        )
        .map(teams => teams.sortWith((a, b) => a.name.compareToIgnoreCase(b.name) < 0))
    }
  }

}<|MERGE_RESOLUTION|>--- conflicted
+++ resolved
@@ -7,7 +7,6 @@
 import fr.maif.otoroshi.daikoku.ctrls.authorizations.async.{_TeamMemberOnly, _UberPublicUserAccess}
 import fr.maif.otoroshi.daikoku.domain.NotificationAction.{ApiAccess, ApiSubscriptionDemand}
 import fr.maif.otoroshi.daikoku.env.Env
-import fr.maif.otoroshi.daikoku.logger.AppLogger
 import play.api.libs.json._
 
 import scala.concurrent.{ExecutionContext, Future}
@@ -90,33 +89,6 @@
     _UberPublicUserAccess(AuditTrailEvent(s"@{user.name} has accessed the list of visible apis"))(ctx) {
       for {
         subs <- env.dataStore.apiSubscriptionRepo.forTenant(ctx.tenant).findNotDeleted(Json.obj("team" -> teamId))
-<<<<<<< HEAD
-        subsApisFilter =
-          if (apiSubOnly) { //todo: debug this request
-            Json.obj("$or" -> Json.arr(
-              Json.obj("visibility" -> "Public"),
-              Json.obj("authorizedTeams" -> teamId),
-              Json.obj("team" -> teamId),
-            ), "parent" -> JsNull, "_id" -> Json.obj("$in" -> JsArray(subs.map(a => JsString(a.api.value)))), "name" -> Json.obj("$regex" -> research))
-          } else {
-            Json.obj("$or" -> Json.arr(
-              Json.obj("visibility" -> "Public"),
-              Json.obj("authorizedTeams" -> teamId),
-              Json.obj("team" -> teamId),
-            ), "parent" -> JsNull, "name" -> Json.obj("$regex" -> research))
-          }
-        uniqueApis <- env.dataStore.apiRepo.forTenant(ctx.tenant).findWithPagination(subsApisFilter, offset, limit, Some(Json.obj("name" -> 1)))
-        allApisFilter =
-          if (apiSubOnly) {
-            Json.obj(
-              "_humanReadableId" -> Json.obj("$in" -> JsArray(uniqueApis._1.map(a => JsString(a.humanReadableId)))),
-              "_id" -> Json.obj("$in" -> JsArray(subs.map(a => JsString(a.api.value))))
-            )
-        } else {
-          Json.obj("_humanReadableId" -> Json.obj("$in" -> JsArray(uniqueApis._1.map(a => JsString(a.humanReadableId)))))
-        }
-        allApis <- env.dataStore.apiRepo.forTenant(ctx.tenant).findNotDeleted(query = allApisFilter, sort = Some(Json.obj("name" -> 1)))
-=======
         subsOnlyFilter = if (apiSubOnly) Json.obj("_id" -> Json.obj("$in" -> JsArray(subs.map(a => JsString(a.api.value))))) else Json.obj()
         apiFilter = Json.obj("$or" -> Json.arr(
           Json.obj("visibility" -> "Public"),
@@ -131,7 +103,6 @@
         allApisFilter = Json.obj("_humanReadableId" -> Json.obj("$in" -> JsArray(uniqueApis._1.map(a => JsString(a.humanReadableId)))), "published" -> true)
         allApis <- env.dataStore.apiRepo.forTenant(ctx.tenant).findNotDeleted(query = allApisFilter ++ subsOnlyFilter, sort = Some(Json.obj("name" -> 1)))
         teams <- env.dataStore.teamRepo.forTenant(ctx.tenant).findNotDeleted(Json.obj("_id" -> Json.obj("$in" -> JsArray(allApis.map(_.team.asJson)))))
->>>>>>> 390943d0
         notifs <- env.dataStore.notificationRepo.forTenant(ctx.tenant).findNotDeleted(Json.obj("action.team" -> teamId,
           "action.type" -> "ApiSubscription",
           "status.status" -> "Pending"
@@ -202,9 +173,6 @@
                   "action.team" -> Json.obj("$in" -> JsArray(myTeams.map(_.id.asJson))),
                   "status.status" -> "Pending")
               )
-
-
-
             paginateApis <- apiRepo.findWithPagination(Json.obj("$or" -> Json.arr(
               Json.obj("visibility" -> "Public"),
               if (user.isGuest) Json.obj() else Json.obj("visibility" -> "PublicWithAuthorizations"),
