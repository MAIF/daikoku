--- conflicted
+++ resolved
@@ -711,23 +711,16 @@
 case class ApiWithAuthorizations(api: Api,
                                  authorizations: Seq[AuthorizationApi] =
                                    Seq.empty)
-<<<<<<< HEAD
-case class ApiWithCount(apis: Seq[ApiWithAuthorizations], result: Int)
-case class SubscriptionsWithPlan(planId: String, isPending: Boolean, subscriptionsCount: Int)
-case class ApiWithSubscriptions(api: Api, subscriptionsWithPlan: Seq[SubscriptionsWithPlan])
-
-case class AccessibleApisWithNumberOfApis(apis: Seq[ApiWithSubscriptions], nb: Long)
-=======
+case class ApiWithCount(apis: Seq[ApiWithAuthorizations],
+                        result: Int)
 case class SubscriptionsWithPlan(planId: String,
                                  isPending: Boolean,
                                  subscriptionsCount: Int)
-case class ApiWithSubscriptions(
-    api: Api,
-    subscriptionsWithPlan: Seq[SubscriptionsWithPlan])
+case class ApiWithSubscriptions(api: Api,
+                                subscriptionsWithPlan: Seq[SubscriptionsWithPlan])
 
 case class AccessibleApisWithNumberOfApis(apis: Seq[ApiWithSubscriptions],
                                           nb: Long)
->>>>>>> 390943d0
 
 case class AuthorizationApi(team: String, authorized: Boolean, pending: Boolean)
 
