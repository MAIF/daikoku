--- conflicted
+++ resolved
@@ -171,25 +171,19 @@
   case class TeamInvitation(team: TeamId, user: UserId)
       extends NotificationAction
 
-<<<<<<< HEAD
-  case class ApiSubscriptionReject(
-      message: Option[String],
-      api: ApiId,
-      plan: UsagePlanId,
-      team: TeamId) extends NotificationAction
-
-  case class ApiSubscriptionAccept(
-      api: ApiId,
-      plan: UsagePlanId,
-      team: TeamId) extends NotificationAction
-
-=======
+
+  case class ApiSubscriptionReject(message: Option[String],
+                                   api: ApiId,
+                                   plan: UsagePlanId,
+                                   team: TeamId) 
+      extends NotificationAction
+
   case class ApiSubscriptionReject(message: Option[String],
                                    api: ApiId,
                                    plan: UsagePlanId,
                                    team: TeamId)
       extends NotificationAction
->>>>>>> 57901cd2
+      
   case class ApiSubscriptionDemand(
       api: ApiId,
       plan: UsagePlanId,
