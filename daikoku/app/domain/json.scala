package fr.maif.otoroshi.daikoku.domain

import cats.implicits.catsSyntaxOptionId

import java.util.concurrent.TimeUnit
import com.auth0.jwt.JWT
import controllers.AppError
import fr.maif.otoroshi.daikoku.audit.KafkaConfig
import fr.maif.otoroshi.daikoku.audit.config.{ElasticAnalyticsConfig, Webhook}
import fr.maif.otoroshi.daikoku.domain.ApiVisibility._
import fr.maif.otoroshi.daikoku.domain.NotificationAction._
import fr.maif.otoroshi.daikoku.domain.NotificationStatus.{
  Accepted,
  Pending,
  Rejected
}
import fr.maif.otoroshi.daikoku.domain.TeamPermission._
import fr.maif.otoroshi.daikoku.domain.TeamType.{Organization, Personal}
import fr.maif.otoroshi.daikoku.domain.ThirdPartyPaymentSettings.StripeSettings
import fr.maif.otoroshi.daikoku.domain.ThirdPartySubscriptionInformations.StripeSubscriptionInformations
import fr.maif.otoroshi.daikoku.domain.UsagePlan._
import fr.maif.otoroshi.daikoku.utils._
import fr.maif.otoroshi.daikoku.env.Env
import fr.maif.otoroshi.daikoku.logger.AppLogger
import fr.maif.otoroshi.daikoku.login.AuthProvider
import fr.maif.otoroshi.daikoku.utils.StringImplicits._
import org.joda.time.DateTime
import play.api.libs.json._
import reactivemongo.bson.BSONObjectID

import scala.concurrent.duration.FiniteDuration
import scala.util.{Failure, Success, Try}

object json {
  implicit class RegexOps(sc: StringContext) {
    def r = new scala.util.matching.Regex(sc.parts.mkString)
  }

  val BillingTimeUnitFormat = new Format[BillingTimeUnit] {
    override def reads(json: JsValue): JsResult[BillingTimeUnit] =
      Try {
        json.asOpt[String].flatMap(BillingTimeUnit.apply) match {
          case Some(tu) => JsSuccess(tu)
          case None     => JsError("Bad time unit")
        }
      } recover {
        case e => JsError(e.getMessage)
      } get

    override def writes(o: BillingTimeUnit): JsValue = JsString(o.name)
  }

  val BillingDurationFormat = new Format[BillingDuration] {
    override def reads(json: JsValue): JsResult[BillingDuration] =
      Try {
        JsSuccess(
          BillingDuration(
            value = (json \ "value").as(LongFormat),
            unit = (json \ "unit").as(BillingTimeUnitFormat)
          )
        )
      } recover {
        case e => JsError(e.getMessage)
      } get

    override def writes(o: BillingDuration): JsValue = Json.obj(
      "value" -> o.value,
      "unit" -> o.unit.asJson,
    )
  }

  val LongFormat = new Format[Long] {
    override def reads(json: JsValue): JsResult[Long] =
      Try {
        val long: Long =
          ((json \ "$long").asOpt[Long]).getOrElse(json.as[Long])
        JsSuccess(long)
      } recover {
        case e => JsError(e.getMessage)
      } get

    override def writes(o: Long): JsValue = JsNumber(o)
  }

  val DateTimeFormat = new Format[DateTime] {
    override def reads(json: JsValue) =
      Try {
        val longDate: Long =
          ((json \ "$long").asOpt[Long]).getOrElse(json.as[Long])
        JsSuccess(new DateTime(longDate))
      } recover {
        case e => JsError(e.getMessage)
      } get

    override def writes(o: DateTime) = JsNumber(o.toDate.getTime)
  }

  val OtoroshiSettingsFormat = new Format[OtoroshiSettings] {
    override def reads(json: JsValue): JsResult[OtoroshiSettings] =
      Try {
        JsSuccess(
          OtoroshiSettings(
            id = (json \ "_id").as(OtoroshiSettingsIdFormat),
            url = (json \ "url").as[String],
            host = (json \ "host").as[String],
            clientId = (json \ "clientId")
              .asOpt[String]
              .getOrElse("admin-api-apikey-id"),
            clientSecret = (json \ "clientSecret")
              .asOpt[String]
              .getOrElse("admin-api-apikey-secret"),
            elasticConfig =
              (json \ "elasticConfig").asOpt(ElasticAnalyticsConfig.format)
          )
        )
      } recover {
        case e => JsError(e.getMessage)
      } get

    override def writes(o: OtoroshiSettings): JsValue = Json.obj(
      "_id" -> o.id.asJson,
      "url" -> o.url,
      "host" -> o.host,
      "clientId" -> o.clientId,
      "clientSecret" -> o.clientSecret,
      "elasticConfig" -> o.elasticConfig
        .map(ElasticAnalyticsConfig.format.writes)
        .getOrElse(JsNull)
        .as[JsValue]
    )
  }

  val TestingConfigFormat = new Format[TestingConfig] {
    override def reads(json: JsValue): JsResult[TestingConfig] =
      Try {
        JsSuccess(
          TestingConfig(
            otoroshiSettings =
              (json \ "otoroshiSettings").as(OtoroshiSettingsIdFormat),
            authorizedEntities =
              (json \ "authorizedEntities").as(AuthorizedEntitiesFormat),
            clientName = (json \ "clientName").as[String],
            tag = (json \ "tag").as[String],
            customMetadata = (json \ "customMetadata").asOpt[JsObject],
            customMaxPerSecond = (json \ "customMaxPerSecond").asOpt[Long],
            customMaxPerDay = (json \ "customMaxPerDay").asOpt[Long],
            customMaxPerMonth = (json \ "customMaxPerMonth").asOpt[Long],
            customReadOnly = (json \ "customReadOnly").asOpt[Boolean]
          )
        )
      } recover {
        case e => JsError(e.getMessage)
      } get

    override def writes(o: TestingConfig): JsValue = Json.obj(
      "otoroshiSettings" -> OtoroshiSettingsIdFormat.writes(o.otoroshiSettings),
      "authorizedEntities" -> AuthorizedEntitiesFormat.writes(
        o.authorizedEntities),
      "clientName" -> o.clientName,
      "tag" -> o.tag,
      "customMetadata" -> o.customMetadata
        .getOrElse(JsNull)
        .as[JsValue],
      "customMaxPerSecond" -> o.customMaxPerSecond
        .map(JsNumber(_))
        .getOrElse(JsNull)
        .as[JsValue],
      "customMaxPerDay" -> o.customMaxPerDay
        .map(JsNumber(_))
        .getOrElse(JsNull)
        .as[JsValue],
      "customMaxPerMonth" -> o.customMaxPerMonth
        .map(JsNumber(_))
        .getOrElse(JsNull)
        .as[JsValue],
      "customReadOnly" -> o.customReadOnly
        .map(JsBoolean.apply)
        .getOrElse(JsNull)
        .as[JsValue]
    )
  }

  val TestingFormat = new Format[Testing] {
    override def reads(json: JsValue): JsResult[Testing] =
      Try {
        JsSuccess(
          Testing(
            enabled = (json \ "enabled").asOpt[Boolean].getOrElse(false),
            auth = (json \ "auth").asOpt[String].filter(_.trim.nonEmpty) match {
              case Some("ApiKey") => TestingAuth.ApiKey
              case Some("Basic")  => TestingAuth.Basic
              case _              => TestingAuth.Basic
            },
            name = (json \ "name").asOpt[String].filter(_.trim.nonEmpty),
            username = (json \ "username").asOpt[String].filter(_.trim.nonEmpty),
            password = (json \ "password").asOpt[String].filter(_.trim.nonEmpty),
            config = (json \ "config").asOpt(TestingConfigFormat),
          )
        )
      } recover {
        case e => JsError(e.getMessage)
      } get

    override def writes(o: Testing): JsValue = Json.obj(
      "enabled" -> o.enabled,
      "auth" -> o.auth.name,
      "name" -> o.name.map(JsString.apply).getOrElse(JsNull).as[JsValue],
      "username" -> o.username
        .map(JsString.apply)
        .getOrElse(JsNull)
        .as[JsValue],
      "password" -> o.password
        .map(JsString.apply)
        .getOrElse(JsNull)
        .as[JsValue],
      "config" -> o.config
        .map(TestingConfigFormat.writes)
        .getOrElse(JsNull)
        .as[JsValue],
    )
  }

  val UsagePlanIdFormat = new Format[UsagePlanId] {
    override def reads(json: JsValue): JsResult[UsagePlanId] =
      Try {
        JsSuccess(UsagePlanId(json.as[String]))
      } recover {
        case e => JsError(e.getMessage)
      } get

    override def writes(o: UsagePlanId): JsValue = JsString(o.value)
  }
  val UserIdFormat = new Format[UserId] {
    override def reads(json: JsValue): JsResult[UserId] =
      Try {
        JsSuccess(UserId(json.as[String]))
      } recover {
        case e => JsError(e.getMessage)
      } get

    override def writes(o: UserId): JsValue = JsString(o.value)
  }
  val DatastoreIdFormat = new Format[DatastoreId] {
    override def reads(json: JsValue): JsResult[DatastoreId] =
      Try {
        JsSuccess(DatastoreId(json.as[String]))
      } recover {
        case e => JsError(e.getMessage)
      } get

    override def writes(o: DatastoreId): JsValue = JsString(o.value)
  }
  val ChatIdFormat = new Format[ChatId] {
    override def reads(json: JsValue): JsResult[ChatId] =
      Try {
        JsSuccess(ChatId(json.as[String]))
      } recover {
        case e => JsError(e.getMessage)
      } get

    override def writes(o: ChatId): JsValue = JsString(o.value)
  }
  val TeamIdFormat = new Format[TeamId] {
    override def reads(json: JsValue): JsResult[TeamId] =
      Try {
        JsSuccess(TeamId(json.as[String]))
      } recover {
        case e => JsError(e.getMessage)
      } get

    override def writes(o: TeamId): JsValue = JsString(o.value)
  }
  val ApiIdFormat = new Format[ApiId] {
    override def reads(json: JsValue): JsResult[ApiId] =
      Try {
        JsSuccess(ApiId(json.as[String]))
      } recover {
        case e => JsError(e.getMessage)
      } get

    override def writes(o: ApiId): JsValue = JsString(o.value)
  }

  val TenantModeFormat = new Format[TenantMode] {
    override def reads(json: JsValue): JsResult[TenantMode] =
      json.asOpt[String].map(_.toLowerCase) match {
        case Some("maintenance")  => JsSuccess(TenantMode.Maintenance)
        case Some("construction") => JsSuccess(TenantMode.Construction)
        case Some("default")      => JsSuccess(TenantMode.Default)
        case Some("translation")  => JsSuccess(TenantMode.Translation)
        case None                 => JsSuccess(TenantMode.Default)
        case Some(str)            => JsError(s"Bad value for tenant mode : $str")
      }

    override def writes(o: TenantMode): JsValue = JsString(o.name)
  }
  val TenantDisplayFormat = new Format[TenantDisplay] {
    override def reads(json: JsValue): JsResult[TenantDisplay] =
      json.asOpt[String].map(_.toLowerCase) match {
        case Some("environment") => JsSuccess(TenantDisplay.Environment)
        case Some("default")     => JsSuccess(TenantDisplay.Default)
        case None                => JsSuccess(TenantDisplay.Default)
        case Some(str)           => JsError(s"Bad value for tenant display : $str")
      }

    override def writes(o: TenantDisplay): JsValue = JsString(o.name)
  }
  val ApiSubscriptionIdFormat = new Format[ApiSubscriptionId] {
    override def reads(json: JsValue): JsResult[ApiSubscriptionId] =
      Try {
        JsSuccess(ApiSubscriptionId(json.as[String]))
      } recover {
        case e => JsError(e.getMessage)
      } get

    override def writes(o: ApiSubscriptionId): JsValue = JsString(o.value)
  }
  val ApiDocumentationIdFormat = new Format[ApiDocumentationId] {
    override def reads(json: JsValue): JsResult[ApiDocumentationId] =
      Try {
        JsSuccess(ApiDocumentationId(json.as[String]))
      } recover {
        case e => JsError(e.getMessage)
      } get

    override def writes(o: ApiDocumentationId): JsValue = JsString(o.value)
  }
  val ApiDocumentationPageIdFormat = new Format[ApiDocumentationPageId] {
    override def reads(json: JsValue): JsResult[ApiDocumentationPageId] =
      Try {
        JsSuccess(ApiDocumentationPageId(json.as[String]))
      } recover {
        case e => JsError(e.getMessage)
      } get

    override def writes(o: ApiDocumentationPageId): JsValue = JsString(o.value)
  }
  val ApiPostIdFormat = new Format[ApiPostId] {
    override def reads(json: JsValue): JsResult[ApiPostId] =
      Try {
        JsSuccess(ApiPostId(json.as[String]))
      } recover {
        case e => JsError(e.getMessage)
      } get

    override def writes(o: ApiPostId): JsValue = JsString(o.value)
  }
  val ApiIssueIdFormat = new Format[ApiIssueId] {
    override def reads(json: JsValue): JsResult[ApiIssueId] =
      Try {
        JsSuccess(ApiIssueId(json.as[String]))
      } recover {
        case e => JsError(e.getMessage)
      } get

    override def writes(o: ApiIssueId): JsValue = JsString(o.value)
  }
  val ApiTagFormat = new Format[ApiIssueTag] {
    override def reads(json: JsValue) =
      Try {
        JsSuccess(
          ApiIssueTag(
            id = (json \ "id")
              .asOpt[ApiIssueTagId](ApiIssueTagIdFormat.reads)
              .getOrElse(ApiIssueTagId(BSONObjectID.generate().stringify)),
            name = (json \ "name").as[String],
            color = (json \ "color").as[String]
          ))
      } recover {
        case e => JsError(e.getMessage)
      } get

    override def writes(o: ApiIssueTag) = Json.obj(
      "id" -> ApiIssueTagIdFormat.writes(o.id),
      "name" -> o.name,
      "color" -> o.color
    )
  }
  val ApiIssueCommentFormat = new Format[ApiIssueComment] {
    override def reads(json: JsValue) =
      Try {
        JsSuccess(
          ApiIssueComment(
            by = (json \ "by").as(UserIdFormat),
            createdAt = (json \ "createdAt")
              .asOpt[DateTime](DateTimeFormat.reads)
              .getOrElse(DateTime.now()),
            lastModificationAt = (json \ "lastModificationAt")
              .asOpt[DateTime](DateTimeFormat.reads)
              .getOrElse(DateTime.now()),
            content = (json \ "content").as[String]
          ))
      } recover {
        case e => JsError(e.getMessage)
      } get

    override def writes(o: ApiIssueComment) = Json.obj(
      "by" -> UserIdFormat.writes(o.by),
      "createdAt" -> DateTimeFormat.writes(o.createdAt),
      "lastModificationAt" -> DateTimeFormat.writes(o.lastModificationAt),
      "content" -> o.content
    )
  }
  val TenantIdFormat = new Format[TenantId] {
    override def reads(json: JsValue): JsResult[TenantId] =
      Try {
        JsSuccess(TenantId(json.as[String]))
      } recover {
        case e => JsError(e.getMessage)
      } get

    override def writes(o: TenantId): JsValue = JsString(o.value)
  }
  val PostIdFormat = new Format[ApiPostId] {
    override def reads(json: JsValue): JsResult[ApiPostId] =
      Try {
        JsSuccess(ApiPostId(json.as[String]))
      } recover {
        case e => JsError(e.getMessage)
      } get

    override def writes(o: ApiPostId): JsValue = JsString(o.value)
  }
  val IssueIdFormat = new Format[ApiIssueId] {
    override def reads(json: JsValue): JsResult[ApiIssueId] =
      Try {
        JsSuccess(ApiIssueId(json.as[String]))
      } recover {
        case e => JsError(e.getMessage)
      } get

    override def writes(o: ApiIssueId): JsValue = JsString(o.value)
  }
  val OtoroshiGroupFormat = new Format[OtoroshiGroup] {
    override def reads(json: JsValue): JsResult[OtoroshiGroup] =
      Try {
        JsSuccess(OtoroshiGroup(json.as[String]))
      } recover {
        case e => JsError(e.getMessage)
      } get

    override def writes(o: OtoroshiGroup): JsValue = JsString(o.value)
  }
  val OtoroshiServiceGroupIdFormat = new Format[OtoroshiServiceGroupId] {
    override def reads(json: JsValue): JsResult[OtoroshiServiceGroupId] =
      Try {
        JsSuccess(OtoroshiServiceGroupId(json.as[String]))
      } recover {
        case e => JsError(e.getMessage)
      } get

    override def writes(o: OtoroshiServiceGroupId): JsValue = JsString(o.value)
  }
  val OtoroshiServiceIdFormat = new Format[OtoroshiServiceId] {
    override def reads(json: JsValue): JsResult[OtoroshiServiceId] =
      Try {
        JsSuccess(OtoroshiServiceId(json.as[String]))
      } recover {
        case e => JsError(e.getMessage)
      } get

    override def writes(o: OtoroshiServiceId): JsValue = JsString(o.value)
  }
  val OtoroshiRouteIdFormat = new Format[OtoroshiRouteId] {
    override def reads(json: JsValue): JsResult[OtoroshiRouteId] =
      Try {
        JsSuccess(OtoroshiRouteId(json.as[String]))
      } recover {
        case e => JsError(e.getMessage)
      } get

    override def writes(o: OtoroshiRouteId): JsValue = JsString(o.value)
  }
  val VersionFormat = new Format[Version] {
    override def reads(json: JsValue): JsResult[Version] =
      Try {
        JsSuccess(Version(json.as[String]))
      } recover {
        case e => JsError(e.getMessage)
      } get

    override def writes(o: Version): JsValue = JsString(o.value)
  }
  val OtoroshiSettingsIdFormat = new Format[OtoroshiSettingsId] {
    override def reads(json: JsValue): JsResult[OtoroshiSettingsId] =
      Try {
        JsSuccess(OtoroshiSettingsId(json.as[String]))
      } recover {
        case e =>
          AppLogger.error(e.getMessage, e)
          JsError(e.getMessage)
      } get

    override def writes(o: OtoroshiSettingsId): JsValue = JsString(o.value)
  }
  val ThirdPartyPaymentSettingsIdFormat =
    new Format[ThirdPartyPaymentSettingsId] {
      override def reads(json: JsValue): JsResult[ThirdPartyPaymentSettingsId] =
        Try {
          JsSuccess(ThirdPartyPaymentSettingsId(json.as[String]))
        } recover {
          case e => JsError(e.getMessage)
        } get

      override def writes(o: ThirdPartyPaymentSettingsId): JsValue =
        JsString(o.value)
    }
  val SubscriptionDemandIdFormat = new Format[SubscriptionDemandId] {
    override def reads(json: JsValue): JsResult[SubscriptionDemandId] =
      Try {
        JsSuccess(SubscriptionDemandId(json.as[String]))
      } recover {
        case e => JsError(e.getMessage)
      } get

    override def writes(o: SubscriptionDemandId): JsValue = JsString(o.value)
  }
  val SubscriptionDemandStepIdFormat = new Format[SubscriptionDemandStepId] {
    override def reads(json: JsValue): JsResult[SubscriptionDemandStepId] =
      Try {
        JsSuccess(SubscriptionDemandStepId(json.as[String]))
      } recover {
        case e => JsError(e.getMessage)
      } get

    override def writes(o: SubscriptionDemandStepId): JsValue =
      JsString(o.value)
  }
  val TeamTypeFormat = new Format[TeamType] {
    override def reads(json: JsValue) = json.as[String] match {
      case "Personal"     => JsSuccess(Personal)
      case "Organization" => JsSuccess(Organization)
      case "Admin"        => JsSuccess(TeamType.Admin)
      case str            => JsError(s"Bad TeamType value: $str")
    }

    override def writes(o: TeamType) = JsString(o.name)
  }
  val ApiVisibilityFormat = new Format[ApiVisibility] {
    override def reads(json: JsValue) = json.as[String] match {
      case "Public"                   => JsSuccess(Public)
      case "Private"                  => JsSuccess(Private)
      case "PublicWithAuthorizations" => JsSuccess(PublicWithAuthorizations)
      case "AdminOnly"                => JsSuccess(AdminOnly)
      case str                        => JsError(s"Bad ApiVisibility value: $str")
    }

    override def writes(o: ApiVisibility) = JsString(o.name)
  }
  val ApiStateFormat = new Format[ApiState] {
    override def reads(json: JsValue) = json.as[String] match {
      case "created"    => JsSuccess(ApiState.Created)
      case "published"  => JsSuccess(ApiState.Published)
      case "blocked"    => JsSuccess(ApiState.Blocked)
      case "deprecated" => JsSuccess(ApiState.Deprecated)
      case str          => JsError(s"Bad ApiState value: $str")
    }

    override def writes(o: ApiState) = JsString(o.name)
  }
  val UsagePlanVisibilityFormat = new Format[UsagePlanVisibility] {
    override def reads(json: JsValue) = json.as[String] match {
      case "Public"  => JsSuccess(UsagePlanVisibility.Public)
      case "Private" => JsSuccess(UsagePlanVisibility.Private)
      case str       => JsError(s"Bad UsagePlanVisibility value: $str")
    }

    override def writes(o: UsagePlanVisibility) = JsString(o.name)
  }

  val ValidationStepFormat = new Format[ValidationStep] {
    override def writes(o: ValidationStep): JsValue = o match {
      case ValidationStep.Email(id, emails, message, title) =>
        Json.obj(
          "type" -> "email",
          "id" -> id,
          "emails" -> emails,
          "title" -> title,
          "message" -> message.map(JsString).getOrElse(JsNull).as[JsValue]
        )
      case ValidationStep.TeamAdmin(id, team, title, schema, formatter) =>
        Json.obj(
          "type" -> "teamAdmin",
          "id" -> id,
          "team" -> team.asJson,
          "title" -> title,
          "schema" -> schema.getOrElse(JsNull).as[JsValue],
          "formatter" -> formatter.map(JsString).getOrElse(JsNull).as[JsValue]
        )
      case ValidationStep.Payment(id, thirdPartyPaymentSettingsId, title) =>
        Json.obj(
          "type" -> "payment",
          "id" -> id,
          "thirdPartyPaymentSettingsId" -> thirdPartyPaymentSettingsId.asJson,
          "title" -> title
        )
      case ValidationStep.HttpRequest(id, title, url, headers) =>
        Json.obj(
          "type" -> "httpRequest",
          "id" -> id,
          "title" -> title,
          "url" -> url,
          "headers" -> headers
        )
    }

    override def reads(json: JsValue): JsResult[ValidationStep] =
      (json \ "type").as[String] match {
        case "email" =>
          JsSuccess(
            ValidationStep.Email(
              id = (json \ "id").as[String],
              emails = (json \ "emails").as[Seq[String]],
              message = (json \ "message").asOpt[String],
              title = (json \ "title").as[String],
            ))
        case "teamAdmin" =>
          JsSuccess(
            ValidationStep.TeamAdmin(
              id = (json \ "id").as[String],
              team = (json \ "team").as(TeamIdFormat),
              title = (json \ "title").as[String],
              schema = (json \ "schema")
                .asOpt[JsObject]
                .orElse(
                  Json
                    .obj(
                      "motivation" -> Json.obj("type" -> "string",
                                               "format" -> "textarea",
                                               "constraints" -> Json.arr(Json
                                                 .obj("type" -> "required"))))
                    .some),
              formatter = (json \ "formatter")
                .asOpt[String]
                .orElse("[[motivation]]".some)
            ))
        case "payment" =>
          JsSuccess(
            ValidationStep.Payment(
              id = (json \ "id").as[String],
              thirdPartyPaymentSettingsId =
                (json \ "thirdPartyPaymentSettingsId").as(
                  ThirdPartyPaymentSettingsIdFormat),
              title = (json \ "title").as[String]
            ))
        case "httpRequest" =>
          JsSuccess(
            ValidationStep.HttpRequest(
              id = (json \ "id").as[String],
              title = (json \ "title").as[String],
              url = (json \ "url").as[String],
              headers = (json \ "headers")
                .asOpt[Map[String, String]]
                .getOrElse(Map.empty[String, String])
            )
          )
        case str => JsError(s"Bad UsagePlanVisibility value: $str")
      }
  }

  val IntegrationProcessFormat = new Format[IntegrationProcess] {
    override def reads(json: JsValue) = json.as[String] match {
      case "Automatic" => JsSuccess(IntegrationProcess.Automatic)
      case "ApiKey"    => JsSuccess(IntegrationProcess.ApiKey)
      case str         => JsError(s"Bad SubscriptionProcess value: $str")
    }

    override def writes(o: IntegrationProcess) = JsString(o.name)
  }

  val BasePaymentInformationFormat = new Format[BasePaymentInformation] {
    override def reads(json: JsValue): JsResult[BasePaymentInformation] =
      Try {
        JsSuccess(
          BasePaymentInformation(
            costPerMonth = (json \ "costPerMonth").as[BigDecimal],
            trialPeriod = (json \ "trialPeriod").asOpt(BillingDurationFormat),
            billingDuration =
              (json \ "billingDuration").as(BillingDurationFormat),
            currency = (json \ "currency").as(CurrencyFormat),
          ))
      } recover {
        case e =>
          AppLogger.error(e.getMessage, e)
          JsError(e.getMessage)
      } get

    override def writes(o: BasePaymentInformation): JsValue = Json.obj(
      "costPerMonth" -> o.costPerMonth,
      "trialPeriod" -> o.trialPeriod
        .map(_.asJson)
        .getOrElse(JsNull)
        .as[JsValue],
      "billingDuration" -> o.billingDuration.asJson,
      "currency" -> o.currency.asJson,
    )
  }

  val UsagePlanFormat = new Format[UsagePlan] {
    override def reads(json: JsValue) = (json \ "type").as[String] match {
      case "FreeWithoutQuotas"   => FreeWithoutQuotasFormat.reads(json)
      case "FreeWithQuotas"      => FreeWithQuotasFormat.reads(json)
      case "QuotasWithLimits"    => QuotasWithLimitsFormat.reads(json)
      case "QuotasWithoutLimits" => QuotasWithoutLimitsFormat.reads(json)
      case "PayPerUse"           => PayPerUseFormat.reads(json)
      case "Admin"               => AdminFormat.reads(json)
      case str                   => JsError(s"Bad UsagePlan value: $str")
    }

    override def writes(o: UsagePlan) = o match {
      case p: Admin =>
        AdminFormat.writes(p).as[JsObject] ++ Json.obj("type" -> "Admin")
      case p: FreeWithoutQuotas =>
        FreeWithoutQuotasFormat.writes(p).as[JsObject] ++ Json.obj(
          "type" -> "FreeWithoutQuotas")
      case p: FreeWithQuotas =>
        FreeWithQuotasFormat.writes(p).as[JsObject] ++ Json.obj(
          "type" -> "FreeWithQuotas")
      case p: QuotasWithLimits =>
        QuotasWithLimitsFormat.writes(p).as[JsObject] ++ Json.obj(
          "type" -> "QuotasWithLimits")
      case p: QuotasWithoutLimits =>
        QuotasWithoutLimitsFormat.writes(p).as[JsObject] ++ Json.obj(
          "type" -> "QuotasWithoutLimits")
      case p: PayPerUse =>
        PayPerUseFormat.writes(p).as[JsObject] ++ Json.obj(
          "type" -> "PayPerUse")
    }
  }
  val ConsoleSettingsFormat = new Format[ConsoleMailerSettings] {
    override def reads(json: JsValue): JsResult[ConsoleMailerSettings] =
      Try {
        JsSuccess(
          ConsoleMailerSettings(
            template = (json \ "template").asOpt[String]
          )
        )
      } recover {
        case e => JsError(e.getMessage)
      } get

    override def writes(o: ConsoleMailerSettings): JsValue = Json.obj(
      "type" -> "console",
      "template" -> o.template
        .map(JsString.apply)
        .getOrElse(JsNull)
        .as[JsValue]
    )
  }
  val MailgunSettingsFormat = new Format[MailgunSettings] {
    override def reads(json: JsValue): JsResult[MailgunSettings] =
      Try {
        JsSuccess(
          MailgunSettings(
            domain = (json \ "domain").as[String],
            eu = (json \ "eu").asOpt[Boolean].getOrElse(false),
            key = (json \ "key").as[String],
            fromTitle = (json \ "fromTitle").as[String],
            fromEmail = (json \ "fromEmail").as[String],
            template = (json \ "template").asOpt[String]
          )
        )
      } recover {
        case e => JsError(e.getMessage)
      } get

    override def writes(o: MailgunSettings): JsValue = Json.obj(
      "type" -> "mailgun",
      "domain" -> o.domain,
      "eu" -> o.eu,
      "key" -> o.key,
      "fromTitle" -> o.fromTitle,
      "fromEmail" -> o.fromEmail,
      "template" -> o.template
        .map(JsString.apply)
        .getOrElse(JsNull)
        .as[JsValue]
    )
  }
  val MailjetSettingsFormat = new Format[MailjetSettings] {
    override def reads(json: JsValue): JsResult[MailjetSettings] =
      Try {
        JsSuccess(
          MailjetSettings(
            apiKeyPublic = (json \ "apiKeyPublic").as[String],
            apiKeyPrivate = (json \ "apiKeyPrivate").as[String],
            fromTitle = (json \ "fromTitle").as[String],
            fromEmail = (json \ "fromEmail").as[String],
            template = (json \ "template").asOpt[String]
          )
        )
      } recover {
        case e => JsError(e.getMessage)
      } get

    override def writes(o: MailjetSettings): JsValue = Json.obj(
      "type" -> "mailjet",
      "apiKeyPublic" -> o.apiKeyPublic,
      "apiKeyPrivate" -> o.apiKeyPrivate,
      "fromTitle" -> o.fromTitle,
      "fromEmail" -> o.fromEmail,
      "template" -> o.template
        .map(JsString.apply)
        .getOrElse(JsNull)
        .as[JsValue]
    )
  }
  val SimpleSMTPClientSettingsFormat = new Format[SimpleSMTPSettings] {
    override def reads(json: JsValue): JsResult[SimpleSMTPSettings] =
      Try {
        JsSuccess(
          SimpleSMTPSettings(
            host = (json \ "host").as[String],
            port = (json \ "port")
              .asOpt[String]
              .getOrElse((json \ "port").as[Int].toString),
            fromTitle = (json \ "fromTitle").as[String],
            fromEmail = (json \ "fromEmail").as[String],
            template = (json \ "template").asOpt[String]
          )
        )
      } recover {
        case e =>
          AppLogger.error(e.getMessage)
          JsError(e.getMessage)
      } get

    override def writes(o: SimpleSMTPSettings): JsValue = Json.obj(
      "type" -> "smtpClient",
      "host" -> o.host,
      "port" -> o.port,
      "fromTitle" -> o.fromTitle,
      "fromEmail" -> o.fromEmail,
      "template" -> o.template
        .map(JsString.apply)
        .getOrElse(JsNull)
        .as[JsValue]
    )
  }
  val SendGridSettingsFormat = new Format[SendgridSettings] {
    override def reads(json: JsValue): JsResult[SendgridSettings] =
      Try {
        JsSuccess(
          SendgridSettings(
            apikey = (json \ "apikey").as[String],
            fromEmail = (json \ "fromEmail").as[String],
            fromTitle = (json \ "fromTitle").as[String],
            template = (json \ "template").asOpt[String]
          )
        )
      } recover {
        case e =>
          AppLogger.error(e.getMessage, e)
          JsError(e.getMessage)
      } get

    override def writes(o: SendgridSettings): JsValue = Json.obj(
      "type" -> "sendgrid",
      "apikey" -> o.apikey,
      "fromTitle" -> o.fromTitle,
      "fromEmail" -> o.fromEmail,
      "template" -> o.template
        .map(JsString.apply)
        .getOrElse(JsNull)
        .as[JsValue]
    )
  }

  val StripePriceIdsFormat = new Format[StripePriceIds] {
    override def reads(json: JsValue): JsResult[StripePriceIds] =
      Try {
        JsSuccess(
          StripePriceIds(
            basePriceId = (json \ "basePriceId").as[String],
            additionalPriceId = (json \ "additionalPriceId").asOpt[String]
          ))
      } recover {
        case e =>
          AppLogger.error(e.getMessage, e)
          JsError(e.getMessage)
      } get

    override def writes(o: StripePriceIds): JsValue = Json.obj(
      "basePriceId" -> o.basePriceId,
      "additionalPriceId" -> o.additionalPriceId
        .map(JsString)
        .getOrElse(JsNull)
        .as[JsValue]
    )
  }

  val PaymentSettingsFormat = new Format[PaymentSettings] {
    override def reads(json: JsValue): JsResult[PaymentSettings] =
      (json \ "type").asOpt[String] match {
        case Some("Stripe") => StripePaymentSettingsFormat.reads(json)
        case Some(str) =>
          JsError(s"Bad notification payment settings value: $str")
        case None => JsError(s"No notification payment settings value")
      }

    override def writes(o: PaymentSettings): JsValue = o match {
      case s: PaymentSettings.Stripe =>
        StripePaymentSettingsFormat.writes(s).as[JsObject] ++ Json.obj(
          "type" -> "Stripe")
    }
  }

  val StripePaymentSettingsFormat = new Format[PaymentSettings.Stripe] {
    override def reads(json: JsValue): JsResult[PaymentSettings.Stripe] =
      Try {
        JsSuccess(
          PaymentSettings.Stripe(
            thirdPartyPaymentSettingsId = (json \ "thirdPartyPaymentSettingsId")
              .as(ThirdPartyPaymentSettingsIdFormat),
            productId = (json \ "productId").as[String],
            priceIds = (json \ "priceIds").as(StripePriceIdsFormat)
          ))
      } recover {
        case e =>
          AppLogger.warn("Stripe Settings")
          AppLogger.error(e.getMessage, e)
          JsError(e.getMessage)
      } get

    override def writes(o: PaymentSettings.Stripe): JsValue = Json.obj(
      "thirdPartyPaymentSettingsId" -> o.thirdPartyPaymentSettingsId.asJson,
      "productId" -> o.productId,
      "priceIds" -> StripePriceIdsFormat.writes(o.priceIds)
    )
  }

  val AdminFormat = new Format[Admin] {
    override def reads(json: JsValue): JsResult[Admin] =
      Try {
        JsSuccess(
          Admin(
            id = (json \ "_id").as(UsagePlanIdFormat),
            tenant = (json \ "_tenant").as(TenantIdFormat),
            deleted = (json \ "_deleted").asOpt[Boolean].getOrElse(false),
            otoroshiTarget =
              (json \ "otoroshiTarget").asOpt(OtoroshiTargetFormat),
            aggregationApiKeysSecurity =
              (json \ "aggregationApiKeysSecurity").asOpt[Boolean]
          )
        )
      } recover {
        case e =>
          AppLogger.warn("Admin")
          AppLogger.error(e.getMessage, e)
          JsError(e.getMessage)
      } get

    override def writes(o: Admin): JsValue = Json.obj(
      "_id" -> UsagePlanIdFormat.writes(o.id),
      "_tenant" -> TenantIdFormat.writes(o.tenant),
      "_deleted" -> o.deleted,
      "customDescription" -> o.customDescription,
      "customName" -> o.customName,
      "allowMultipleKeys" -> o.allowMultipleKeys
        .map(JsBoolean.apply)
        .getOrElse(JsBoolean(false))
        .as[JsValue],
      "otoroshiTarget" -> o.otoroshiTarget
        .map(_.asJson)
        .getOrElse(JsNull)
        .as[JsValue],
      "aggregationApiKeysSecurity" -> o.aggregationApiKeysSecurity
        .map(JsBoolean.apply)
        .getOrElse(JsBoolean(false))
        .as[JsValue],
      "subscriptionProcess" -> SeqValidationStepFormat.writes(
        o.subscriptionProcess)
    )
  }
  val FreeWithoutQuotasFormat = new Format[FreeWithoutQuotas] {
    override def reads(json: JsValue): JsResult[FreeWithoutQuotas] =
      Try {
        JsSuccess(
          FreeWithoutQuotas(
            id = (json \ "_id").as(UsagePlanIdFormat),
            tenant = (json \ "_tenant").as(TenantIdFormat),
            deleted = (json \ "_deleted").asOpt[Boolean].getOrElse(false),
            currency = (json \ "currency").as(CurrencyFormat),
            customName = (json \ "customName").asOpt[String],
            customDescription = (json \ "customDescription").asOpt[String],
            otoroshiTarget =
              (json \ "otoroshiTarget").asOpt(OtoroshiTargetFormat),
            billingDuration =
              (json \ "billingDuration").as(BillingDurationFormat),
            allowMultipleKeys = (json \ "allowMultipleKeys").asOpt[Boolean],
            visibility = (json \ "visibility")
              .asOpt(UsagePlanVisibilityFormat)
              .getOrElse(UsagePlanVisibility.Public),
            authorizedTeams = (json \ "authorizedTeams")
              .asOpt(SeqTeamIdFormat)
              .getOrElse(Seq.empty),
            autoRotation = (json \ "autoRotation")
              .asOpt[Boolean],
            subscriptionProcess =
              (json \ "subscriptionProcess").as(SeqValidationStepFormat),
            integrationProcess =
              (json \ "integrationProcess").as(IntegrationProcessFormat),
            aggregationApiKeysSecurity =
              (json \ "aggregationApiKeysSecurity").asOpt[Boolean],
            swagger = (json \ "swagger").asOpt(SwaggerAccessFormat),
            testing = (json \ "testing").asOpt(TestingFormat),
            documentation =
              (json \ "documentation").asOpt(ApiDocumentationFormat),
          )
        )
      } recover {
        case e =>
          AppLogger.warn("Free without quotas")
          AppLogger.error(e.getMessage, e)
          JsError(e.getMessage)
      } get

    override def writes(o: FreeWithoutQuotas): JsValue = Json.obj(
      "_id" -> UsagePlanIdFormat.writes(o.id),
      "_tenant" -> TenantIdFormat.writes(o.tenant),
      "_deleted" -> o.deleted,
      "currency" -> o.currency.asJson,
      "billingDuration" -> o.billingDuration.asJson,
      "customName" -> o.customName
        .map(JsString.apply)
        .getOrElse(JsNull)
        .as[JsValue],
      "customDescription" -> o.customDescription
        .map(JsString.apply)
        .getOrElse(JsNull)
        .as[JsValue],
      "otoroshiTarget" -> o.otoroshiTarget
        .map(_.asJson)
        .getOrElse(JsNull)
        .as[JsValue],
      "allowMultipleKeys" -> o.allowMultipleKeys
        .map(JsBoolean.apply)
        .getOrElse(JsBoolean(false))
        .as[JsValue],
      "visibility" -> UsagePlanVisibilityFormat.writes(o.visibility),
      "authorizedTeams" -> SeqTeamIdFormat.writes(o.authorizedTeams),
      "autoRotation" -> o.autoRotation
        .map(JsBoolean.apply)
        .getOrElse(JsBoolean(false))
        .as[JsValue],
      "subscriptionProcess" -> SeqValidationStepFormat.writes(
        o.subscriptionProcess),
      "integrationProcess" -> IntegrationProcessFormat.writes(
        o.integrationProcess),
      "aggregationApiKeysSecurity" -> o.aggregationApiKeysSecurity
        .map(JsBoolean.apply)
        .getOrElse(JsNull)
        .as[JsValue],
      "testing" -> o.testing
        .map(TestingFormat.writes)
        .getOrElse(JsNull)
        .as[JsValue],
      "documentation" -> o.documentation
        .map(ApiDocumentationFormat.writes)
        .getOrElse(JsNull)
        .as[JsValue],
      "swagger" -> o.swagger
        .map(SwaggerAccessFormat.writes)
        .getOrElse(JsNull)
        .as[JsValue]
    )
  }
  val FreeWithQuotasFormat = new Format[FreeWithQuotas] {
    override def reads(json: JsValue): JsResult[FreeWithQuotas] =
      Try {
        JsSuccess(
          FreeWithQuotas(
            id = (json \ "_id").as(UsagePlanIdFormat),
            tenant = (json \ "_tenant").as(TenantIdFormat),
            deleted = (json \ "_deleted").asOpt[Boolean].getOrElse(false),
            maxPerSecond = (json \ "maxPerSecond").as(LongFormat),
            maxPerDay = (json \ "maxPerDay").as(LongFormat),
            maxPerMonth = (json \ "maxPerMonth").as(LongFormat),
            currency = (json \ "currency").as(CurrencyFormat),
            customName = (json \ "customName").asOpt[String],
            customDescription = (json \ "customDescription").asOpt[String],
            otoroshiTarget =
              (json \ "otoroshiTarget").asOpt(OtoroshiTargetFormat),
            billingDuration =
              (json \ "billingDuration").as(BillingDurationFormat),
            allowMultipleKeys = (json \ "allowMultipleKeys").asOpt[Boolean],
            visibility = (json \ "visibility")
              .asOpt(UsagePlanVisibilityFormat)
              .getOrElse(UsagePlanVisibility.Public),
            authorizedTeams = (json \ "authorizedTeams")
              .asOpt(SeqTeamIdFormat)
              .getOrElse(Seq.empty),
            autoRotation = (json \ "autoRotation")
              .asOpt[Boolean],
            subscriptionProcess =
              (json \ "subscriptionProcess").as(SeqValidationStepFormat),
            integrationProcess =
              (json \ "integrationProcess").as(IntegrationProcessFormat),
            aggregationApiKeysSecurity =
              (json \ "aggregationApiKeysSecurity").asOpt[Boolean],
            swagger = (json \ "swagger").asOpt(SwaggerAccessFormat),
            testing = (json \ "testing").asOpt(TestingFormat),
            documentation =
              (json \ "documentation").asOpt(ApiDocumentationFormat),
          )
        )
      } recover {
        case e =>
          AppLogger.warn("Free with quotas")
          AppLogger.error(e.getMessage, e)
          JsError(e.getMessage)
      } get

    override def writes(o: FreeWithQuotas): JsValue = Json.obj(
      "_id" -> UsagePlanIdFormat.writes(o.id),
      "_tenant" -> TenantIdFormat.writes(o.tenant),
      "_deleted" -> o.deleted,
      "maxPerSecond" -> o.maxPerSecond,
      "maxPerDay" -> o.maxPerDay,
      "maxPerMonth" -> o.maxPerMonth,
      "currency" -> o.currency.asJson,
      "billingDuration" -> o.billingDuration.asJson,
      "customName" -> o.customName
        .map(JsString.apply)
        .getOrElse(JsNull)
        .as[JsValue],
      "customDescription" -> o.customDescription
        .map(JsString.apply)
        .getOrElse(JsNull)
        .as[JsValue],
      "otoroshiTarget" -> o.otoroshiTarget
        .map(_.asJson)
        .getOrElse(JsNull)
        .as[JsValue],
      "allowMultipleKeys" -> o.allowMultipleKeys
        .map(JsBoolean.apply)
        .getOrElse(JsBoolean(false))
        .as[JsValue],
      "visibility" -> UsagePlanVisibilityFormat.writes(o.visibility),
      "authorizedTeams" -> SeqTeamIdFormat.writes(o.authorizedTeams),
      "autoRotation" -> o.autoRotation
        .map(JsBoolean.apply)
        .getOrElse(JsBoolean(false))
        .as[JsValue],
      "subscriptionProcess" -> SeqValidationStepFormat.writes(
        o.subscriptionProcess),
      "integrationProcess" -> IntegrationProcessFormat.writes(
        o.integrationProcess),
      "aggregationApiKeysSecurity" -> o.aggregationApiKeysSecurity
        .map(JsBoolean.apply)
        .getOrElse(JsNull)
        .as[JsValue],
      "testing" -> o.testing
        .map(TestingFormat.writes)
        .getOrElse(JsNull)
        .as[JsValue],
      "documentation" -> o.documentation
        .map(ApiDocumentationFormat.writes)
        .getOrElse(JsNull)
        .as[JsValue],
      "swagger" -> o.swagger
        .map(SwaggerAccessFormat.writes)
        .getOrElse(JsNull)
        .as[JsValue]
    )
  }
  val QuotasWithLimitsFormat = new Format[QuotasWithLimits] {
    override def reads(json: JsValue): JsResult[QuotasWithLimits] =
      Try {
        JsSuccess(
          QuotasWithLimits(
            id = (json \ "_id").as(UsagePlanIdFormat),
            tenant = (json \ "_tenant").as(TenantIdFormat),
            deleted = (json \ "_deleted").asOpt[Boolean].getOrElse(false),
            maxPerSecond = (json \ "maxPerSecond").as(LongFormat),
            maxPerDay = (json \ "maxPerDay").as(LongFormat),
            maxPerMonth = (json \ "maxPerMonth").as(LongFormat),
            costPerMonth = (json \ "costPerMonth").as[BigDecimal],
            trialPeriod = (json \ "trialPeriod").asOpt(BillingDurationFormat),
            billingDuration =
              (json \ "billingDuration").as(BillingDurationFormat),
            currency = (json \ "currency").as(CurrencyFormat),
            customName = (json \ "customName").asOpt[String],
            customDescription = (json \ "customDescription").asOpt[String],
            otoroshiTarget =
              (json \ "otoroshiTarget").asOpt(OtoroshiTargetFormat),
            allowMultipleKeys = (json \ "allowMultipleKeys").asOpt[Boolean],
            visibility = (json \ "visibility")
              .asOpt(UsagePlanVisibilityFormat)
              .getOrElse(UsagePlanVisibility.Public),
            authorizedTeams = (json \ "authorizedTeams")
              .asOpt(SeqTeamIdFormat)
              .getOrElse(Seq.empty),
            autoRotation = (json \ "autoRotation")
              .asOpt[Boolean],
            subscriptionProcess =
              (json \ "subscriptionProcess").as(SeqValidationStepFormat),
            integrationProcess =
              (json \ "integrationProcess").as(IntegrationProcessFormat),
            aggregationApiKeysSecurity =
              (json \ "aggregationApiKeysSecurity").asOpt[Boolean],
            paymentSettings =
              (json \ "paymentSettings").asOpt(PaymentSettingsFormat),
            swagger = (json \ "swagger").asOpt(SwaggerAccessFormat),
            testing = (json \ "testing").asOpt(TestingFormat),
            documentation =
              (json \ "documentation").asOpt(ApiDocumentationFormat),
          )
        )
      } recover {
        case e =>
          AppLogger.warn("Quotas with limits")
          AppLogger.error(e.getMessage, e)
          JsError(e.getMessage)
      } get

    override def writes(o: QuotasWithLimits): JsValue = Json.obj(
      "_id" -> UsagePlanIdFormat.writes(o.id),
      "_tenant" -> TenantIdFormat.writes(o.tenant),
      "_deleted" -> o.deleted,
      "maxPerSecond" -> o.maxPerSecond,
      "maxPerDay" -> o.maxPerDay,
      "maxPerMonth" -> o.maxPerMonth,
      "costPerMonth" -> o.costPerMonth,
      "billingDuration" -> o.billingDuration.asJson,
      "trialPeriod" -> o.trialPeriod
        .map(_.asJson)
        .getOrElse(JsNull)
        .as[JsValue],
      "currency" -> o.currency.asJson,
      "customName" -> o.customName
        .map(JsString.apply)
        .getOrElse(JsNull)
        .as[JsValue],
      "customDescription" -> o.customDescription
        .map(JsString.apply)
        .getOrElse(JsNull)
        .as[JsValue],
      "otoroshiTarget" -> o.otoroshiTarget
        .map(_.asJson)
        .getOrElse(JsNull)
        .as[JsValue],
      "allowMultipleKeys" -> o.allowMultipleKeys
        .map(JsBoolean.apply)
        .getOrElse(JsBoolean(false))
        .as[JsValue],
      "visibility" -> UsagePlanVisibilityFormat.writes(o.visibility),
      "authorizedTeams" -> SeqTeamIdFormat.writes(o.authorizedTeams),
      "autoRotation" -> o.autoRotation
        .map(JsBoolean.apply)
        .getOrElse(JsBoolean(false))
        .as[JsValue],
      "subscriptionProcess" -> SeqValidationStepFormat.writes(
        o.subscriptionProcess),
      "integrationProcess" -> IntegrationProcessFormat.writes(
        o.integrationProcess),
      "aggregationApiKeysSecurity" -> o.aggregationApiKeysSecurity
        .map(JsBoolean.apply)
        .getOrElse(JsBoolean(false))
        .as[JsValue],
      "paymentSettings" -> o.paymentSettings
        .map(PaymentSettingsFormat.writes)
        .getOrElse(JsNull)
        .as[JsValue],
      "testing" -> o.testing
        .map(TestingFormat.writes)
        .getOrElse(JsNull)
        .as[JsValue],
      "documentation" -> o.documentation
        .map(ApiDocumentationFormat.writes)
        .getOrElse(JsNull)
        .as[JsValue],
      "swagger" -> o.swagger
        .map(SwaggerAccessFormat.writes)
        .getOrElse(JsNull)
        .as[JsValue]
    )
  }
  val QuotasWithoutLimitsFormat = new Format[QuotasWithoutLimits] {
    override def reads(json: JsValue): JsResult[QuotasWithoutLimits] =
      Try {
        JsSuccess(
          QuotasWithoutLimits(
            id = (json \ "_id").as(UsagePlanIdFormat),
            tenant = (json \ "_tenant").as(TenantIdFormat),
            deleted = (json \ "_deleted").asOpt[Boolean].getOrElse(false),
            maxPerSecond = (json \ "maxPerSecond").as(LongFormat),
            maxPerDay = (json \ "maxPerDay").as(LongFormat),
            maxPerMonth = (json \ "maxPerMonth").as(LongFormat),
            costPerMonth = (json \ "costPerMonth").as[BigDecimal],
            costPerAdditionalRequest =
              (json \ "costPerAdditionalRequest").as[BigDecimal],
            trialPeriod = (json \ "trialPeriod").asOpt(BillingDurationFormat),
            billingDuration =
              (json \ "billingDuration").as(BillingDurationFormat),
            currency = (json \ "currency").as(CurrencyFormat),
            customName = (json \ "customName").asOpt[String],
            customDescription = (json \ "customDescription").asOpt[String],
            otoroshiTarget =
              (json \ "otoroshiTarget").asOpt(OtoroshiTargetFormat),
            allowMultipleKeys = (json \ "allowMultipleKeys").asOpt[Boolean],
            visibility = (json \ "visibility")
              .asOpt(UsagePlanVisibilityFormat)
              .getOrElse(UsagePlanVisibility.Public),
            authorizedTeams = (json \ "authorizedTeams")
              .asOpt(SeqTeamIdFormat)
              .getOrElse(Seq.empty),
            autoRotation = (json \ "autoRotation")
              .asOpt[Boolean],
            subscriptionProcess =
              (json \ "subscriptionProcess").as(SeqValidationStepFormat),
            integrationProcess =
              (json \ "integrationProcess").as(IntegrationProcessFormat),
            aggregationApiKeysSecurity =
              (json \ "aggregationApiKeysSecurity").asOpt[Boolean],
            paymentSettings =
              (json \ "paymentSettings").asOpt(PaymentSettingsFormat),
            swagger = (json \ "swagger").asOpt(SwaggerAccessFormat),
            testing = (json \ "testing").asOpt(TestingFormat),
            documentation =
              (json \ "documentation").asOpt(ApiDocumentationFormat),
          )
        )
      } recover {
        case e =>
          AppLogger.warn("Quotas without limit")
          AppLogger.error(e.getMessage, e)
          JsError(e.getMessage)
      } get

    override def writes(o: QuotasWithoutLimits): JsValue = Json.obj(
      "_id" -> UsagePlanIdFormat.writes(o.id),
      "_tenant" -> TenantIdFormat.writes(o.tenant),
      "_deleted" -> o.deleted,
      "maxPerSecond" -> o.maxPerSecond,
      "maxPerDay" -> o.maxPerDay,
      "maxPerMonth" -> o.maxPerMonth,
      "costPerMonth" -> o.costPerMonth,
      "costPerAdditionalRequest" -> o.costPerAdditionalRequest,
      "billingDuration" -> o.billingDuration.asJson,
      "trialPeriod" -> o.trialPeriod
        .map(_.asJson)
        .getOrElse(JsNull)
        .as[JsValue],
      "currency" -> o.currency.asJson,
      "customName" -> o.customName
        .map(JsString.apply)
        .getOrElse(JsNull)
        .as[JsValue],
      "customDescription" -> o.customDescription
        .map(JsString.apply)
        .getOrElse(JsNull)
        .as[JsValue],
      "otoroshiTarget" -> o.otoroshiTarget
        .map(_.asJson)
        .getOrElse(JsNull)
        .as[JsValue],
      "allowMultipleKeys" -> o.allowMultipleKeys
        .map(JsBoolean.apply)
        .getOrElse(JsBoolean(false))
        .as[JsValue],
      "visibility" -> UsagePlanVisibilityFormat.writes(o.visibility),
      "authorizedTeams" -> SeqTeamIdFormat.writes(o.authorizedTeams),
      "autoRotation" -> o.autoRotation
        .map(JsBoolean.apply)
        .getOrElse(JsBoolean(false))
        .as[JsValue],
      "subscriptionProcess" -> SeqValidationStepFormat.writes(
        o.subscriptionProcess),
      "integrationProcess" -> IntegrationProcessFormat.writes(
        o.integrationProcess),
      "aggregationApiKeysSecurity" -> o.aggregationApiKeysSecurity
        .map(JsBoolean.apply)
        .getOrElse(JsNull)
        .as[JsValue],
      "paymentSettings" -> o.paymentSettings
        .map(PaymentSettingsFormat.writes)
        .getOrElse(JsNull)
        .as[JsValue],
      "testing" -> o.testing
        .map(TestingFormat.writes)
        .getOrElse(JsNull)
        .as[JsValue],
      "documentation" -> o.documentation
        .map(ApiDocumentationFormat.writes)
        .getOrElse(JsNull)
        .as[JsValue],
      "swagger" -> o.swagger
        .map(SwaggerAccessFormat.writes)
        .getOrElse(JsNull)
        .as[JsValue]
    )
  }
  val PayPerUseFormat = new Format[PayPerUse] {
    override def reads(json: JsValue): JsResult[PayPerUse] = {
      Try {
        JsSuccess(
          PayPerUse(
            id = (json \ "_id").as(UsagePlanIdFormat),
            tenant = (json \ "_tenant").as(TenantIdFormat),
            deleted = (json \ "_deleted").asOpt[Boolean].getOrElse(false),
            costPerMonth = (json \ "costPerMonth").as[BigDecimal],
            costPerRequest = (json \ "costPerRequest").as[BigDecimal],
            trialPeriod = (json \ "trialPeriod").asOpt(BillingDurationFormat),
            billingDuration =
              (json \ "billingDuration").as(BillingDurationFormat),
            currency = (json \ "currency").as(CurrencyFormat),
            customName = (json \ "customName").asOpt[String],
            customDescription = (json \ "customDescription").asOpt[String],
            otoroshiTarget =
              (json \ "otoroshiTarget").asOpt(OtoroshiTargetFormat),
            allowMultipleKeys = (json \ "allowMultipleKeys").asOpt[Boolean],
            visibility = (json \ "visibility")
              .asOpt(UsagePlanVisibilityFormat)
              .getOrElse(UsagePlanVisibility.Public),
            authorizedTeams = (json \ "authorizedTeams")
              .asOpt(SeqTeamIdFormat)
              .getOrElse(Seq.empty),
            autoRotation = (json \ "autoRotation")
              .asOpt[Boolean],
            subscriptionProcess =
              (json \ "subscriptionProcess").as(SeqValidationStepFormat),
            integrationProcess =
              (json \ "integrationProcess").as(IntegrationProcessFormat),
            aggregationApiKeysSecurity =
              (json \ "aggregationApiKeysSecurity").asOpt[Boolean],
            paymentSettings =
              (json \ "paymentSettings").asOpt(PaymentSettingsFormat),
            swagger = (json \ "swagger").asOpt(SwaggerAccessFormat),
            testing = (json \ "testing").asOpt(TestingFormat),
            documentation =
              (json \ "documentation").asOpt(ApiDocumentationFormat),
          )
        )
      } recover {
        case e =>
          AppLogger.warn("Pay per use")
          AppLogger.error(e.getMessage, e)
          JsError(e.getMessage)
      } get
    }

    override def writes(o: PayPerUse): JsValue = Json.obj(
      "_id" -> UsagePlanIdFormat.writes(o.id),
      "_tenant" -> TenantIdFormat.writes(o.tenant),
      "_deleted" -> o.deleted,
      "costPerMonth" -> o.costPerMonth,
      "costPerRequest" -> o.costPerRequest,
      "trialPeriod" -> o.trialPeriod
        .map(_.asJson)
        .getOrElse(JsNull)
        .as[JsValue],
      "billingDuration" -> o.billingDuration.asJson,
      "currency" -> o.currency.asJson,
      "customName" -> o.customName
        .map(JsString.apply)
        .getOrElse(JsNull)
        .as[JsValue],
      "customDescription" -> o.customDescription
        .map(JsString.apply)
        .getOrElse(JsNull)
        .as[JsValue],
      "otoroshiTarget" -> o.otoroshiTarget
        .map(_.asJson)
        .getOrElse(JsNull)
        .as[JsValue],
      "allowMultipleKeys" -> o.allowMultipleKeys
        .map(JsBoolean.apply)
        .getOrElse(JsBoolean(false))
        .as[JsValue],
      "visibility" -> UsagePlanVisibilityFormat.writes(o.visibility),
      "authorizedTeams" -> SeqTeamIdFormat.writes(o.authorizedTeams),
      "autoRotation" -> o.autoRotation
        .map(JsBoolean.apply)
        .getOrElse(JsBoolean(false))
        .as[JsValue],
      "subscriptionProcess" -> SeqValidationStepFormat.writes(
        o.subscriptionProcess),
      "integrationProcess" -> IntegrationProcessFormat.writes(
        o.integrationProcess),
      "aggregationApiKeysSecurity" -> o.aggregationApiKeysSecurity
        .map(JsBoolean.apply)
        .getOrElse(JsBoolean(false))
        .as[JsValue],
      "paymentSettings" -> o.paymentSettings
        .map(PaymentSettingsFormat.writes)
        .getOrElse(JsNull)
        .as[JsValue],
      "testing" -> o.testing
        .map(TestingFormat.writes)
        .getOrElse(JsNull)
        .as[JsValue],
      "documentation" -> o.documentation
        .map(ApiDocumentationFormat.writes)
        .getOrElse(JsNull)
        .as[JsValue],
      "swagger" -> o.swagger
        .map(SwaggerAccessFormat.writes)
        .getOrElse(JsNull)
        .as[JsValue]
    )
  }
  val OtoroshiApiKeyFormat = new Format[OtoroshiApiKey] {
    override def reads(json: JsValue): JsResult[OtoroshiApiKey] =
      Try {
        JsSuccess(
          OtoroshiApiKey(
            clientName = (json \ "clientName").as[String],
            clientId = (json \ "clientId").as[String],
            clientSecret = (json \ "clientSecret").as[String]
          )
        )
      } recover {
        case e => JsError(e.getMessage)
      } get

    override def writes(o: OtoroshiApiKey): JsValue = Json.obj(
      "clientName" -> o.clientName,
      "clientId" -> o.clientId,
      "clientSecret" -> o.clientSecret
    )
  }
  val CurrencyFormat = new Format[Currency] {
    override def reads(json: JsValue): JsResult[Currency] =
      Try {
        JsSuccess(
          Currency(
            code = (json \ "code").as[String]
          )
        )
      } recover {
        case e => JsError(e.getMessage)
      } get

    override def writes(o: Currency): JsValue = Json.obj(
      "code" -> o.code,
    )
  }
  val CustomMetadataFormat = new Format[CustomMetadata] {
    override def reads(json: JsValue): JsResult[CustomMetadata] =
      Try {
        JsSuccess(
          CustomMetadata(
            key = (json \ "key").as[String],
            possibleValues = (json \ "possibleValues")
              .asOpt[Seq[String]]
              .map(_.toSet)
              .getOrElse(Set.empty)
          )
        )
      } recover {
        case e => JsError(e.getMessage)
      } get

    override def writes(o: CustomMetadata): JsValue = Json.obj(
      "key" -> o.key,
      "possibleValues" -> JsArray(o.possibleValues.map(JsString.apply).toSeq)
    )

  }
  val ApikeyCustomizationFormat = new Format[ApikeyCustomization] {
    override def reads(json: JsValue): JsResult[ApikeyCustomization] =
      Try {
        JsSuccess(
          ApikeyCustomization(
            clientIdOnly =
              (json \ "clientIdOnly").asOpt[Boolean].getOrElse(false),
            readOnly = (json \ "readOnly").asOpt[Boolean].getOrElse(false),
            constrainedServicesOnly = (json \ "constrainedServicesOnly")
              .asOpt[Boolean]
              .getOrElse(false),
            metadata = (json \ "metadata").asOpt[JsObject].getOrElse(Json.obj()),
            customMetadata = (json \ "customMetadata")
              .asOpt(SeqCustomMetadataFormat)
              .getOrElse(Seq.empty),
            tags = (json \ "tags").asOpt[JsArray].getOrElse(Json.arr()),
            restrictions = (json \ "restrictions").as(ApiKeyRestrictionsFormat),
          )
        )
      } recover {
        case e => JsError(e.getMessage)
      } get

    override def writes(o: ApikeyCustomization): JsValue = Json.obj(
      "clientIdOnly" -> o.clientIdOnly,
      "constrainedServicesOnly" -> o.constrainedServicesOnly,
      "readOnly" -> o.readOnly,
      "metadata" -> o.metadata,
      "customMetadata" -> JsArray(
        o.customMetadata.map(CustomMetadataFormat.writes)),
      "tags" -> o.tags,
      "restrictions" -> o.restrictions.asJson
    )
  }
  val ApiKeyRestrictionsFormat = new Format[ApiKeyRestrictions] {
    override def writes(o: ApiKeyRestrictions): JsValue = Json.obj(
      "enabled" -> o.enabled,
      "allowLast" -> o.allowLast,
      "allowed" -> JsArray(o.allowed.map(_.asJson)),
      "forbidden" -> JsArray(o.forbidden.map(_.asJson)),
      "notFound" -> JsArray(o.notFound.map(_.asJson)),
    )

    override def reads(json: JsValue): JsResult[ApiKeyRestrictions] =
      Try {
        JsSuccess(
          ApiKeyRestrictions(
            enabled = (json \ "enabled").asOpt[Boolean].getOrElse(false),
            allowLast = (json \ "allowLast").asOpt[Boolean].getOrElse(true),
            allowed = (json \ "allowed")
              .asOpt[JsArray]
              .map(
                _.value
                  .map(p => ApiKeyRestrictionPathFormat.reads(p))
                  .collect {
                    case JsSuccess(rp, _) => rp
                  }
                  .toSeq)
              .getOrElse(Seq.empty),
            forbidden = (json \ "forbidden")
              .asOpt[JsArray]
              .map(
                _.value
                  .map(p => ApiKeyRestrictionPathFormat.reads(p))
                  .collect {
                    case JsSuccess(rp, _) => rp
                  }
                  .toSeq)
              .getOrElse(Seq.empty),
            notFound = (json \ "notFound")
              .asOpt[JsArray]
              .map(
                _.value
                  .map(p => ApiKeyRestrictionPathFormat.reads(p))
                  .collect {
                    case JsSuccess(rp, _) => rp
                  }
                  .toSeq)
              .getOrElse(Seq.empty)
          )
        )
      } recover {
        case e => JsError(e.getMessage)
      } get
  }
  val ApiKeyRestrictionPathFormat = new Format[ApiKeyRestrictionPath] {
    override def writes(o: ApiKeyRestrictionPath): JsValue = Json.obj(
      "method" -> o.method,
      "path" -> o.path,
    )

    override def reads(json: JsValue): JsResult[ApiKeyRestrictionPath] =
      Try {
        JsSuccess(
          ApiKeyRestrictionPath(
            method = (json \ "method").as[String],
            path = (json \ "path").as[String]
          )
        )
      } recover {
        case e => JsError(e.getMessage)
      } get
  }
  val OtoroshiTargetFormat = new Format[OtoroshiTarget] {
    override def reads(json: JsValue): JsResult[OtoroshiTarget] = {
      Try {
        JsSuccess(
          OtoroshiTarget(
            otoroshiSettings =
              (json \ "otoroshiSettings").as(OtoroshiSettingsIdFormat),
            authorizedEntities =
              (json \ "authorizedEntities").asOpt(AuthorizedEntitiesFormat),
            apikeyCustomization = (json \ "apikeyCustomization")
              .asOpt(ApikeyCustomizationFormat)
              .getOrElse(ApikeyCustomization())
          )
        )
      } recover {
        case e =>
<<<<<<< HEAD
//          AppLogger.error(e.getMessage, e)
=======
          //AppLogger.error(e.getMessage, e)
>>>>>>> 7acd913d
          JsError(e.getMessage)
      } get
    }

    override def writes(o: OtoroshiTarget): JsValue = Json.obj(
      "otoroshiSettings" -> o.otoroshiSettings.asJson,
      "authorizedEntities" -> o.authorizedEntities
        .map(_.asJson)
        .getOrElse(JsNull)
        .as[JsValue],
      "apikeyCustomization" -> o.apikeyCustomization.asJson
    )
  }
  val OtoroshiServiceFormat = new Format[OtoroshiService] {
    override def reads(json: JsValue): JsResult[OtoroshiService] =
      Try {
        JsSuccess(
          OtoroshiService(
            name = (json \ "name").as[String],
            otoroshiSettings =
              (json \ "otoroshiSettings").as(OtoroshiSettingsIdFormat),
            service = (json \ "service").as(OtoroshiServiceIdFormat)
          )
        )
      } recover {
        case e => JsError(e.getMessage)
      } get

    override def writes(o: OtoroshiService): JsValue = Json.obj(
      "name" -> o.name,
      "otoroshiSettings" -> o.otoroshiSettings.asJson,
      "service" -> o.service.asJson
    )
  }
  val SwaggerAccessFormat = new Format[SwaggerAccess] {
    override def reads(json: JsValue): JsResult[SwaggerAccess] =
      Try {
        JsSuccess(
          SwaggerAccess(
            url = (json \ "url").asOpt[String],
            content = (json \ "content").asOpt[String],
            headers = (json \ "headers")
              .asOpt[Map[String, String]]
              .getOrElse(Map.empty[String, String]),
            additionalConf = (json \ "additionalConf").asOpt[JsObject]
          )
        )
      } recover {
        case e =>
          AppLogger.error(e.getMessage, e)
          JsError(e.getMessage)
      } get

    override def writes(o: SwaggerAccess): JsValue = Json.obj(
      "url" -> o.url,
      "content" -> o.content,
      "headers" -> o.headers,
      "additionalConf" -> o.additionalConf.getOrElse(JsNull).as[JsValue]
    )
  }
  val ApiDocumentationPageFormat = new Format[ApiDocumentationPage] {
    override def reads(json: JsValue): JsResult[ApiDocumentationPage] =
      Try {
        JsSuccess(
          ApiDocumentationPage(
            id = (json \ "_id").as(ApiDocumentationPageIdFormat),
            tenant = (json \ "_tenant").as(TenantIdFormat),
            deleted = (json \ "_deleted").asOpt[Boolean].getOrElse(false),
            title = (json \ "title").as[String],
            lastModificationAt =
              (json \ "lastModificationAt").as(DateTimeFormat),
            content = (json \ "content").asOpt[String].getOrElse(""),
            remoteContentEnabled =
              (json \ "remoteContentEnabled").asOpt[Boolean].getOrElse(false),
            contentType =
              (json \ "contentType").asOpt[String].getOrElse("text/markdown"),
            remoteContentUrl = (json \ "remoteContentUrl").asOpt[String],
            remoteContentHeaders = (json \ "remoteContentHeaders")
              .asOpt[Map[String, String]]
              .getOrElse(Map.empty[String, String])
          )
        )
      } recover {
        case e =>
          AppLogger.warn(e.getMessage)
          JsError(e.getMessage)
      } get

    override def writes(o: ApiDocumentationPage): JsValue = Json.obj(
      "_id" -> ApiDocumentationPageIdFormat.writes(o.id),
      "_humanReadableId" -> ApiDocumentationPageIdFormat.writes(o.id),
      "_tenant" -> o.tenant.asJson,
      "_deleted" -> o.deleted,
      "title" -> o.title,
      "lastModificationAt" -> DateTimeFormat.writes(o.lastModificationAt),
      "content" -> o.content,
      "remoteContentEnabled" -> o.remoteContentEnabled,
      "contentType" -> o.contentType,
      "remoteContentUrl" -> o.remoteContentUrl
        .map(JsString.apply)
        .getOrElse(JsNull)
        .as[JsValue],
      "remoteContentHeaders" -> JsObject(
        o.remoteContentHeaders.view.mapValues(JsString.apply).toSeq),
    )
  }
  val ApiPostFormat = new Format[ApiPost] {
    override def reads(json: JsValue): JsResult[ApiPost] =
      Try {
        JsSuccess(
          ApiPost(
            id = (json \ "_id")
              .asOpt[ApiPostId](ApiPostIdFormat.reads)
              .getOrElse(ApiPostId(BSONObjectID.generate().stringify)),
            tenant = (json \ "_tenant").as(TenantIdFormat),
            deleted = (json \ "_deleted").asOpt[Boolean].getOrElse(false),
            title = (json \ "title").as[String],
            lastModificationAt =
              (json \ "lastModificationAt").as(DateTimeFormat),
            content = (json \ "content").asOpt[String].getOrElse("")
          )
        )
      } recover {
        case e => JsError(e.getMessage)
      } get

    override def writes(o: ApiPost): JsValue = Json.obj(
      "_id" -> ApiPostIdFormat.writes(o.id),
      "_humanReadableId" -> o.humanReadableId,
      "_tenant" -> o.tenant.asJson,
      "_deleted" -> o.deleted,
      "title" -> o.title,
      "lastModificationAt" -> DateTimeFormat.writes(o.lastModificationAt),
      "content" -> o.content
    )
  }
  val ApiIssueFormat = new Format[ApiIssue] {
    override def reads(json: JsValue): JsResult[ApiIssue] =
      Try {
        JsSuccess(
          ApiIssue(
            id = (json \ "_id")
              .asOpt(ApiIssueIdFormat)
              .getOrElse(ApiIssueId(BSONObjectID.generate().stringify)),
            seqId = (json \ "seqId").asOpt[Int].getOrElse(0),
            tenant = (json \ "_tenant").as(TenantIdFormat),
            deleted = (json \ "_deleted").asOpt[Boolean].getOrElse(false),
            title = (json \ "title").as[String],
            lastModificationAt = (json \ "lastModificationAt")
              .asOpt[DateTime](DateTimeFormat.reads)
              .getOrElse(DateTime.now()),
            tags = (json \ "tags")
              .asOpt[Set[ApiIssueTagId]](Reads.set(ApiIssueTagIdFormat.reads))
              .getOrElse(Set.empty),
            open = (json \ "open").asOpt[Boolean].getOrElse(true),
            createdAt = (json \ "createdAt")
              .asOpt[DateTime](DateTimeFormat.reads)
              .getOrElse(DateTime.now()),
            by = (json \ "by").as(UserIdFormat),
            comments = (json \ "comments")
              .asOpt[Seq[ApiIssueComment]](
                Reads.seq(ApiIssueCommentFormat.reads))
              .getOrElse(Seq.empty),
            closedAt = (json \ "closedAt")
              .asOpt[DateTime](DateTimeFormat.reads),
            apiVersion = (json \ "apiVersion").asOpt[String]
          )
        )
      } recover {
        case e =>
          AppLogger.warn(e.getMessage)
          JsError(e.getMessage)
      } get

    override def writes(o: ApiIssue): JsValue = Json.obj(
      "_id" -> o.id.asJson,
      "_humanReadableId" -> o.humanReadableId,
      "seqId" -> o.seqId,
      "_tenant" -> o.tenant.asJson,
      "_deleted" -> o.deleted,
      "title" -> o.title,
      "lastModificationAt" -> DateTimeFormat.writes(o.lastModificationAt),
      "tags" -> o.tags.map(ApiIssueTagIdFormat.writes),
      "open" -> o.open,
      "createdAt" -> DateTimeFormat.writes(o.createdAt),
      "closedAt" -> o.closedAt
        .map(DateTimeFormat.writes)
        .getOrElse(JsNull)
        .as[JsValue],
      "by" -> o.by.asJson,
      "comments" -> o.comments.map(ApiIssueCommentFormat.writes),
      "apiVersion" -> o.apiVersion
        .map(JsString.apply)
        .getOrElse(JsNull)
        .as[JsValue]
    )
  }
  val ApiIssueTagIdFormat = new Format[ApiIssueTagId] {
    override def reads(json: JsValue): JsResult[ApiIssueTagId] =
      Try {
        JsSuccess(ApiIssueTagId(json.as[String]))
      } recover {
        case e => JsError(e.getMessage)
      } get

    override def writes(o: ApiIssueTagId): JsValue = JsString(o.value)
  }

  val ApiDocumentationDetailPageFormat =
    new Format[ApiDocumentationDetailPage] {
      override def reads(json: JsValue): JsResult[ApiDocumentationDetailPage] =
        Try {
          JsSuccess(
            ApiDocumentationDetailPage(
              id = (json \ "id").as(ApiDocumentationPageIdFormat),
              title = (json \ "title").as[String],
              children =
                (json \ "children").as(SeqApiDocumentationDetailPageFormat)
            )
          )
        } recover {
          case e => JsError(e.getMessage)
        } get

      override def writes(o: ApiDocumentationDetailPage): JsValue = Json.obj(
        "id" -> o.id.asJson,
        "title" -> o.title,
        "children" -> SeqApiDocumentationDetailPageFormat.writes(o.children)
      )

    }

  val ApiDocumentationFormat = new Format[ApiDocumentation] {
    override def reads(json: JsValue): JsResult[ApiDocumentation] =
      Try {
        JsSuccess(
          ApiDocumentation(
            id = (json \ "_id").as(ApiDocumentationIdFormat),
            tenant = (json \ "_tenant").as(TenantIdFormat),
            //api = (json \ "api").as(ApiIdFormat),
            pages = (json \ "pages")
              .asOpt(SeqApiDocumentationDetailPageFormat)
              .getOrElse(Seq.empty[ApiDocumentationDetailPage]),
            lastModificationAt =
              (json \ "lastModificationAt").as(DateTimeFormat)
          )
        )
      } recover {
        case e => JsError(e.getMessage)
      } get

    override def writes(o: ApiDocumentation): JsValue = Json.obj(
      "_id" -> ApiDocumentationIdFormat.writes(o.id),
      "_tenant" -> o.tenant.asJson,
      "pages" -> SeqApiDocumentationDetailPageFormat.writes(o.pages),
      "lastModificationAt" -> DateTimeFormat.writes(o.lastModificationAt)
    )
  }
  val DaikokuStyleFormat = new Format[DaikokuStyle] {
    override def reads(json: JsValue): JsResult[DaikokuStyle] =
      Try {
        JsSuccess(
          DaikokuStyle(
            js = (json \ "js").asOpt[String].getOrElse(""),
            css = (json \ "css").asOpt[String].getOrElse(""),
            colorTheme = (json \ "colorTheme")
              .asOpt[String]
              .getOrElse(DaikokuStyle().colorTheme),
            jsUrl = (json \ "jsUrl").asOpt[String],
            cssUrl = (json \ "cssUrl").asOpt[String],
            faviconUrl = (json \ "faviconUrl").asOpt[String],
            fontFamilyUrl = (json \ "fontFamilyUrl").asOpt[String],
            title = (json \ "title").asOpt[String].getOrElse("New Organization"),
            description = (json \ "description")
              .asOpt[String]
              .getOrElse("A new organization to host very fine APIs"),
            unloggedHome = (json \ "unloggedHome").asOpt[String].getOrElse(""),
            homePageVisible =
              (json \ "homePageVisible").asOpt[Boolean].getOrElse(false),
            homeCmsPage = (json \ "homeCmsPage").asOpt[String],
            notFoundCmsPage = (json \ "notFoundCmsPage").asOpt[String],
            authenticatedCmsPage = (json \ "authenticatedCmsPage").asOpt[String],
            cmsHistoryLength =
              (json \ "cmsHistoryLength").asOpt[Int].getOrElse(10),
            logo = (json \ "logo")
              .asOpt[String]
              .getOrElse("/assets/images/daikoku.svg"),
            footer = (json \ "footer")
              .asOpt[String],
            cacheTTL = (json \ "cacheTTL").asOpt[Int].getOrElse(60000)
          ))
      } recover {
        case e => JsError(e.getMessage)
      } get

    override def writes(o: DaikokuStyle): JsValue = Json.obj(
      "css" -> o.css,
      "colorTheme" -> o.colorTheme,
      "js" -> o.js,
      "jsUrl" -> o.jsUrl.map(JsString.apply).getOrElse(JsNull).as[JsValue],
      "cssUrl" -> o.cssUrl.map(JsString.apply).getOrElse(JsNull).as[JsValue],
      "faviconUrl" -> o.faviconUrl
        .map(JsString.apply)
        .getOrElse(JsNull)
        .as[JsValue],
      "fontFamilyUrl" -> o.fontFamilyUrl
        .map(JsString.apply)
        .getOrElse(JsNull)
        .as[JsValue],
      "title" -> o.title,
      "description" -> o.description,
      "unloggedHome" -> o.unloggedHome,
      "homeCmsPage" -> o.homeCmsPage
        .map(JsString.apply)
        .getOrElse(JsNull)
        .as[JsValue],
      "notFoundCmsPage" -> o.notFoundCmsPage
        .map(JsString.apply)
        .getOrElse(JsNull)
        .as[JsValue],
      "authenticatedCmsPage" -> o.authenticatedCmsPage
        .map(JsString.apply)
        .getOrElse(JsNull)
        .as[JsValue],
      "cacheTTL" -> o.cacheTTL,
      "homePageVisible" -> o.homePageVisible,
      "cmsHistoryLength" -> o.cmsHistoryLength,
      "logo" -> o.logo,
      "footer" -> o.footer
        .map(JsString.apply)
        .getOrElse(JsNull)
        .as[JsValue],
    )
  }
  val TenantFormat = new Format[Tenant] {
    override def reads(json: JsValue): JsResult[Tenant] =
      Try {
        JsSuccess(
          Tenant(
            id = (json \ "_id").as(TenantIdFormat),
            enabled = (json \ "enabled").as[Boolean],
            deleted = (json \ "_deleted").asOpt[Boolean].getOrElse(false),
            name = (json \ "name").as[String],
            domain = (json \ "domain").asOpt[String].getOrElse("localhost"),
            defaultLanguage = (json \ "defaultLanguage").asOpt[String],
            contact = (json \ "contact").as[String],
            style = (json \ "style").asOpt(DaikokuStyleFormat),
            otoroshiSettings = (json \ "otoroshiSettings")
              .asOpt(SeqOtoroshiSettingsFormat)
              .map(_.toSet)
              .getOrElse(Set.empty),
            mailerSettings =
              (json \ "mailerSettings").asOpt[JsObject].flatMap { settings =>
                (settings \ "type").as[String] match {
                  case "mailgun" => MailgunSettingsFormat.reads(settings).asOpt
                  case "mailjet" => MailjetSettingsFormat.reads(settings).asOpt
                  case "sendgrid" =>
                    SendGridSettingsFormat.reads(settings).asOpt
                  case "smtpClient" =>
                    SimpleSMTPClientSettingsFormat.reads(settings).asOpt
                  case "console" => ConsoleSettingsFormat.reads(settings).asOpt
                }
              },
            bucketSettings =
              (json \ "bucketSettings").asOpt[JsObject].flatMap { settings =>
                S3Configuration.format.reads(settings).asOpt
              },
            authProvider = (json \ "authProvider")
              .asOpt[String]
              .flatMap(AuthProvider.apply)
              .getOrElse(AuthProvider.Otoroshi),
            auditTrailConfig = (json \ "auditTrailConfig")
              .asOpt(AuditTrailConfigFormat)
              .getOrElse(AuditTrailConfig()),
            authProviderSettings = (json \ "authProviderSettings")
              .asOpt[JsObject]
              .getOrElse(
                Json.obj(
                  "claimSecret" -> Option(
                    System.getenv("DAIKOKU_OTOROSHI_CLAIM_SECRET"))
                    .orElse(Option(System.getenv("CLAIM_SHAREDKEY")))
                    .getOrElse("secret")
                    .asInstanceOf[String],
                  "claimHeaderName" -> Option(
                    System.getenv("DAIKOKU_OTOROSHI_CLAIM_HEADER_NAME"))
                    .getOrElse("Otoroshi-Claim")
                    .asInstanceOf[String]
                )
              ),
            isPrivate = (json \ "isPrivate").asOpt[Boolean].getOrElse(true),
            adminApi = (json \ "adminApi").as(ApiIdFormat),
            adminSubscriptions = (json \ "adminSubscriptions")
              .asOpt(SeqApiSubscriptionIdFormat)
              .getOrElse(Seq.empty),
            creationSecurity = (json \ "creationSecurity")
              .asOpt[Boolean],
            subscriptionSecurity = (json \ "subscriptionSecurity")
              .asOpt[Boolean],
            apiReferenceHideForGuest = (json \ "apiReferenceHideForGuest")
              .asOpt[Boolean],
            defaultMessage = (json \ "defaultMessage")
              .asOpt[String],
            tenantMode = (json \ "tenantMode").asOpt(TenantModeFormat),
            aggregationApiKeysSecurity = (json \ "aggregationApiKeysSecurity")
              .asOpt[Boolean],
            robotTxt = (json \ "robotTxt").asOpt[String],
            thirdPartyPaymentSettings = (json \ "thirdPartyPaymentSettings")
              .asOpt(SeqThirdPartyPaymentSettingsFormat)
              .getOrElse(Seq.empty),
            display = (json \ "display")
              .asOpt(TenantDisplayFormat)
              .getOrElse(TenantDisplay.Default),
            environments = (json \ "environments")
              .asOpt[Set[String]]
              .getOrElse(Set.empty)
          )
        )
      } recover {
        case e: Throwable =>
          AppLogger.warn(e.getMessage)
          JsError(e.getMessage)
        case e =>
          AppLogger.warn(e.getMessage)
          JsError(e.getMessage)
      } get

    override def writes(o: Tenant): JsValue = Json.obj(
      "_id" -> TenantIdFormat.writes(o.id),
      "_humanReadableId" -> o.name.urlPathSegmentSanitized,
      "_deleted" -> o.deleted,
      "name" -> o.name,
      "domain" -> o.domain,
      "defaultLanguage" -> o.defaultLanguage.fold(JsNull.as[JsValue])(
        JsString.apply),
      "enabled" -> o.enabled,
      "contact" -> o.contact,
      "style" -> o.style.map(_.asJson).getOrElse(JsNull).as[JsValue],
      "otoroshiSettings" -> JsArray(o.otoroshiSettings.map(_.asJson).toSeq),
      "mailerSettings" -> o.mailerSettings
        .map(_.asJson)
        .getOrElse(JsNull)
        .as[JsValue],
      "bucketSettings" -> o.bucketSettings
        .map(_.asJson)
        .getOrElse(JsNull)
        .as[JsValue],
      "authProvider" -> o.authProvider.name,
      "authProviderSettings" -> o.authProviderSettings,
      "auditTrailConfig" -> o.auditTrailConfig.asJson,
      "isPrivate" -> o.isPrivate,
      "adminApi" -> o.adminApi.asJson,
      "adminSubscriptions" -> JsArray(
        o.adminSubscriptions.map(ApiSubscriptionIdFormat.writes)),
      "creationSecurity" -> o.creationSecurity
        .map(JsBoolean)
        .getOrElse(JsBoolean(false))
        .as[JsValue],
      "subscriptionSecurity" -> o.subscriptionSecurity
        .map(JsBoolean)
        .getOrElse(JsBoolean(true))
        .as[JsValue],
      "apiReferenceHideForGuest" -> o.apiReferenceHideForGuest
        .map(JsBoolean)
        .getOrElse(JsBoolean(true))
        .as[JsValue],
      "defaultMessage" -> o.defaultMessage
        .map(JsString.apply)
        .getOrElse(JsNull)
        .as[JsValue],
      "tenantMode" -> o.tenantMode
        .map(TenantModeFormat.writes)
        .getOrElse(JsNull)
        .as[JsValue],
      "aggregationApiKeysSecurity" -> o.aggregationApiKeysSecurity
        .map(JsBoolean)
        .getOrElse(JsBoolean(false))
        .as[JsValue],
      "robotTxt" -> o.robotTxt
        .map(JsString.apply)
        .getOrElse(JsNull)
        .as[JsValue],
      "thirdPartyPaymentSettings" -> SeqThirdPartyPaymentSettingsFormat.writes(
        o.thirdPartyPaymentSettings),
      "display" -> TenantDisplayFormat.writes(o.display),
      "environments" -> JsArray(o.environments.map(JsString.apply).toSeq),
    )
  }
  val AuditTrailConfigFormat = new Format[AuditTrailConfig] {
    override def reads(json: JsValue): JsResult[AuditTrailConfig] =
      Try {
        JsSuccess(
          AuditTrailConfig(
            elasticConfigs = (json \ "elasticConfigs")
              .asOpt[ElasticAnalyticsConfig](ElasticAnalyticsConfig.format),
            auditWebhooks = (json \ "auditWebhooks")
              .asOpt[Seq[Webhook]](Reads.seq(Webhook.format))
              .getOrElse(Seq.empty[Webhook]),
            alertsEmails = (json \ "alertsEmails")
              .asOpt[Seq[String]]
              .getOrElse(Seq.empty[String]),
            kafkaConfig =
              (json \ "kafkaConfig").asOpt[JsValue].flatMap { config =>
                (
                  (config \ "servers").asOpt[Seq[String]].filter(_.nonEmpty),
                  (config \ "keyPass").asOpt[String],
                  (config \ "keystore").asOpt[String],
                  (config \ "truststore").asOpt[String],
                  (config \ "auditTopic").asOpt[String].filter(_.nonEmpty),
                  (config \ "hostValidation").asOpt[Boolean]
                ) match {
                  case (Some(servers),
                        keyPass,
                        keystore,
                        truststore,
                        Some(auditTopic),
                        hostValidation) =>
                    Some(
                      KafkaConfig(servers,
                                  keyPass,
                                  keystore,
                                  truststore,
                                  auditTopic,
                                  hostValidation))
                  case e => None
                }
              }
          )
        )
      } recover {
        case e => JsError(e.getMessage)
      } get

    override def writes(o: AuditTrailConfig): JsValue = Json.obj(
      "elasticConfigs" -> o.elasticConfigs.map(_.toJson),
      "auditWebhooks" -> JsArray(o.auditWebhooks.map(_.toJson)),
      "alertsEmails" -> JsArray(o.alertsEmails.map(JsString.apply)),
      "kafkaConfig" -> o.kafkaConfig.map(KafkaConfig.format.writes),
    )
  }
  object DaikokuHeader {
    def jsonHeader(tenantId: TenantId)(implicit env: Env): JsObject = {
      Json.obj(
        "daikokuHeader" -> Json.obj(
          "name" -> "Daikoku-Tenant",
          "value" -> JWT
            .create()
            .withClaim("value", tenantId.value)
            .sign(env.config.hmac512Alg)
        )
      )
    }
  }

  val UserFormat = new Format[User] {
    override def reads(json: JsValue): JsResult[User] =
      Try {
        JsSuccess(
          User(
            id = (json \ "_id").as(UserIdFormat),
            deleted = (json \ "_deleted").asOpt[Boolean].getOrElse(false),
            tenants = (json \ "tenants")
              .asOpt(SeqTenantIdFormat)
              .map(_.toSet)
              .getOrElse(Set.empty),
            origins = (json \ "origins")
              .asOpt[Seq[String]]
              .map(
                seq =>
                  seq
                    .map(AuthProvider.apply)
                    .filter(_.isDefined)
                    .map(_.get)
                    .toSet)
              .getOrElse(Set.empty),
            name = (json \ "name").as[String],
            email = (json \ "email").as[String],
            picture = (json \ "picture")
              .asOpt[String]
              .getOrElse((json \ "email").as[String].gravatar),
            pictureFromProvider =
              (json \ "pictureFromProvider").asOpt[Boolean].getOrElse(true),
            password = (json \ "password").asOpt[String],
            hardwareKeyRegistrations = (json \ "hardwareKeyRegistrations")
              .asOpt[Seq[JsObject]]
              .getOrElse(Seq.empty[JsObject]),
            isDaikokuAdmin =
              (json \ "isDaikokuAdmin").asOpt[Boolean].getOrElse(false),
            personalToken = (json \ "personalToken").asOpt[String],
            lastTenant = (json \ "lastTenant").asOpt(TenantIdFormat),
            metadata = (json \ "metadata")
              .asOpt[Map[String, String]]
              .getOrElse(Map.empty),
            defaultLanguage = (json \ "defaultLanguage").asOpt[String],
            starredApis =
              (json \ "starredApis").asOpt(SetApiIdFormat).getOrElse(Set.empty),
            twoFactorAuthentication = (json \ "twoFactorAuthentication").asOpt(
              TwoFactorAuthenticationFormat),
            invitation = (json \ "invitation").asOpt(UserInvitationFormat)
          )
        )
      } recover {
        case e => JsError(e.getMessage)
      } get

    override def writes(o: User): JsValue = Json.obj(
      "_id" -> UserIdFormat.writes(o.id),
      "_humanReadableId" -> o.email.urlPathSegmentSanitized,
      "_deleted" -> o.deleted,
      "tenants" -> SeqTenantIdFormat.writes(o.tenants.toSeq),
      "origins" -> JsArray(o.origins.toSeq.map(o => JsString(o.name))),
      "name" -> o.name,
      "email" -> o.email,
      "picture" -> o.picture,
      "pictureFromProvider" -> o.pictureFromProvider,
      "password" -> o.password,
      "isDaikokuAdmin" -> o.isDaikokuAdmin,
      "personalToken" -> o.personalToken
        .map(JsString.apply)
        .getOrElse(JsNull)
        .as[JsValue],
      "hardwareKeyRegistrations" -> JsArray(o.hardwareKeyRegistrations),
      "lastTenant" -> o.lastTenant.map(_.asJson).getOrElse(JsNull).as[JsValue],
      "metadata" -> JsObject(o.metadata.view.mapValues(JsString.apply).toSeq),
      "defaultLanguage" -> o.defaultLanguage.fold(JsNull.as[JsValue])(
        JsString.apply),
      "isGuest" -> o.isGuest,
      "starredApis" -> SetApiIdFormat.writes(o.starredApis),
      "twoFactorAuthentication" -> o.twoFactorAuthentication
        .map(TwoFactorAuthenticationFormat.writes)
        .getOrElse(JsNull)
        .as[JsValue],
      "invitation" -> o.invitation
        .map(UserInvitationFormat.writes)
        .getOrElse(JsNull)
        .as[JsValue]
    )
  }

  val TeamFormat = new Format[Team] {
    override def reads(json: JsValue): JsResult[Team] = {
      Try {
        JsSuccess(
          Team(
            id = (json \ "_id").as(TeamIdFormat),
            tenant = (json \ "_tenant").as(TenantIdFormat),
            deleted = (json \ "_deleted").asOpt[Boolean].getOrElse(false),
            `type` = (json \ "type").as(TeamTypeFormat),
            name = (json \ "name").as[String],
            contact = (json \ "contact").as[String],
            description = (json \ "description").asOpt[String].getOrElse(""),
            avatar = (json \ "avatar").asOpt[String],
            users = (json \ "users")
              .asOpt(SetUserWithPermissionFormat)
              .map(_.toSet)
              .getOrElse(Set.empty[UserWithPermission]),
            authorizedOtoroshiGroups = (json \ "authorizedOtoroshiGroups")
              .asOpt(SeqOtoroshiGroupFormat)
              .map(_.toSet)
              .getOrElse(Set.empty[OtoroshiGroup]),
            metadata = (json \ "metadata")
              .asOpt[Map[String, String]]
              .getOrElse(Map.empty),
            apiKeyVisibility = (json \ "apiKeyVisibility")
              .asOpt[String]
              .flatMap(TeamApiKeyVisibility.apply),
            apisCreationPermission = (json \ "apisCreationPermission")
              .asOpt[Boolean],
            verified = (json \ "verified").as[Boolean]
          )
        )
      } recover {
        case e =>
          AppLogger.error(e.getMessage, e)
          JsError(e.getMessage)
      } get
    }

    override def writes(o: Team): JsValue = Json.obj(
      "_id" -> TeamIdFormat.writes(o.id),
      "_humanReadableId" -> o.name.urlPathSegmentSanitized,
      "_tenant" -> o.tenant.asJson,
      "_deleted" -> o.deleted,
      "type" -> TeamTypeFormat.writes(o.`type`),
      "name" -> o.name,
      "description" -> o.description,
      "contact" -> o.contact,
      "avatar" -> o.avatar.map(JsString.apply).getOrElse(JsNull).as[JsValue],
      "users" -> JsArray(o.users.map(UserWithPermissionFormat.writes).toSeq),
      "authorizedOtoroshiGroups" -> JsArray(
        o.authorizedOtoroshiGroups.map(OtoroshiGroupFormat.writes).toSeq),
      "apiKeyVisibility" -> o.apiKeyVisibility
        .map(_.asJson)
        .getOrElse(JsNull)
        .as[JsValue],
      "metadata" -> JsObject(o.metadata.view.mapValues(JsString.apply).toSeq),
      "apisCreationPermission" -> o.apisCreationPermission
        .map(JsBoolean)
        .getOrElse(JsNull)
        .as[JsValue],
      "verified" -> o.verified
    )
  }

  val ApiFormat = new Format[Api] {
    override def reads(json: JsValue): JsResult[Api] = {
      Try {
        JsSuccess(
          Api(
            id = (json \ "_id").as(ApiIdFormat),
            tenant = (json \ "_tenant").as(TenantIdFormat),
            team = (json \ "team").as(TeamIdFormat),
            deleted = (json \ "_deleted").asOpt[Boolean].getOrElse(false),
            name = (json \ "name").as[String],
            lastUpdate = (json \ "lastUpdate").as(DateTimeFormat),
            description = (json \ "description").asOpt[String].getOrElse(""),
            smallDescription =
              (json \ "smallDescription").asOpt[String].getOrElse(""),
            header = (json \ "header").asOpt[String],
            image = (json \ "image").asOpt[String],
            currentVersion = (json \ "currentVersion").as(VersionFormat),
            supportedVersions = (json \ "supportedVersions")
              .asOpt(SeqVersionFormat)
              .map(_.toSet)
              .getOrElse(Set.empty),
            testing =
              (json \ "testing").asOpt(TestingFormat).getOrElse(Testing()),
            documentation = (json \ "documentation")
              .as(ApiDocumentationFormat),
            swagger = (json \ "swagger").asOpt(SwaggerAccessFormat),
            tags = (json \ "tags")
              .asOpt[Seq[String]]
              .map(_.toSet)
              .getOrElse(Set.empty),
            categories = (json \ "categories")
              .asOpt[Seq[String]]
              .map(_.toSet)
              .getOrElse(Set.empty),
            visibility = (json \ "visibility").as(ApiVisibilityFormat),
            possibleUsagePlans = (json \ "possibleUsagePlans")
              .as(SeqUsagePlanIdFormat),
            defaultUsagePlan = (json \ "defaultUsagePlan").as(UsagePlanIdFormat),
            authorizedTeams = (json \ "authorizedTeams")
              .asOpt(SeqTeamIdFormat)
              .getOrElse(Seq.empty),
            posts = (json \ "posts")
              .asOpt(SeqPostIdFormat)
              .getOrElse(Seq.empty),
            issues = (json \ "issues")
              .asOpt(SeqIssueIdFormat)
              .getOrElse(Seq.empty),
            issuesTags = (json \ "issuesTags")
              .asOpt(SetApiTagFormat)
              .getOrElse(Set.empty),
            stars = (json \ "stars").asOpt[Int].getOrElse(0),
            parent = (json \ "parent").asOpt(ApiIdFormat),
            isDefault = (json \ "isDefault").asOpt[Boolean].getOrElse(false),
            apis = (json \ "apis").asOpt(SetApiIdFormat),
            state = (json \ "state").as(ApiStateFormat)
          )
        )
      } recover {
        case e =>
          AppLogger.error("API format error")
          AppLogger.error(e.toString, e)
          JsError(e.getMessage)
      } get
    }

    override def writes(o: Api): JsValue = Json.obj(
      "_id" -> ApiIdFormat.writes(o.id),
      "_humanReadableId" -> o.name.urlPathSegmentSanitized,
      "_tenant" -> o.tenant.asJson,
      "team" -> TeamIdFormat.writes(o.team),
      "_deleted" -> o.deleted,
      "lastUpdate" -> DateTimeFormat.writes(o.lastUpdate),
      "name" -> o.name,
      "smallDescription" -> o.smallDescription,
      "header" -> o.header.map(JsString).getOrElse(JsNull).as[JsValue],
      "image" -> o.image.map(JsString).getOrElse(JsNull).as[JsValue],
      "description" -> o.description,
      "currentVersion" -> VersionFormat.writes(o.currentVersion),
      "supportedVersions" -> JsArray(o.supportedVersions.map(_.asJson).toSeq),
      "testing" -> o.testing.asJson,
      "documentation" -> o.documentation.asJson,
      "swagger" -> o.swagger
        .map(SwaggerAccessFormat.writes)
        .getOrElse(JsNull)
        .as[JsValue],
      //"serviceGroup" -> o.serviceGroup.map(_.asJson).getOrElse(JsNull).as[JsValue],
      "tags" -> JsArray(o.tags.map(JsString.apply).toSeq),
      "categories" -> JsArray(o.categories.map(JsString.apply).toSeq),
      "visibility" -> ApiVisibilityFormat.writes(o.visibility),
      "possibleUsagePlans" -> SeqUsagePlanIdFormat.writes(o.possibleUsagePlans),
      "defaultUsagePlan" -> UsagePlanIdFormat.writes(o.defaultUsagePlan),
      "authorizedTeams" -> JsArray(o.authorizedTeams.map(TeamIdFormat.writes)),
      "posts" -> SeqPostIdFormat.writes(o.posts),
      "issues" -> SeqIssueIdFormat.writes(o.issues),
      "issuesTags" -> SetApiTagFormat.writes(o.issuesTags),
      "stars" -> o.stars,
      "parent" -> o.parent
        .map(ApiIdFormat.writes)
        .getOrElse(JsNull)
        .as[JsValue],
      "isDefault" -> o.isDefault,
      "apis" -> o.apis
        .map(SetApiIdFormat.writes)
        .getOrElse(JsNull)
        .as[JsValue],
      "state" -> ApiStateFormat.writes(o.state)
    )
  }

  val ApiKeyRotationFormat: Format[ApiKeyRotation] =
    new Format[ApiKeyRotation] {
      override def reads(json: JsValue): JsResult[ApiKeyRotation] =
        Try {
          JsSuccess(
            ApiKeyRotation(
              enabled = (json \ "enabled").as[Boolean],
              rotationEvery = (json \ "rotationEvery").as(LongFormat),
              gracePeriod = (json \ "gracePeriod").as(LongFormat),
              nextSecret = (json \ "nextSecret").asOpt[String]
            )
          )
        } recover {
          case e => JsError(e.getMessage)
        } get

      override def writes(o: ApiKeyRotation): JsValue = Json.obj(
        "enabled" -> o.enabled,
        "rotationEvery" -> o.rotationEvery,
        "gracePeriod" -> o.gracePeriod,
        "nextSecret" -> o.nextSecret
      )
    }

  val ApiSubscriptionyRotationFormat = new Format[ApiSubscriptionRotation] {
    override def reads(json: JsValue): JsResult[ApiSubscriptionRotation] =
      Try {
        JsSuccess(
          ApiSubscriptionRotation(
            enabled = (json \ "enabled").as[Boolean],
            rotationEvery = (json \ "rotationEvery").as(LongFormat),
            gracePeriod = (json \ "gracePeriod").as(LongFormat),
            pendingRotation = (json \ "pendingRotation").as[Boolean]
          )
        )
      } recover {
        case e => JsError(e.getMessage)
      } get

    override def writes(o: ApiSubscriptionRotation): JsValue = Json.obj(
      "enabled" -> o.enabled,
      "rotationEvery" -> o.rotationEvery,
      "gracePeriod" -> o.gracePeriod,
      "pendingRotation" -> o.pendingRotation
    )
  }

  val ApiSubscriptionFormat = new Format[ApiSubscription] {
    override def reads(json: JsValue): JsResult[ApiSubscription] =
      Try {
        JsSuccess(
          ApiSubscription(
            id = (json \ "_id").as(ApiSubscriptionIdFormat),
            tenant = (json \ "_tenant").as(TenantIdFormat),
            deleted = (json \ "_deleted").asOpt[Boolean].getOrElse(false),
            apiKey = (json \ "apiKey").as(OtoroshiApiKeyFormat),
            plan = (json \ "plan").as(UsagePlanIdFormat),
            team = (json \ "team").as(TeamIdFormat),
            api = (json \ "api").as(ApiIdFormat),
            createdAt = (json \ "createdAt").as(DateTimeFormat),
            by = (json \ "by").as(UserIdFormat),
            customName = (json \ "customName").asOpt[String],
            adminCustomName = (json \ "adminCustomName").asOpt[String],
            enabled = (json \ "enabled").asOpt[Boolean].getOrElse(true),
            rotation = (json \ "rotation").asOpt(ApiSubscriptionyRotationFormat),
            integrationToken = (json \ "integrationToken").as[String],
            metadata = (json \ "metadata").asOpt[JsObject],
            customMetadata = (json \ "customMetadata").asOpt[JsObject],
            tags = (json \ "tags").asOpt[Set[String]],
            customMaxPerSecond = (json \ "customMaxPerSecond").asOpt(LongFormat),
            customMaxPerDay = (json \ "customMaxPerDay").asOpt(LongFormat),
            customMaxPerMonth = (json \ "customMaxPerMonth").asOpt(LongFormat),
            customReadOnly = (json \ "customReadOnly").asOpt[Boolean],
            parent = (json \ "parent").asOpt(ApiSubscriptionIdFormat),
            thirdPartySubscriptionInformations =
              (json \ "thirdPartySubscriptionInformations") match {
                case JsDefined(value) =>
                  value match {
                    case JsNull => None
                    case _ =>
                      ThirdPartySubscriptionInformationsFormat
                        .reads(value)
                        .get
                        .some
                  }
                case _: JsUndefined => None
              }
          )
        )
      } recover {
        case e =>
          AppLogger.error("ApiSubscriptionFormat error")
          AppLogger.error(e.getMessage, e)
          JsError(e.getMessage)
      } get

    override def writes(o: ApiSubscription): JsValue = Json.obj(
      "_id" -> ApiSubscriptionIdFormat.writes(o.id),
      "_tenant" -> o.tenant.asJson,
      "_deleted" -> o.deleted,
      "apiKey" -> OtoroshiApiKeyFormat.writes(o.apiKey),
      "plan" -> UsagePlanIdFormat.writes(o.plan),
      "team" -> TeamIdFormat.writes(o.team),
      "api" -> ApiIdFormat.writes(o.api),
      "createdAt" -> DateTimeFormat.writes(o.createdAt),
      "by" -> UserIdFormat.writes(o.by),
      "customName" -> o.customName
        .map(id => JsString(id))
        .getOrElse(JsNull)
        .as[JsValue],
      "adminCustomName" -> o.adminCustomName
        .map(id => JsString(id))
        .getOrElse(JsNull)
        .as[JsValue],
      "enabled" -> o.enabled,
      "rotation" -> o.rotation
        .map(ApiSubscriptionyRotationFormat.writes)
        .getOrElse(JsNull)
        .as[JsValue],
      "integrationToken" -> o.integrationToken,
      "metadata" -> o.metadata,
      "customMetadata" -> o.customMetadata,
      "tags" -> JsArray(o.tags.getOrElse(Set.empty).toSeq.map(JsString.apply)),
      "customMaxPerSecond" -> o.customMaxPerSecond
        .map(JsNumber(_))
        .getOrElse(JsNull)
        .as[JsValue],
      "customMaxPerDay" -> o.customMaxPerDay
        .map(JsNumber(_))
        .getOrElse(JsNull)
        .as[JsValue],
      "customMaxPerMonth" -> o.customMaxPerMonth
        .map(JsNumber(_))
        .getOrElse(JsNull)
        .as[JsValue],
      "customReadOnly" -> o.customReadOnly
        .map(JsBoolean.apply)
        .getOrElse(JsNull)
        .as[JsValue],
      "parent" -> o.parent
        .map(ApiSubscriptionIdFormat.writes)
        .getOrElse(JsNull)
        .as[JsValue],
      "thirdPartySubscriptionInformations" -> o.thirdPartySubscriptionInformations
        .map(ThirdPartySubscriptionInformationsFormat.writes)
        .getOrElse(JsNull)
        .as[JsValue]
    )
  }

  val ThirdPartySubscriptionInformationsFormat =
    new Format[ThirdPartySubscriptionInformations] {
      override def reads(
          json: JsValue): JsResult[ThirdPartySubscriptionInformations] = {
        (json \ "type").as[String] match {
          case "stripe" => StripeSubscriptionInformationsFormat.reads(json)
        }
      }

      override def writes(o: ThirdPartySubscriptionInformations): JsValue =
        o match {
          case i: StripeSubscriptionInformations =>
            StripeSubscriptionInformationsFormat
              .writes(i)
              .as[JsObject] + ("type" -> JsString("stripe"))
        }
    }
  val StripeSubscriptionInformationsFormat =
    new Format[StripeSubscriptionInformations] {
      override def reads(
          json: JsValue): JsResult[StripeSubscriptionInformations] =
        Try {
          JsSuccess(
            StripeSubscriptionInformations(
              subscriptionId = (json \ "subscriptionId").as[String],
              primaryElementId = (json \ "primaryElementId").asOpt[String],
              meteredElementId = (json \ "meteredElementId").asOpt[String]
            )
          )
        } recover {
          case e =>
            AppLogger.error(e.getMessage, e)
            JsError(e.getMessage)
        } get

      override def writes(o: StripeSubscriptionInformations): JsValue =
        Json.obj(
          "subscriptionId" -> o.subscriptionId,
          "primaryElementId" -> o.primaryElementId,
          "meteredElementId" -> o.meteredElementId
        )
    }

  val SubscriptionDemandStateFormat = new Format[SubscriptionDemandState] {
    override def reads(json: JsValue) = json.as[String] match {
      case "waiting"    => JsSuccess(SubscriptionDemandState.Waiting)
      case "inProgress" => JsSuccess(SubscriptionDemandState.InProgress)
      case "canceled"   => JsSuccess(SubscriptionDemandState.Canceled)
      case "accepted"   => JsSuccess(SubscriptionDemandState.Accepted)
      case "refused"    => JsSuccess(SubscriptionDemandState.Refused)
      case "blocked"    => JsSuccess(SubscriptionDemandState.Blocked)
      case str          => JsError(s"Bad SubscriptionDemandState value: $str")
    }

    override def writes(o: SubscriptionDemandState) = JsString(o.name)
  }

  val SubscriptionDemandFormat = new Format[SubscriptionDemand] {
    override def writes(o: SubscriptionDemand): JsValue =
      Json.obj(
        "_id" -> o.id.asJson,
        "_tenant" -> o.tenant.asJson,
        "_deleted" -> o.deleted,
        "api" -> o.api.asJson,
        "plan" -> o.plan.asJson,
        "steps" -> SeqSubscriptionDemanStepFormat.writes(o.steps),
        "state" -> o.state.name,
        "team" -> o.team.asJson,
        "from" -> o.from.asJson,
        "date" -> DateTimeFormat.writes(o.date),
        "motivation" -> o.motivation
          .getOrElse(JsNull)
          .as[JsValue],
        "parentSubscription" -> o.parentSubscriptionId
          .map(_.asJson)
          .getOrElse(JsNull)
          .as[JsValue],
        "customMetadata" -> o.customMetadata
          .getOrElse(JsNull)
          .as[JsValue],
        "customMaxPerSecond" -> o.customMaxPerSecond
          .map(JsNumber(_))
          .getOrElse(JsNull)
          .as[JsValue],
        "customMaxPerDay" -> o.customMaxPerDay
          .map(JsNumber(_))
          .getOrElse(JsNull)
          .as[JsValue],
        "customMaxPerMonth" -> o.customMaxPerMonth
          .map(JsNumber(_))
          .getOrElse(JsNull)
          .as[JsValue],
        "customReadOnly" -> o.customReadOnly
          .map(JsBoolean.apply)
          .getOrElse(JsNull)
          .as[JsValue],
        "adminCustomName" -> o.adminCustomName
          .map(JsString.apply)
          .getOrElse(JsNull)
          .as[JsValue]
      )

    override def reads(json: JsValue): JsResult[SubscriptionDemand] =
      Try {
        JsSuccess(
          SubscriptionDemand(
            id = (json \ "_id").as(SubscriptionDemandIdFormat),
            tenant = (json \ "_tenant").as(TenantIdFormat),
            deleted = (json \ "_deleted").asOpt[Boolean].getOrElse(false),
            api = (json \ "api").as(ApiIdFormat),
            plan = (json \ "plan").as(UsagePlanIdFormat),
            steps = (json \ "steps").as(SeqSubscriptionDemanStepFormat),
            state = (json \ "state").as(SubscriptionDemandStateFormat),
            team = (json \ "team").as(TeamIdFormat),
            from = (json \ "from").as(UserIdFormat),
            date = (json \ "date").as(DateTimeFormat),
            motivation = (json \ "motivation")
              .asOpt[String]
              .map(m => Json.obj("motivation" -> m))
              .orElse((json \ "motivation").asOpt[JsObject]),
            parentSubscriptionId =
              (json \ "parentSubscription").asOpt(ApiSubscriptionIdFormat),
            customMetadata = (json \ "customMetadata").asOpt[JsObject],
            customMaxPerSecond = (json \ "customMaxPerSecond").asOpt[Long],
            customMaxPerDay = (json \ "customMaxPerDay").asOpt[Long],
            customMaxPerMonth = (json \ "customMaxPerMonth").asOpt[Long],
            customReadOnly = (json \ "customReadOnly").asOpt[Boolean],
            adminCustomName = (json \ "adminCustomName").asOpt[String]
          )
        )
      } recover {
        case e =>
          AppLogger.error(e.getMessage, e)
          JsError(e.getMessage)
      } get
  }

  val SubscriptionDemandStepFormat = new Format[SubscriptionDemandStep] {
    override def writes(o: SubscriptionDemandStep): JsValue = Json.obj(
      "_id" -> o.id.asJson,
      "state" -> o.state.name,
      "step" -> ValidationStepFormat.writes(o.step),
      "metadata" -> o.metadata
    )

    override def reads(json: JsValue): JsResult[SubscriptionDemandStep] =
      Try {
        JsSuccess(
          SubscriptionDemandStep(
            id = (json \ "_id").as(SubscriptionDemandStepIdFormat),
            state = (json \ "state").as(SubscriptionDemandStateFormat),
            step = (json \ "step").as(ValidationStepFormat),
            metadata = (json \ "metadata").as[JsObject]
          )
        )
      } recover {
        case e =>
          AppLogger.error(e.getMessage, e)
          JsError(e.getMessage)
      } get
  }

  val StepValidatorFormat = new Format[StepValidator] {
    override def writes(o: StepValidator): JsValue = Json.obj(
      "_id" -> o.id.asJson,
      "_tenant" -> o.tenant.asJson,
      "_deleted" -> o.deleted,
      "token" -> o.token,
      "step" -> o.step.asJson,
      "subscriptionDemand" -> o.subscriptionDemand.asJson,
      "metadata" -> o.metadata
    )

    override def reads(json: JsValue): JsResult[StepValidator] =
      Try {
        JsSuccess(
          StepValidator(
            id = (json \ "_id").as(DatastoreIdFormat),
            tenant = (json \ "_tenant").as(TenantIdFormat),
            deleted = (json \ "_deleted").as[Boolean],
            token = (json \ "token").as[String],
            step = (json \ "step").as(SubscriptionDemandStepIdFormat),
            subscriptionDemand =
              (json \ "subscriptionDemand").as(SubscriptionDemandIdFormat),
            metadata = (json \ "metadata").as[JsObject]
          )
        )
      } recover {
        case e =>
          AppLogger.error(e.getMessage, e)
          JsError(e.getMessage)
      } get
  }

  //just because otoroshi do not use the actual entities format ;)
  val AuthorizedEntitiesOtoroshiFormat: Format[AuthorizedEntities] =
    new Format[AuthorizedEntities] {
      override def writes(o: AuthorizedEntities): JsValue = JsArray(
        o.groups.map(g => s"group_${g.value}").map(JsString.apply).toSeq ++
          o.services
            .map(g => s"service_${g.value}")
            .map(JsString.apply)
            .toSeq ++
          o.routes.map(g => s"route_${g.value}").map(JsString.apply).toSeq
      )

      override def reads(json: JsValue): JsResult[AuthorizedEntities] =
        Try {
          JsSuccess(
            json
              .as[JsArray]
              .value
              .map(_.as[String])
              .foldLeft(AuthorizedEntities()) { (entities, value) =>
                {
                  value match {
                    case r"group_.*" =>
                      entities.copy(
                        groups = entities.groups + OtoroshiServiceGroupId(
                          value.replace("group_", "")))
                    case r"route_.*" =>
                      entities.copy(routes = entities.routes + OtoroshiRouteId(
                        value.replace("route_", "")))
                    case r"service_.*" =>
                      entities.copy(
                        services = entities.services + OtoroshiServiceId(
                          value.replace("service_", "")))
                  }
                }
              }
          )
        } recover {
          case e => JsError(e.getMessage)
        } get
    }

  val AuthorizedEntitiesFormat: Format[AuthorizedEntities] =
    new Format[AuthorizedEntities] {
      override def writes(o: AuthorizedEntities): JsValue =
        Json.obj(
          "groups" -> SetOtoroshiServiceGroupsIdFormat.writes(o.groups),
          "services" -> SetOtoroshiServicesIdFormat.writes(o.services),
          "routes" -> SetOtoroshiRoutesIdFormat.writes(o.routes)
        )

      override def reads(json: JsValue): JsResult[AuthorizedEntities] =
        Try {
          JsSuccess(
            AuthorizedEntities(
              groups = (json \ "groups").as(SetOtoroshiServiceGroupsIdFormat),
              services = (json \ "services").as(SetOtoroshiServicesIdFormat),
              routes = (json \ "routes").as(SetOtoroshiRoutesIdFormat),
            )
          )
        } recover {
          case e =>
            AppLogger.error(e.getMessage, e)
            JsError(e.getMessage)
        } get
    }

  val ActualOtoroshiApiKeyFormat: Format[ActualOtoroshiApiKey] =
    new Format[ActualOtoroshiApiKey] {
      override def writes(apk: ActualOtoroshiApiKey): JsValue = Json.obj(
        "clientId" -> apk.clientId,
        "clientSecret" -> apk.clientSecret,
        "clientName" -> apk.clientName,
        "authorizedEntities" -> AuthorizedEntitiesOtoroshiFormat.writes(
          apk.authorizedEntities),
        "enabled" -> apk.enabled,
        "allowClientIdOnly" -> apk.allowClientIdOnly,
        "constrainedServicesOnly" -> apk.constrainedServicesOnly,
        "readOnly" -> apk.readOnly,
        "throttlingQuota" -> apk.throttlingQuota,
        "dailyQuota" -> apk.dailyQuota,
        "monthlyQuota" -> apk.monthlyQuota,
        "metadata" -> JsObject(
          apk.metadata.view.mapValues(JsString.apply).toSeq),
        "tags" -> JsArray(apk.tags.toSeq.map(JsString.apply)),
        "restrictions" -> apk.restrictions.asJson,
        "rotation" -> apk.rotation
          .map(ApiKeyRotationFormat.writes)
          .getOrElse(JsNull)
          .as[JsValue]
      )

      override def reads(json: JsValue): JsResult[ActualOtoroshiApiKey] =
        Try {
          ActualOtoroshiApiKey(
            clientId = (json \ "clientId").as[String],
            clientSecret = (json \ "clientSecret").as[String],
            clientName = (json \ "clientName").as[String],
            authorizedEntities = (json \ "authorizedEntities").as(
              AuthorizedEntitiesOtoroshiFormat),
            enabled = (json \ "enabled").asOpt[Boolean].getOrElse(true),
            allowClientIdOnly =
              (json \ "allowClientIdOnly").asOpt[Boolean].getOrElse(false),
            readOnly = (json \ "readOnly").asOpt[Boolean].getOrElse(false),
            throttlingQuota = (json \ "throttlingQuota")
              .asOpt[Long]
              .getOrElse(RemainingQuotas.MaxValue),
            dailyQuota = (json \ "dailyQuota")
              .asOpt[Long]
              .getOrElse(RemainingQuotas.MaxValue),
            monthlyQuota = (json \ "monthlyQuota")
              .asOpt[Long]
              .getOrElse(RemainingQuotas.MaxValue),
            metadata = (json \ "metadata")
              .asOpt[Map[String, String]]
              .getOrElse(Map.empty[String, String]),
            constrainedServicesOnly = (json \ "constrainedServicesOnly")
              .asOpt[Boolean]
              .getOrElse(false),
            tags = (json \ "tags")
              .asOpt[Set[String]]
              .getOrElse(Set.empty[String]),
            restrictions = (json \ "restrictions").as(ApiKeyRestrictionsFormat),
            rotation = (json \ "rotation").asOpt(ApiKeyRotationFormat)
          )
        } map {
          case sd => JsSuccess(sd)
        } recover {
          case t => JsError(t.getMessage)
        } get
    }

  val NotificationIdFormat: Format[NotificationId] =
    new Format[NotificationId] {
      override def reads(json: JsValue): JsResult[NotificationId] =
        Try {
          JsSuccess(NotificationId(json.as[String]))
        } recover {
          case e =>
            AppLogger.error(e.getMessage, e)
            JsError(e.getMessage)
        } get

      override def writes(o: NotificationId): JsValue = JsString(o.value)
    }

  val UserSessionIdFormat: Format[UserSessionId] = new Format[UserSessionId] {
    override def reads(json: JsValue): JsResult[UserSessionId] =
      Try {
        JsSuccess(UserSessionId(json.as[String]))
      } recover {
        case e => JsError(e.getMessage)
      } get

    override def writes(o: UserSessionId): JsValue = JsString(o.value)
  }

  val NotificationActionFormat: Format[NotificationAction] =
    new Format[NotificationAction] {
      override def reads(json: JsValue) = (json \ "type").as[String] match {
        case "ApiAccess"             => ApiAccessFormat.reads(json)
        case "TeamAccess"            => TeamAccessFormat.reads(json)
        case "ApiSubscription"       => ApiSubscriptionDemandFormat.reads(json)
        case "ApiSubscriptionReject" => ApiSubscriptionRejectFormat.reads(json)
        case "ApiSubscriptionAccept" => ApiSubscriptionAcceptFormat.reads(json)
        case "OtoroshiSyncSubscriptionError" =>
          OtoroshiSyncSubscriptionErrorFormat.reads(json)
        case "OtoroshiSyncApiError" => OtoroshiSyncApiErrorFormat.reads(json)
        case "ApiKeyDeletionInformation" =>
          ApiKeyDeletionInformationFormat.reads(json)
        case "ApiKeyRotationInProgress" =>
          ApiKeyRotationInProgressFormat.reads(json)
        case "ApiKeyRotationEnded"  => ApiKeyRotationEndedFormat.reads(json)
        case "TeamInvitation"       => TeamInvitationFormat.reads(json)
        case "ApiKeyRefresh"        => ApiKeyRefreshFormat.reads(json)
        case "NewPostPublished"     => NewPostPublishedFormat.reads(json)
        case "NewIssueOpen"         => NewIssueOpenFormat.reads(json)
        case "NewCommentOnIssue"    => NewCommentOnIssueFormat.reads(json)
        case "TransferApiOwnership" => TransferApiOwnershipFormat.reads(json)
        case "CheckoutForSubscription" =>
          CheckoutForSubscriptionFormat.reads(json)
        case str => JsError(s"Bad notification value: $str")
      }

      override def writes(o: NotificationAction) = o match {
        case p: ApiAccess =>
          ApiAccessFormat.writes(p).as[JsObject] ++ Json.obj(
            "type" -> "ApiAccess")
        case p: TeamAccess =>
          TeamAccessFormat.writes(p).as[JsObject] ++ Json.obj(
            "type" -> "TeamAccess")
        case p: ApiSubscriptionDemand =>
          ApiSubscriptionDemandFormat.writes(p).as[JsObject] ++ Json.obj(
            "type" -> "ApiSubscription")
        case p: ApiSubscriptionReject =>
          ApiSubscriptionRejectFormat.writes(p).as[JsObject] ++ Json.obj(
            "type" -> "ApiSubscriptionReject")
        case p: ApiSubscriptionAccept =>
          ApiSubscriptionAcceptFormat.writes(p).as[JsObject] ++ Json.obj(
            "type" -> "ApiSubscriptionAccept")
        case p: OtoroshiSyncSubscriptionError =>
          OtoroshiSyncSubscriptionErrorFormat.writes(p).as[JsObject] ++ Json
            .obj("type" -> "OtoroshiSyncSubscriptionError")
        case p: OtoroshiSyncApiError =>
          OtoroshiSyncApiErrorFormat.writes(p).as[JsObject] ++ Json.obj(
            "type" -> "OtoroshiSyncApiError")
        case p: ApiKeyDeletionInformation =>
          ApiKeyDeletionInformationFormat.writes(p).as[JsObject] ++ Json.obj(
            "type" -> "ApiKeyDeletionInformation")
        case p: ApiKeyRotationInProgress =>
          ApiKeyRotationInProgressFormat.writes(p).as[JsObject] ++ Json.obj(
            "type" -> "ApiKeyRotationInProgress")
        case p: ApiKeyRotationEnded =>
          ApiKeyRotationEndedFormat.writes(p).as[JsObject] ++ Json.obj(
            "type" -> "ApiKeyRotationEnded")
        case p: TeamInvitation =>
          TeamInvitationFormat.writes(p).as[JsObject] ++ Json.obj(
            "type" -> "TeamInvitation")
        case p: ApiKeyRefresh =>
          ApiKeyRefreshFormat.writes(p).as[JsObject] ++ Json.obj(
            "type" -> "ApiKeyRefresh")
        case p: NewPostPublished =>
          NewPostPublishedFormat.writes(p).as[JsObject] ++ Json.obj(
            "type" -> "NewPostPublished"
          )
        case p: NewIssueOpen =>
          NewIssueOpenFormat.writes(p).as[JsObject] ++ Json.obj(
            "type" -> "NewIssueOpen"
          )
        case p: NewCommentOnIssue =>
          NewCommentOnIssueFormat.writes(p).as[JsObject] ++ Json.obj(
            "type" -> "NewCommentOnIssue"
          )
        case p: TransferApiOwnership =>
          TransferApiOwnershipFormat.writes(p).as[JsObject] ++ Json.obj(
            "type" -> "TransferApiOwnership"
          )
        case p: CheckoutForSubscription =>
          CheckoutForSubscriptionFormat.writes(p).as[JsObject] ++ Json.obj(
            "type" -> "CheckoutForSubscription"
          )
      }
    }

  val NewCommentOnIssueFormat = new Format[NewCommentOnIssue] {
    override def reads(json: JsValue): JsResult[NewCommentOnIssue] =
      Try {
        JsSuccess(
          NewCommentOnIssue(
            apiName = (json \ "apiName").asOpt[String].getOrElse(""),
            teamId = (json \ "teamId").as(TeamIdFormat).value,
            linkTo = (json \ "linkTo").asOpt[String].getOrElse("")
          )
        )
      } recover {
        case e => JsError(e.getMessage)
      } get

    override def writes(o: NewCommentOnIssue): JsValue = Json.obj(
      "apiName" -> o.apiName,
      "teamId" -> o.teamId,
      "linkTo" -> o.linkTo
    )
  }

  val TransferApiOwnershipFormat = new Format[TransferApiOwnership] {
    override def reads(json: JsValue): JsResult[TransferApiOwnership] =
      Try {
        JsSuccess(
          TransferApiOwnership(
            api = (json \ "api").as(ApiIdFormat),
            team = (json \ "team").as(TeamIdFormat),
          )
        )
      } recover {
        case e => JsError(e.getMessage)
      } get

    override def writes(o: TransferApiOwnership): JsValue = Json.obj(
      "api" -> o.api.value,
      "team" -> o.team.value
    )

  }

  val CheckoutForSubscriptionFormat = new Format[CheckoutForSubscription] {
    override def reads(json: JsValue): JsResult[CheckoutForSubscription] =
      Try {
        JsSuccess(
          CheckoutForSubscription(
            demand = (json \ "demand").as(SubscriptionDemandIdFormat),
            api = (json \ "api").as(ApiIdFormat),
            plan = (json \ "plan").as(UsagePlanIdFormat),
            step = (json \ "step").as(SubscriptionDemandStepIdFormat)
          )
        )
      } recover {
        case e =>
          AppLogger.error(e.getMessage, e)
          JsError(e.getMessage)
      } get

    override def writes(o: CheckoutForSubscription): JsValue = Json.obj(
      "demand" -> o.demand.value,
      "api" -> o.api.asJson,
      "plan" -> o.plan.asJson,
      "step" -> o.step.asJson
    )
  }

  val NewIssueOpenFormat = new Format[NewIssueOpen] {
    override def reads(json: JsValue): JsResult[NewIssueOpen] =
      Try {
        JsSuccess(
          NewIssueOpen(
            apiName = (json \ "apiName").asOpt[String].getOrElse(""),
            teamId = (json \ "teamId").as(TeamIdFormat).value,
            linkTo = (json \ "linkTo").asOpt[String].getOrElse("")
          )
        )
      } recover {
        case e => JsError(e.getMessage)
      } get

    override def writes(o: NewIssueOpen): JsValue = Json.obj(
      "apiName" -> o.apiName,
      "teamId" -> o.teamId,
      "linkTo" -> o.linkTo
    )
  }

  val NewPostPublishedFormat = new Format[NewPostPublished] {
    override def reads(json: JsValue): JsResult[NewPostPublished] =
      Try {
        JsSuccess(
          NewPostPublished(
            apiName = (json \ "apiName").asOpt[String].getOrElse(""),
            teamId = (json \ "teamId").as(TeamIdFormat).value
          )
        )
      } recover {
        case e => JsError(e.getMessage)
      } get

    override def writes(o: NewPostPublished): JsValue = Json.obj(
      "apiName" -> o.apiName,
      "teamId" -> o.teamId
    )
  }

  val ApiAccessFormat = new Format[ApiAccess] {
    override def reads(json: JsValue): JsResult[ApiAccess] =
      Try {
        JsSuccess(
          ApiAccess(
            api = (json \ "api").as(ApiIdFormat),
            team = (json \ "team").as(TeamIdFormat)
          )
        )
      } recover {
        case e => JsError(e.getMessage)
      } get

    override def writes(o: ApiAccess): JsValue = Json.obj(
      "api" -> ApiIdFormat.writes(o.api),
      "team" -> TeamIdFormat.writes(o.team)
    )
  }
  val TeamAccessFormat = new Format[TeamAccess] {
    override def reads(json: JsValue): JsResult[TeamAccess] =
      Try {
        JsSuccess(
          TeamAccess(
            team = (json \ "team").as(TeamIdFormat)
          )
        )
      } recover {
        case e => JsError(e.getMessage)
      } get

    override def writes(o: TeamAccess): JsValue = Json.obj(
      "team" -> TeamIdFormat.writes(o.team)
    )
  }
  val ApiSubscriptionDemandFormat = new Format[ApiSubscriptionDemand] {
    override def reads(json: JsValue): JsResult[ApiSubscriptionDemand] =
      Try {
        JsSuccess(
          ApiSubscriptionDemand(
            api = (json \ "api").as(ApiIdFormat),
            plan = (json \ "plan").as(UsagePlanIdFormat),
            team = (json \ "team").as(TeamIdFormat),
            demand = (json \ "demand").as(SubscriptionDemandIdFormat),
            step = (json \ "step").as(SubscriptionDemandStepIdFormat),
            parentSubscriptionId =
              (json \ "parentSubscriptionId").asOpt(ApiSubscriptionIdFormat),
            motivation = (json \ "motivation").asOpt[String]
          )
        )
      } recover {
        case e =>
          AppLogger.error(e.getMessage, e)
          JsError(e.getMessage)
      } get

    override def writes(o: ApiSubscriptionDemand): JsValue = Json.obj(
      "api" -> ApiIdFormat.writes(o.api),
      "plan" -> UsagePlanIdFormat.writes(o.plan),
      "team" -> TeamIdFormat.writes(o.team),
      "demand" -> SubscriptionDemandIdFormat.writes(o.demand),
      "step" -> SubscriptionDemandStepIdFormat.writes(o.step),
      "parentSubscriptionId" -> o.parentSubscriptionId
        .map(ApiSubscriptionIdFormat.writes)
        .getOrElse(JsNull)
        .as[JsValue],
      "motivation" -> o.motivation
        .map(JsString.apply)
        .getOrElse(JsNull)
        .as[JsValue]
    )
  }
  val ApiSubscriptionRejectFormat = new Format[ApiSubscriptionReject] {
    override def reads(json: JsValue): JsResult[ApiSubscriptionReject] =
      Try {
        JsSuccess(
          ApiSubscriptionReject(
            api = (json \ "api").as(ApiIdFormat),
            plan = (json \ "plan").as(UsagePlanIdFormat),
            team = (json \ "team").as(TeamIdFormat),
            message = (json \ "message").asOpt[String]
          )
        )
      } recover {
        case e => JsError(e.getMessage)
      } get

    override def writes(o: ApiSubscriptionReject): JsValue = Json.obj(
      "api" -> ApiIdFormat.writes(o.api),
      "plan" -> UsagePlanIdFormat.writes(o.plan),
      "team" -> TeamIdFormat.writes(o.team),
      "message" -> o.message
        .map(JsString.apply)
        .getOrElse(JsNull)
        .as[JsValue]
    )
  }

  val ApiSubscriptionAcceptFormat = new Format[ApiSubscriptionAccept] {
    override def reads(json: JsValue): JsResult[ApiSubscriptionAccept] =
      Try {
        JsSuccess(
          ApiSubscriptionAccept(
            api = (json \ "api").as(ApiIdFormat),
            plan = (json \ "plan").as(UsagePlanIdFormat),
            team = (json \ "team").as(TeamIdFormat)
          )
        )
      } recover {
        case e => JsError(e.getMessage)
      } get

    override def writes(o: ApiSubscriptionAccept): JsValue = Json.obj(
      "api" -> ApiIdFormat.writes(o.api),
      "plan" -> UsagePlanIdFormat.writes(o.plan),
      "team" -> TeamIdFormat.writes(o.team)
    )
  }
  val ApiKeyDeletionInformationFormat = new Format[ApiKeyDeletionInformation] {
    override def reads(json: JsValue): JsResult[ApiKeyDeletionInformation] =
      Try {
        JsSuccess(
          ApiKeyDeletionInformation(
            api = (json \ "api").as[String],
            clientId = (json \ "clientId").as[String]
          )
        )
      } recover {
        case e => JsError(e.getMessage)
      } get

    override def writes(o: ApiKeyDeletionInformation): JsValue = Json.obj(
      "api" -> o.api,
      "clientId" -> o.clientId
    )
  }

  val OtoroshiSyncSubscriptionErrorFormat =
    new Format[OtoroshiSyncSubscriptionError] {
      override def reads(
          json: JsValue): JsResult[OtoroshiSyncSubscriptionError] =
        Try {
          JsSuccess(
            OtoroshiSyncSubscriptionError(
              subscription = (json \ "subscription").as(ApiSubscriptionFormat),
              message = (json \ "message").as[String]
            )
          )
        } recover {
          case e => JsError(e.getMessage)
        } get

      override def writes(o: OtoroshiSyncSubscriptionError): JsValue = Json.obj(
        "subscription" -> ApiSubscriptionFormat.writes(o.subscription),
        "message" -> o.message
      )
    }

  val OtoroshiSyncApiErrorFormat = new Format[OtoroshiSyncApiError] {
    override def reads(json: JsValue): JsResult[OtoroshiSyncApiError] =
      Try {
        JsSuccess(
          OtoroshiSyncApiError(
            api = (json \ "api").as(ApiFormat),
            message = (json \ "message").as[String]
          )
        )
      } recover {
        case e => JsError(e.getMessage)
      } get

    override def writes(o: OtoroshiSyncApiError): JsValue = Json.obj(
      "api" -> ApiFormat.writes(o.api),
      "message" -> o.message
    )
  }
  val ApiKeyRotationInProgressFormat = new Format[ApiKeyRotationInProgress] {
    override def reads(json: JsValue): JsResult[ApiKeyRotationInProgress] =
      Try {
        JsSuccess(
          ApiKeyRotationInProgress(
            clientId = (json \ "clientId").as[String],
            api = (json \ "api").as[String],
            plan = (json \ "plan").as[String],
          )
        )
      } recover {
        case e => JsError(e.getMessage)
      } get

    override def writes(o: ApiKeyRotationInProgress): JsValue = Json.obj(
      "clientId" -> o.clientId,
      "api" -> o.api,
      "plan" -> o.plan,
    )
  }
  val ApiKeyRotationEndedFormat = new Format[ApiKeyRotationEnded] {
    override def reads(json: JsValue): JsResult[ApiKeyRotationEnded] =
      Try {
        JsSuccess(
          ApiKeyRotationEnded(
            clientId = (json \ "clientId").as[String],
            api = (json \ "api").as[String],
            plan = (json \ "plan").as[String],
          )
        )
      } recover {
        case e => JsError(e.getMessage)
      } get

    override def writes(o: ApiKeyRotationEnded): JsValue = Json.obj(
      "clientId" -> o.clientId,
      "api" -> o.api,
      "plan" -> o.plan
    )
  }
  val TeamInvitationFormat = new Format[TeamInvitation] {
    override def reads(json: JsValue): JsResult[TeamInvitation] =
      Try {
        JsSuccess(
          TeamInvitation(
            team = (json \ "team").as(TeamIdFormat),
            user = (json \ "user").as(UserIdFormat)
          )
        )
      } recover {
        case e =>
          JsError(e.getMessage)
      } get

    override def writes(o: TeamInvitation): JsValue = Json.obj(
      "team" -> TeamIdFormat.writes(o.team),
      "user" -> UserIdFormat.writes(o.user),
    )
  }
  val ApiKeyRefreshFormat = new Format[ApiKeyRefresh] {
    override def reads(json: JsValue): JsResult[ApiKeyRefresh] =
      Try {
        JsSuccess(
          ApiKeyRefresh(
            subscription = (json \ "subscription").as[String],
            api = (json \ "api").as[String],
            plan = (json \ "plan").as[String]
          )
        )
      } recover {
        case e =>
          JsError(e.getMessage)
      } get

    override def writes(o: ApiKeyRefresh): JsValue = Json.obj(
      "subscription" -> o.subscription,
      "api" -> o.api,
      "plan" -> o.plan,
    )
  }

  val NotificationStatusFormat: Format[NotificationStatus] =
    new Format[NotificationStatus] {
      override def reads(json: JsValue): JsResult[NotificationStatus] =
        (json \ "status").as[String] match {
          case "Pending"  => NotificationStatusPendingFormat.reads(json)
          case "Accepted" => NotificationStatusAcceptedFormat.reads(json)
          case "Rejected" => NotificationStatusRejectedFormat.reads(json)
          case str =>
            AppLogger.error(s"Bad notification status value: $str")
            JsError(s"Bad notification status value: $str")
        }

      override def writes(o: NotificationStatus): JsValue = o match {
        case status: Pending =>
          NotificationStatusPendingFormat.writes(status).as[JsObject]
        case status: Accepted =>
          NotificationStatusAcceptedFormat.writes(status).as[JsObject]
        case status: Rejected =>
          NotificationStatusRejectedFormat.writes(status).as[JsObject]
      }
    }

  val NotificationTypeFormat: Format[NotificationType] =
    new Format[NotificationType] {
      override def reads(json: JsValue): JsResult[NotificationType] =
        json.as[String] match {
          case "AcceptOrReject" => JsSuccess(NotificationType.AcceptOrReject)
          case "AcceptOnly"     => JsSuccess(NotificationType.AcceptOnly)
          case str              => JsError(s"Bad notification type value: $str")
        }

      override def writes(o: NotificationType): JsValue = o match {
        case NotificationType.AcceptOrReject => JsString("AcceptOrReject")
        case NotificationType.AcceptOnly     => JsString("AcceptOnly")
      }
    }

  val NotificationStatusPendingFormat: Format[Pending] =
    new Format[Pending] {
      override def reads(json: JsValue): JsResult[Pending] =
        Try {
          JsSuccess(
            Pending()
          )
        } recover {
          case e => JsError(e.getMessage)
        } get

      override def writes(o: Pending): JsValue = Json.obj(
        "status" -> o.status
      )
    }

  val NotificationStatusAcceptedFormat: Format[Accepted] =
    new Format[Accepted] {
      override def reads(json: JsValue): JsResult[Accepted] =
        Try {
          JsSuccess(
            Accepted(
              date = (json \ "date").as(DateTimeFormat)
            )
          )
        } recover {
          case e => JsError(e.getMessage)
        } get

      override def writes(o: Accepted): JsValue = Json.obj(
        "date" -> DateTimeFormat.writes(o.date),
        "status" -> o.status
      )
    }

  val NotificationStatusRejectedFormat: Format[Rejected] =
    new Format[Rejected] {
      override def reads(json: JsValue): JsResult[Rejected] =
        Try {
          JsSuccess(
            Rejected(
              date = (json \ "date").as(DateTimeFormat)
            )
          )
        } recover {
          case e => JsError(e.getMessage)
        } get

      override def writes(o: Rejected): JsValue = Json.obj(
        "date" -> DateTimeFormat.writes(o.date),
        "status" -> o.status
      )
    }

  val NotificationSenderFormat: Format[NotificationSender] =
    new Format[NotificationSender] {
      override def reads(json: JsValue): JsResult[NotificationSender] =
        Try {
          JsSuccess(
            NotificationSender(
              name = (json \ "name").as[String],
              email = (json \ "email").as[String],
              id = (json \ "id").asOpt(UserIdFormat)
            )
          )
        } recover {
          case e =>
            AppLogger.error(e.getMessage, e)
            JsError(e.getMessage)
        } get

      override def writes(o: NotificationSender): JsValue = Json.obj(
        "name" -> o.name,
        "email" -> o.email,
        "id" -> o.id.map(_.asJson).getOrElse(JsNull).as[JsValue]
      )
    }
  val NotificationFormat: Format[Notification] = new Format[Notification] {
    override def reads(json: JsValue): JsResult[Notification] =
      Try {
        JsSuccess(
          Notification(
            id = (json \ "_id").as(NotificationIdFormat),
            tenant = (json \ "_tenant").as(TenantIdFormat),
            deleted = (json \ "_deleted").asOpt[Boolean].getOrElse(false),
            team = (json \ "team").asOpt(TeamIdFormat),
            sender = (json \ "sender").as(NotificationSenderFormat),
            date =
              (json \ "date").asOpt(DateTimeFormat).getOrElse(DateTime.now()),
            status = (json \ "status").as(NotificationStatusFormat),
            action = (json \ "action").as(NotificationActionFormat),
            notificationType = (json \ "notificationType")
              .asOpt(NotificationTypeFormat)
              .getOrElse(NotificationType.AcceptOrReject)
          )
        )
      } recover {
        case e =>
          AppLogger.error(e.getMessage, e)
          JsError(e.getMessage)
      } get

    override def writes(o: Notification): JsValue = Json.obj(
      "_id" -> NotificationIdFormat.writes(o.id),
      "_tenant" -> TenantIdFormat.writes(o.tenant),
      "_deleted" -> o.deleted,
      "team" -> o.team
        .map(id => JsString(id.value))
        .getOrElse(JsNull)
        .as[JsValue],
      "sender" -> NotificationSenderFormat.writes(o.sender),
      "date" -> DateTimeFormat.writes(o.date),
      "action" -> NotificationActionFormat.writes(o.action),
      "status" -> NotificationStatusFormat.writes(o.status),
      "notificationType" -> NotificationTypeFormat.writes(o.notificationType)
    )
  }

  val UserSessionFormat = new Format[UserSession] {

    override def reads(json: JsValue): JsResult[UserSession] = {

      Try {
        JsSuccess(
          UserSession(
            id = (json \ "_id").as(DatastoreIdFormat),
            sessionId = (json \ "sessionId").as(UserSessionIdFormat),
            userId = (json \ "userId").as(UserIdFormat),
            userName = (json \ "userName").as[String],
            userEmail = (json \ "userEmail").as[String],
            impersonatorId = (json \ "impersonatorId").asOpt(UserIdFormat),
            impersonatorName = (json \ "impersonatorName").asOpt[String],
            impersonatorEmail = (json \ "impersonatorEmail").asOpt[String],
            impersonatorSessionId =
              (json \ "impersonatorSessionId").asOpt(UserSessionIdFormat),
            created = (json \ "created")
              .asOpt(DateTimeFormat)
              .getOrElse(DateTime.now()),
            expires = (json \ "expires")
              .asOpt(DateTimeFormat)
              .getOrElse(DateTime.now()),
            ttl = (json \ "ttl")
              .asOpt[Long]
              .map(v => FiniteDuration(v, TimeUnit.MILLISECONDS))
              .getOrElse(FiniteDuration(0, TimeUnit.MILLISECONDS))
          )
        )
      } recover {
        case e => JsError(e.getMessage)
      } get
    }

    override def writes(o: UserSession): JsValue = Json.obj(
      "_id" -> o.id.asJson,
      "sessionId" -> UserSessionIdFormat.writes(o.sessionId),
      "userId" -> o.userId.asJson,
      "userName" -> o.userName,
      "userEmail" -> o.userEmail,
      "impersonatorId" -> o.impersonatorId
        .map(id => id.asJson)
        .getOrElse(JsNull)
        .as[JsValue],
      "impersonatorName" -> o.impersonatorName
        .map(id => JsString(id))
        .getOrElse(JsNull)
        .as[JsValue],
      "impersonatorEmail" -> o.impersonatorEmail
        .map(id => JsString(id))
        .getOrElse(JsNull)
        .as[JsValue],
      "impersonatorSessionId" -> o.impersonatorSessionId
        .map(id => JsString(id.value))
        .getOrElse(JsNull)
        .as[JsValue],
      "created" -> DateTimeFormat.writes(o.created),
      "expires" -> DateTimeFormat.writes(o.expires),
      "ttl" -> o.ttl.toMillis,
    )
  }

  val ApiKeyConsumptionStateFormat: Format[ApiKeyConsumptionState] =
    new Format[ApiKeyConsumptionState] {
      override def reads(json: JsValue): JsResult[ApiKeyConsumptionState] =
        json.as[String] match {
          case "completed"  => JsSuccess(ApiKeyConsumptionState.Completed)
          case "inProgress" => JsSuccess(ApiKeyConsumptionState.InProgress)
          case str          => JsError(s"Bad ApiKeyConsumptionState value: $str")
        }

      override def writes(o: ApiKeyConsumptionState): JsValue = JsString(o.name)
    }

  val ConsumptionFormat: Format[ApiKeyConsumption] =
    new Format[ApiKeyConsumption] {
      override def reads(json: JsValue): JsResult[ApiKeyConsumption] =
        Try {
          JsSuccess(
            ApiKeyConsumption(
              id = (json \ "_id").as(DatastoreIdFormat),
              deleted = (json \ "_deleted").asOpt[Boolean].getOrElse(false),
              tenant = (json \ "_tenant").as(TenantIdFormat),
              team = (json \ "team").as(TeamIdFormat),
              api = (json \ "api").as(ApiIdFormat),
              plan = (json \ "plan").as(UsagePlanIdFormat),
              clientId = (json \ "clientId").as[String],
              hits = (json \ "hits").as[Int],
              globalInformations = (json \ "globalInformations").as(
                GlobalConsumptionInformationsFormat),
              quotas = (json \ "quotas").as(ApiKeyQuotasFormat),
              billing = (json \ "billing").as(ApiKeyBillingFormat),
              from = (json \ "from").as(DateTimeFormat),
              to = (json \ "to").as(DateTimeFormat),
              state = (json \ "state").as(ApiKeyConsumptionStateFormat)
            )
          )
        } recover {
          case e =>
            AppLogger.error("Error from ConsumptionFormat")
            AppLogger.error(e.getMessage, e)
            JsError(e.getMessage)
        } get

      override def writes(o: ApiKeyConsumption): JsValue = Json.obj(
        "_id" -> DatastoreIdFormat.writes(o.id),
        "_deleted" -> o.deleted,
        "_tenant" -> TenantIdFormat.writes(o.tenant),
        "team" -> TeamIdFormat.writes(o.team),
        "api" -> ApiIdFormat.writes(o.api),
        "plan" -> UsagePlanIdFormat.writes(o.plan),
        "clientId" -> o.clientId,
        "hits" -> o.hits,
        "globalInformations" -> GlobalConsumptionInformationsFormat.writes(
          o.globalInformations),
        "quotas" -> ApiKeyQuotasFormat.writes(o.quotas),
        "billing" -> ApiKeyBillingFormat.writes(o.billing),
        "from" -> DateTimeFormat.writes(o.from),
        "to" -> DateTimeFormat.writes(o.to),
        "state" -> ApiKeyConsumptionStateFormat.writes(o.state)
      )
    }
  val GlobalConsumptionInformationsFormat
    : Format[ApiKeyGlobalConsumptionInformations] =
    new Format[ApiKeyGlobalConsumptionInformations] {
      override def reads(
          json: JsValue): JsResult[ApiKeyGlobalConsumptionInformations] =
        Try {
          JsSuccess(
            ApiKeyGlobalConsumptionInformations(
              hits = (json \ "hits").as(LongFormat),
              dataIn = (json \ "dataIn").as(LongFormat),
              dataOut = (json \ "dataOut").as(LongFormat),
              avgDuration = (json \ "avgDuration").asOpt[Double],
              avgOverhead = (json \ "avgOverhead").asOpt[Double],
            )
          )
        } recover {
          case e => JsError(e.getMessage)
        } get

      override def writes(o: ApiKeyGlobalConsumptionInformations): JsValue =
        Json.obj(
          "hits" -> o.hits,
          "dataIn" -> o.dataIn,
          "dataOut" -> o.dataOut,
          "avgDuration" -> o.avgDuration
            .map(JsNumber(_))
            .getOrElse(JsNull)
            .as[JsValue],
          "avgOverhead" -> o.avgOverhead
            .map(JsNumber(_))
            .getOrElse(JsNull)
            .as[JsValue]
        )
    }

  val ApiKeyQuotasFormat: Format[ApiKeyQuotas] = new Format[ApiKeyQuotas] {
    override def reads(json: JsValue): JsResult[ApiKeyQuotas] =
      Try {
        JsSuccess(
          ApiKeyQuotas(
            authorizedCallsPerSec =
              (json \ "authorizedCallsPerSec").as(LongFormat),
            currentCallsPerSec = (json \ "currentCallsPerSec").as(LongFormat),
            remainingCallsPerSec =
              (json \ "remainingCallsPerSec").as(LongFormat),
            authorizedCallsPerDay =
              (json \ "authorizedCallsPerDay").as(LongFormat),
            currentCallsPerDay = (json \ "currentCallsPerDay").as(LongFormat),
            remainingCallsPerDay =
              (json \ "remainingCallsPerDay").as(LongFormat),
            authorizedCallsPerMonth =
              (json \ "authorizedCallsPerMonth").as(LongFormat),
            currentCallsPerMonth =
              (json \ "currentCallsPerMonth").as(LongFormat),
            remainingCallsPerMonth =
              (json \ "remainingCallsPerMonth").as(LongFormat),
          ))
      } recover {
        case e => JsError(e.getMessage)
      } get

    override def writes(o: ApiKeyQuotas): JsValue = Json.obj(
      "authorizedCallsPerSec" -> o.authorizedCallsPerSec,
      "currentCallsPerSec" -> o.currentCallsPerSec,
      "remainingCallsPerSec" -> o.remainingCallsPerSec,
      "authorizedCallsPerDay" -> o.authorizedCallsPerDay,
      "currentCallsPerDay" -> o.currentCallsPerDay,
      "remainingCallsPerDay" -> o.remainingCallsPerDay,
      "authorizedCallsPerMonth" -> o.authorizedCallsPerMonth,
      "currentCallsPerMonth" -> o.currentCallsPerMonth,
      "remainingCallsPerMonth" -> o.remainingCallsPerMonth
    )
  }

  val ApiKeyBillingFormat: Format[ApiKeyBilling] = new Format[ApiKeyBilling] {
    override def reads(json: JsValue): JsResult[ApiKeyBilling] =
      Try {
        JsSuccess(
          ApiKeyBilling(
            hits = (json \ "hits").as(LongFormat),
            total = (json \ "total").as[BigDecimal]
          )
        )
      } recover {
        case e => JsError(e.getMessage)
      } get

    override def writes(o: ApiKeyBilling): JsValue = Json.obj(
      "hits" -> o.hits,
      "total" -> o.total
    )
  }

  val PasswordResetFormat: Format[PasswordReset] = new Format[PasswordReset] {
    override def reads(json: JsValue): JsResult[PasswordReset] =
      Try {
        JsSuccess(
          PasswordReset(
            id = (json \ "_id").as(DatastoreIdFormat),
            deleted = (json \ "_deleted").as[Boolean],
            randomId = (json \ "randomId").as[String],
            email = (json \ "email").as[String],
            password = (json \ "password").as[String],
            user = (json \ "user").as(UserIdFormat),
            creationDate = (json \ "creationDate").as(DateTimeFormat),
            validUntil = (json \ "validUntil").as(DateTimeFormat)
          )
        )
      } recover {
        case e => JsError(e.getMessage)
      } get

    override def writes(o: PasswordReset): JsValue = Json.obj(
      "_id" -> o.id.value,
      "_deleted" -> o.deleted,
      "randomId" -> o.randomId,
      "email" -> o.email,
      "password" -> o.password,
      "user" -> o.user.asJson,
      "creationDate" -> DateTimeFormat.writes(o.creationDate),
      "validUntil" -> DateTimeFormat.writes(o.validUntil)
    )
  }

  val AccountCreationFormat: Format[AccountCreation] =
    new Format[AccountCreation] {
      override def reads(json: JsValue): JsResult[AccountCreation] =
        Try {
          JsSuccess(
            AccountCreation(
              id = (json \ "_id").as(DatastoreIdFormat),
              deleted = (json \ "_deleted").as[Boolean],
              randomId = (json \ "randomId").as[String],
              email = (json \ "email").as[String],
              name = (json \ "name").as[String],
              avatar = (json \ "avatar").as[String],
              password = (json \ "password").as[String],
              creationDate = (json \ "creationDate").as(DateTimeFormat),
              validUntil = (json \ "validUntil").as(DateTimeFormat)
            )
          )
        } recover {
          case e => JsError(e.getMessage)
        } get

      override def writes(o: AccountCreation): JsValue = Json.obj(
        "_id" -> o.id.value,
        "_deleted" -> o.deleted,
        "randomId" -> o.randomId,
        "email" -> o.email,
        "name" -> o.name,
        "avatar" -> o.avatar,
        "password" -> o.password,
        "creationDate" -> DateTimeFormat.writes(o.creationDate),
        "validUntil" -> DateTimeFormat.writes(o.validUntil)
      )
    }

  val EmailVerificationFormat: Format[EmailVerification] =
    new Format[EmailVerification] {
      override def reads(json: JsValue): JsResult[EmailVerification] =
        Try {
          JsSuccess(
            EmailVerification(
              id = (json \ "_id").as(DatastoreIdFormat),
              deleted = (json \ "_deleted").as[Boolean],
              randomId = (json \ "randomId").as[String],
              tenant = (json \ "_tenant").as(TenantIdFormat),
              team = (json \ "teamId").as(TeamIdFormat),
              creationDate = (json \ "creationDate").as(DateTimeFormat),
              validUntil = (json \ "validUntil").as(DateTimeFormat)
            )
          )
        } recover {
          case e => JsError(e.getMessage)
        } get

      override def writes(o: EmailVerification): JsValue = Json.obj(
        "_id" -> o.id.value,
        "_deleted" -> o.deleted,
        "randomId" -> o.randomId,
        "_tenant" -> o.tenant.value,
        "teamId" -> o.team.value,
        "creationDate" -> DateTimeFormat.writes(o.creationDate),
        "validUntil" -> DateTimeFormat.writes(o.validUntil)
      )
    }

  val TranslationFormat: Format[Translation] = new Format[Translation] {
    override def reads(json: JsValue): JsResult[Translation] =
      Try {
        JsSuccess(
          Translation(
            id = (json \ "_id").as(DatastoreIdFormat),
            tenant = (json \ "_tenant").as(TenantIdFormat),
            language = (json \ "language").as[String],
            key = (json \ "key").as[String],
            value = (json \ "value").as[String],
            lastModificationAt =
              (json \ "lastModificationAt").asOpt(DateTimeFormat)
          )
        )
      } recover {
        case e =>
          AppLogger.warn(e.getMessage)
          JsError(e.getMessage)
      } get

    override def writes(o: Translation): JsValue = Json.obj(
      "_id" -> o.id.value,
      "_tenant" -> TenantIdFormat.writes(o.tenant),
      "language" -> o.language,
      "key" -> o.key,
      "value" -> o.value,
      "lastModificationAt" -> o.lastModificationAt
        .map(DateTimeFormat.writes)
        .getOrElse(JsNull)
        .as[JsValue]
    )
  }

  val TeamPermissionFormat = new Format[TeamPermission] {
    override def reads(json: JsValue) = json.as[String] match {
      case "Administrator" => JsSuccess(Administrator)
      case "ApiEditor"     => JsSuccess(ApiEditor)
      case "User"          => JsSuccess(TeamUser)
      case str             => JsError(s"Bad TeamPermission value: $str")
    }

    override def writes(o: TeamPermission) = JsString(o.name)
  }

  val UserWithPermissionFormat: Format[UserWithPermission] =
    new Format[UserWithPermission] {
      override def reads(json: JsValue): JsResult[UserWithPermission] =
        Try {
          JsSuccess(
            UserWithPermission(
              userId = (json \ "userId").as(UserIdFormat),
              teamPermission =
                (json \ "teamPermission").as(TeamPermissionFormat)
            )
          )
        } recover {
          case e => JsError(e.getMessage)
        } get

      override def writes(o: UserWithPermission): JsValue = Json.obj(
        "userId" -> UserIdFormat.writes(o.userId),
        "teamPermission" -> TeamPermissionFormat.writes(o.teamPermission)
      )
    }

  val MessageFormat: Format[Message] =
    new Format[Message] {
      override def reads(json: JsValue): JsResult[Message] =
        Try {
          JsSuccess(
            Message(
              id = (json \ "_id").as(DatastoreIdFormat),
              tenant = (json \ "_tenant").as(TenantIdFormat),
              messageType = (json \ "messageType").as(MessageTypeFormat),
              chat = (json \ "chat").as(UserIdFormat),
              date = (json \ "date").as(DateTimeFormat),
              sender = (json \ "sender").as(UserIdFormat),
              participants = (json \ "participants").as(SetUserIdFormat),
              readBy = (json \ "readBy").as(SetUserIdFormat),
              message = (json \ "message").as[String],
              send = (json \ "send").asOpt[Boolean].getOrElse(false),
              closed = (json \ "closed").asOpt(DateTimeFormat)
            )
          )
        } recover {
          case e =>
            JsError(e.getMessage)
        } get

      override def writes(o: Message): JsValue = Json.obj(
        "_id" -> o.id.value,
        "_tenant" -> o.tenant.value,
        "messageType" -> MessageTypeFormat.writes(o.messageType),
        "chat" -> o.chat.value,
        "date" -> DateTimeFormat.writes(o.date),
        "sender" -> UserIdFormat.writes(o.sender),
        "participants" -> SetUserIdFormat.writes(o.participants),
        "readBy" -> SetUserIdFormat.writes(o.readBy),
        "message" -> o.message,
        "send" -> o.send,
        "closed" -> o.closed
          .map(DateTimeFormat.writes)
          .getOrElse(JsNull)
          .as[JsValue]
      )
    }

  val MessageTypeFormat: Format[MessageType] =
    new Format[MessageType] {
      override def reads(json: JsValue): JsResult[MessageType] =
        (json \ "type").as[String] match {
          case "tenant" =>
            TenantIdFormat
              .reads((json \ "value").as[JsValue])
              .map(value => MessageType.Tenant(value))
          case str => JsError(s"Bad message type value: $str")
        }

      override def writes(o: MessageType): JsValue = o match {
        case t: MessageType.Tenant =>
          Json.obj(
            "type" -> "tenant",
            "value" -> TenantIdFormat.writes(t.value)
          )
      }
    }

  val TwoFactorAuthenticationFormat = new Format[TwoFactorAuthentication] {
    override def reads(json: JsValue): JsResult[TwoFactorAuthentication] =
      Try {
        JsSuccess(
          TwoFactorAuthentication(
            enabled = (json \ "enabled").as[Boolean],
            secret = (json \ "secret").as[String],
            token = (json \ "token").as[String],
            backupCodes = (json \ "backupCodes").as[String]
          )
        )
      } recover {
        case e => JsError(e.getMessage)
      } get

    override def writes(o: TwoFactorAuthentication): JsValue = Json.obj(
      "enabled" -> o.enabled,
      "secret" -> o.secret,
      "token" -> o.token,
      "backupCodes" -> o.backupCodes
    )
  }

  val UserInvitationFormat = new Format[UserInvitation] {
    override def reads(json: JsValue): JsResult[UserInvitation] =
      Try {
        JsSuccess(
          UserInvitation(
            token = (json \ "token").as[String],
            createdAt = (json \ "createdAt")
              .asOpt[DateTime](DateTimeFormat.reads)
              .getOrElse(DateTime.now()),
            team = (json \ "team").asOpt[String].getOrElse("team"),
            notificationId =
              (json \ "notificationId").asOpt[String].getOrElse(""),
            registered = (json \ "registered").asOpt[Boolean].getOrElse(false)
          )
        )
      } recover {
        case e => JsError(e.getMessage)
      } get

    override def writes(o: UserInvitation): JsValue = Json.obj(
      "token" -> o.token,
      "createdAt" -> DateTimeFormat.writes(o.createdAt),
      "team" -> o.team,
      "notificationId" -> o.notificationId,
      "registered" -> o.registered
    )
  }

  val EvolutionFormat: Format[Evolution] =
    new Format[Evolution] {
      override def reads(json: JsValue): JsResult[Evolution] =
        Try {
          JsSuccess(
            Evolution(
              id = (json \ "_id").as(DatastoreIdFormat),
              version = (json \ "version").as[String],
              applied = (json \ "applied").as[Boolean],
              date = (json \ "date").as(DateTimeFormat)
            )
          )
        } recover {
          case e => JsError(e.getMessage)
        } get

      override def writes(o: Evolution): JsValue = Json.obj(
        "_id" -> DatastoreIdFormat.writes(o.id),
        "version" -> o.version,
        "applied" -> o.applied,
        "date" -> DateTimeFormat.writes(o.date)
      )
    }

  val SeqOtoroshiSettingsFormat = Format(Reads.seq(OtoroshiSettingsFormat),
                                         Writes.seq(OtoroshiSettingsFormat))
  val SeqVersionFormat =
    Format(Reads.seq(VersionFormat), Writes.seq(VersionFormat))
  val SeqTeamIdFormat =
    Format(Reads.seq(TeamIdFormat), Writes.seq(TeamIdFormat))
  val SeqPostIdFormat =
    Format(Reads.seq(PostIdFormat), Writes.seq(PostIdFormat))
  val SeqIssueIdFormat =
    Format(Reads.seq(IssueIdFormat), Writes.seq(IssueIdFormat))
  val SeqOtoroshiGroupFormat =
    Format(Reads.seq(OtoroshiGroupFormat), Writes.seq(OtoroshiGroupFormat))
  val SeqTenantIdFormat =
    Format(Reads.seq(TenantIdFormat), Writes.seq(TenantIdFormat))
  val SeqTenantFormat =
    Format(Reads.seq(TenantFormat), Writes.seq(TenantFormat))
  val SeqUserFormat = Format(Reads.seq(UserFormat), Writes.seq(UserFormat))
  val SeqUserIdFormat =
    Format(Reads.seq(UserIdFormat), Writes.seq(UserIdFormat))
  val SetUserIdFormat =
    Format(Reads.set(UserIdFormat), Writes.set(UserIdFormat))
  val SeqApiSubscriptionIdFormat = Format(Reads.seq(ApiSubscriptionIdFormat),
                                          Writes.seq(ApiSubscriptionIdFormat))
  val SeqApiDocumentationPageIdFormat =
    Format(Reads.seq(ApiDocumentationPageIdFormat),
           Writes.seq(ApiDocumentationPageIdFormat))
  val SeqApiDocumentationFormat = Format(Reads.seq(ApiDocumentationFormat),
                                         Writes.seq(ApiDocumentationFormat))
  val SeqApiDocumentationPageFormat =
    Format(Reads.seq(ApiDocumentationPageFormat),
           Writes.seq(ApiDocumentationPageFormat))
  val SeqUsagePlanFormat =
    Format(Reads.seq(UsagePlanFormat), Writes.seq(UsagePlanFormat))
  val SeqUsagePlanIdFormat =
    Format(Reads.seq(UsagePlanIdFormat), Writes.seq(UsagePlanIdFormat))
  val SeqTeamFormat =
    Format(Reads.seq(TeamFormat), Writes.seq(TeamFormat))
  val SeqApiFormat =
    Format(Reads.seq(ApiFormat), Writes.seq(ApiFormat))
  val SetApiIdFormat =
    Format(Reads.set(ApiIdFormat), Writes.set(ApiIdFormat))
  val SetApiTagFormat =
    Format(Reads.set(ApiTagFormat), Writes.set(ApiTagFormat))
  val SetUserWithPermissionFormat =
    Format(Reads.set(UserWithPermissionFormat),
           Writes.set(UserWithPermissionFormat))
  val SeqNotificationFormat =
    Format(Reads.seq(NotificationFormat), Writes.seq(NotificationFormat))
  val SeqConsumptionFormat =
    Format(Reads.seq(ConsumptionFormat), Writes.seq(ConsumptionFormat))
  val SeqApiSubscriptionFormat =
    Format(Reads.seq(ApiSubscriptionFormat), Writes.seq(ApiSubscriptionFormat))
  val SeqTranslationFormat =
    Format(Reads.seq(TranslationFormat), Writes.seq(TranslationFormat))
  val SeqCustomMetadataFormat =
    Format(Reads.seq(CustomMetadataFormat), Writes.seq(CustomMetadataFormat))
  val SeqMessagesFormat =
    Format(Reads.seq(MessageFormat), Writes.seq(MessageFormat))

  val DefaultFormat = new Format[JsObject] {
    override def reads(json: JsValue): JsResult[JsObject] =
      JsSuccess(json.as[JsObject])

    override def writes(o: JsObject): JsValue = o
  }

  val CmsPageIdFormat = new Format[CmsPageId] {
    override def reads(json: JsValue): JsResult[CmsPageId] =
      Try {
        JsSuccess(CmsPageId(json.as[String]))
      } recover {
        case e => JsError(e.getMessage)
      } get

    override def writes(o: CmsPageId): JsValue = JsString(o.value)
  }

  val CmsHistoryFormat = new Format[CmsHistory] {
    override def writes(o: CmsHistory): JsValue = Json.obj(
      "id" -> o.id,
      "date" -> DateTimeFormat.writes(o.date),
      "diff" -> o.diff,
      "user" -> UserIdFormat.writes(o.user)
    )
    override def reads(o: JsValue): JsResult[CmsHistory] =
      Try {
        CmsHistory(
          id = (o \ "id").as[String],
          date = (o \ "date").as(DateTimeFormat),
          diff = (o \ "diff").as[String],
          user = (o \ "user").as(UserIdFormat)
        )
      } match {
        case Failure(exception) => JsError(exception.getMessage)
        case Success(page)      => JsSuccess(page)
      }
  }

  val CmsPageFormat = new Format[CmsPage] {
    override def writes(o: CmsPage): JsValue = Json.obj(
      "_id" -> o.id.value,
      "_tenant" -> o.tenant.value,
      "_deleted" -> o.deleted,
      "visible" -> o.visible,
      "authenticated" -> o.authenticated,
      "name" -> o.name,
      "picture" -> o.picture.map(JsString.apply).getOrElse(JsNull).as[JsValue],
      "tags" -> o.tags,
      "metadata" -> o.metadata,
      "contentType" -> o.contentType,
      "forwardRef" -> o.forwardRef
        .map(v => v.asJson)
        .getOrElse(JsNull)
        .as[JsValue],
      "body" -> o.body,
      "draft" -> o.draft,
      "path" -> o.path.map(JsString.apply).getOrElse(JsNull).as[JsValue],
      "exact" -> o.exact,
      "lastPublishedDate" -> o.lastPublishedDate.map(DateTimeFormat.writes),
      "history" -> SeqCmsHistoryFormat.writes(o.history)
    )
    override def reads(json: JsValue): JsResult[CmsPage] =
      Try {
        CmsPage(
          id = (json \ "_id").as(CmsPageIdFormat),
          tenant = (json \ "_tenant").as(TenantIdFormat),
          deleted = (json \ "_deleted").asOpt[Boolean].getOrElse(false),
          visible = (json \ "visible").asOpt[Boolean].getOrElse(false),
          authenticated =
            (json \ "authenticated").asOpt[Boolean].getOrElse(false),
          name = (json \ "name").as[String],
          picture = (json \ "picture").asOpt[String].filter(_.trim.nonEmpty),
          tags = (json \ "tags").asOpt[List[String]].getOrElse(List.empty),
          metadata =
            (json \ "metadata").asOpt[Map[String, String]].getOrElse(Map.empty),
          body = (json \ "body").asOpt[String].getOrElse(""),
          draft = (json \ "draft").asOpt[String].getOrElse(""),
          contentType =
            (json \ "contentType").asOpt[String].getOrElse("text/html"),
          forwardRef = (json \ "forwardRef")
            .asOpt[String]
            .filter(_.trim.nonEmpty)
            .map(v => CmsPageId(v)),
          path = (json \ "path").asOpt[String],
          exact = (json \ "exact").asOpt[Boolean].getOrElse(false),
          lastPublishedDate =
            (json \ "lastPublishedDate").asOpt[DateTime](DateTimeFormat.reads),
          history = (json \ "history")
            .asOpt(SeqCmsHistoryFormat)
            .getOrElse(Seq.empty)
        )
      } match {
        case Failure(exception) => JsError(exception.getMessage)
        case Success(page)      => JsSuccess(page)
      }
  }

  val OperationActionFormat = new Format[OperationAction] {
    override def reads(json: JsValue): JsResult[OperationAction] =
      OperationAction.apply(json.as[String]) match {
        case Some(action) => JsSuccess(action)
        case None =>
          JsError(s"Bad OperationAction value: ${Json.stringify(json)}")
      }

    override def writes(o: OperationAction): JsValue = JsString(o.name)
  }

  val OperationStatusFormat = new Format[OperationStatus] {
    override def reads(json: JsValue): JsResult[OperationStatus] =
      OperationStatus.apply(json.as[String]) match {
        case Some(action) => JsSuccess(action)
        case None =>
          JsError(s"Bad OperationStatus value: ${Json.stringify(json)}")
      }

    override def writes(o: OperationStatus): JsValue = JsString(o.name)
  }

  val ItemTypeFormat = new Format[ItemType] {
    override def reads(json: JsValue): JsResult[ItemType] =
      ItemType.apply(json.as[String]) match {
        case Some(action) => JsSuccess(action)
        case None         => JsError(s"Bad ItemType value: ${Json.stringify(json)}")
      }

    override def writes(o: ItemType): JsValue = JsString(o.name)
  }

  val OperationFormat = new Format[Operation] {
    override def reads(json: JsValue): JsResult[Operation] =
      Try {
        Operation(
          id = (json \ "_id").as(DatastoreIdFormat),
          tenant = (json \ "_tenant").as(TenantIdFormat),
          itemId = (json \ "itemId").as[String],
          itemType = (json \ "itemType").as(ItemTypeFormat),
          action = (json \ "action").as(OperationActionFormat),
          payload = (json \ "payload").asOpt[JsObject],
          status = (json \ "status").as(OperationStatusFormat)
        )
      } match {
        case Failure(exception) => JsError(exception.getMessage)
        case Success(operation) => JsSuccess(operation)
      }

    override def writes(o: Operation): JsValue = Json.obj(
      "_id" -> o.id.asJson,
      "_tenant" -> o.tenant.asJson,
      "itemId" -> o.itemId,
      "itemType" -> ItemTypeFormat.writes(o.itemType),
      "action" -> OperationActionFormat.writes(o.action),
      "payload" -> o.payload.getOrElse(JsNull).as[JsValue],
      "status" -> OperationStatusFormat.writes(o.status)
    )
  }

  val ThirdPartyPaymentSettingsFormat = new Format[ThirdPartyPaymentSettings] {
    override def reads(json: JsValue): JsResult[ThirdPartyPaymentSettings] =
      (json \ "type").as[String] match {
        case "Stripe" => StripeSettingsFormat.reads(json)
        case str      => JsError(s"Bad ThirdPartyPaymentSettings value: $str")
      }

    override def writes(o: ThirdPartyPaymentSettings): JsValue = o match {
      case s: StripeSettings =>
        StripeSettingsFormat.writes(s).as[JsObject] ++ Json.obj(
          "type" -> "Stripe")
    }
  }

  val StripeSettingsFormat = new Format[StripeSettings] {
    override def reads(json: JsValue): JsResult[StripeSettings] =
      Try {
        StripeSettings(
          id = (json \ "_id").as(ThirdPartyPaymentSettingsIdFormat),
          name = (json \ "name").as[String],
          publicKey = (json \ "publicKey").as[String],
          secretKey = (json \ "secretKey").as[String],
        )
      } match {
        case Failure(e) =>
          AppLogger.warn("Stripe Settings")
          AppLogger.error(e.getMessage, e)
          JsError(e.getMessage)
        case Success(value) => JsSuccess(value)
      }

    override def writes(o: StripeSettings): JsValue = Json.obj(
      "_id" -> ThirdPartyPaymentSettingsIdFormat.writes(o.id),
      "name" -> o.name,
      "publicKey" -> o.publicKey,
      "secretKey" -> o.secretKey
    )
  }

  val SetOtoroshiServicesIdFormat =
    Format(Reads.set(OtoroshiServiceIdFormat),
           Writes.set(OtoroshiServiceIdFormat))
  val SetOtoroshiRoutesIdFormat =
    Format(Reads.set(OtoroshiRouteIdFormat), Writes.set(OtoroshiRouteIdFormat))
  val SetOtoroshiServiceGroupsIdFormat =
    Format(Reads.set(OtoroshiServiceGroupIdFormat),
           Writes.set(OtoroshiServiceGroupIdFormat))
  val SeqCmsHistoryFormat =
    Format(Reads.seq(CmsHistoryFormat), Writes.seq(CmsHistoryFormat))
  val SeqApiDocumentationDetailPageFormat
    : Format[Seq[ApiDocumentationDetailPage]] =
    Format(Reads.seq(ApiDocumentationDetailPageFormat),
           Writes.seq(ApiDocumentationDetailPageFormat))
  val SeqThirdPartyPaymentSettingsFormat
    : Format[Seq[ThirdPartyPaymentSettings]] =
    Format(Reads.seq(ThirdPartyPaymentSettingsFormat),
           Writes.seq(ThirdPartyPaymentSettingsFormat))
  val SeqValidationStepFormat: Format[Seq[ValidationStep]] =
    Format(Reads.seq(ValidationStepFormat), Writes.seq(ValidationStepFormat))
  val SeqSubscriptionDemanStepFormat =
    Format(Reads.seq(SubscriptionDemandStepFormat),
           Writes.seq(SubscriptionDemandStepFormat))

}<|MERGE_RESOLUTION|>--- conflicted
+++ resolved
@@ -1677,11 +1677,7 @@
         )
       } recover {
         case e =>
-<<<<<<< HEAD
 //          AppLogger.error(e.getMessage, e)
-=======
-          //AppLogger.error(e.getMessage, e)
->>>>>>> 7acd913d
           JsError(e.getMessage)
       } get
     }
