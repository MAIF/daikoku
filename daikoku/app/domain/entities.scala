package fr.maif.otoroshi.daikoku.domain

import java.util.concurrent.TimeUnit
import akka.http.scaladsl.util.FastFuture
import cats.syntax.option._
import fr.maif.otoroshi.daikoku.audit.KafkaConfig
import fr.maif.otoroshi.daikoku.audit.config.{ElasticAnalyticsConfig, Webhook}
import fr.maif.otoroshi.daikoku.domain.NotificationStatus.Pending
import fr.maif.otoroshi.daikoku.domain.TeamPermission.Administrator
import fr.maif.otoroshi.daikoku.domain.json._
import fr.maif.otoroshi.daikoku.env.Env
import fr.maif.otoroshi.daikoku.login.AuthProvider
import fr.maif.otoroshi.daikoku.utils.StringImplicits._
import fr.maif.otoroshi.daikoku.utils._
import org.joda.time.DateTime
import play.api.libs.json._
import play.twirl.api.Html
import reactivemongo.bson.BSONObjectID

import scala.concurrent.duration.FiniteDuration
import scala.concurrent.{ExecutionContext, Future}

trait CanJson[A] {
  def asJson: JsValue
}

/**
  * Entity representing the UI style of the tenant
  * @param js Javascript code injected in each page
  * @param css CSS code injected in each page
  * @param colorTheme CSS code to customize colors of the current tenant
  */
case class DaikokuStyle(
    js: String = "",
    css: String = "",
    colorTheme: String = s""":root {
  --error-color: #ff6347;
  --error-color: #ffa494;
  --success-color: #4F8A10;
  --success-color: #76cf18;

  --link-color: #7f96af;
  --link--hover-color: #8fa6bf;

  --body-bg-color: #fff;
  --body-text-color: #212529;
  --navbar-bg-color: #7f96af;
  --navbar-brand-color: #fff;
  --menu-bg-color: #fff;
  --menu-text-color: #212529;
  --menu-text-hover-bg-color: #9bb0c5;
  --menu-text-hover-color: #fff;
  --section-bg-color: #f8f9fa;
  --section-text-color: #6c757d;
  --section-bottom-color: #eee;
  --addContent-bg-color: #e9ecef;
  --addContent-text-color: #000;
  --sidebar-bg-color: #f8f9fa;

  --btn-bg-color: #fff;
  --btn-text-color: #495057;
  --btn-border-color: #97b0c7;

  --badge-tags-bg-color: #ffc107;
  --badge-tags-bg-color: #ffe1a7;
  --badge-tags-text-color: #212529;

  --pagination-text-color: #586069;
  --pagination-border-color: #586069;

  --table-bg-color: #f8f9fa;

  --apicard-visibility-color: #586069;
  --apicard-visibility-border-color: rgba(27,31,35,.15);
  --modal-selection-bg-color: rgba(27,31,35,.15);
}""",
    jsUrl: Option[String] = None,
    cssUrl: Option[String] = None,
    faviconUrl: Option[String] = None,
    fontFamilyUrl: Option[String] = None,
    title: String = "New Organization",
    description: String = "A new organization to host very fine APIs",
    unloggedHome: String = "",
    homePageVisible: Boolean = false,
    logo: String = "/assets/images/daikoku.svg",
    footer: Option[String] = None
) extends CanJson[DaikokuStyle] {
  override def asJson: JsValue = json.DaikokuStyleFormat.writes(this)
}

case class AuditTrailConfig(
    elasticConfigs: Seq[ElasticAnalyticsConfig] =
      Seq.empty[ElasticAnalyticsConfig],
    auditWebhooks: Seq[Webhook] = Seq.empty[Webhook],
    alertsEmails: Seq[String] = Seq.empty[String],
    kafkaConfig: Option[KafkaConfig] = None,
) extends CanJson[AuditTrailConfig] {
  override def asJson: JsValue = json.AuditTrailConfigFormat.writes(this)
}

sealed trait TenantMode {
  def name: String
}

object TenantMode {
  case object Maintenance extends TenantMode {
    def name: String = "Maintenance"
  }
  case object Construction extends TenantMode {
    def name: String = "Construction"
  }
  case object Default extends TenantMode {
    def name: String = "Default"
  }

  def apply(name: String): Option[TenantMode] = name.toLowerCase() match {
    case "maintenance"    => Some(Maintenance)
    case "construction"   => Some(Construction)
    case "default"        => Some(Default)
    case _                => Some(Default)
  }
}

case class Tenant(
    id: TenantId,
    enabled: Boolean = true,
    deleted: Boolean = false,
    name: String,
    domain: String,
    contact: String,
    style: Option[DaikokuStyle],
    defaultLanguage: Option[String],
    otoroshiSettings: Set[OtoroshiSettings],
    mailerSettings: Option[MailerSettings],
    bucketSettings: Option[S3Configuration],
    authProvider: AuthProvider,
    authProviderSettings: JsObject,
    auditTrailConfig: AuditTrailConfig = AuditTrailConfig(),
    isPrivate: Boolean = true,
    adminApi: ApiId,
    adminSubscriptions: Seq[ApiSubscriptionId] = Seq.empty,
    creationSecurity: Option[Boolean] = None,
    subscriptionSecurity: Option[Boolean] = None,
    hideTeamsPage: Option[Boolean] = None,
    defaultMessage: Option[String] = None,
    tenantMode: Option[TenantMode] = None
) extends CanJson[Tenant] {

  override def asJson: JsValue = json.TenantFormat.writes(this)
  def asJsonWithJwt(implicit env: Env): JsValue =
    json.TenantFormat.writes(this).as[JsObject] ++ json.DaikokuHeader
      .jsonHeader(id)
  def mailer(implicit env: Env): Mailer =
    mailerSettings.map(_.mailer).getOrElse(ConsoleMailer())
  def humanReadableId = name.urlPathSegmentSanitized
  def toUiPayload(env: Env): JsValue = {
    Json.obj(
      "_id" -> id.value,
      "_humanReadableId" -> name.urlPathSegmentSanitized,
      "name" -> name,
      "title" -> style
        .map(a => JsString(a.title))
        .getOrElse(JsNull)
        .as[JsValue],
      "description" -> style
        .map(a => JsString(a.description))
        .getOrElse(JsNull)
        .as[JsValue],
      "contact" -> contact,
      "unloggedHome" -> style
        .map(a => JsString(a.unloggedHome))
        .getOrElse(JsNull)
        .as[JsValue],
      "footer" -> style
        .flatMap(_.footer)
        .map(f => JsString(f))
        .getOrElse(JsNull)
        .as[JsValue],
      "logo" -> style.map(a => JsString(a.logo)).getOrElse(JsNull).as[JsValue],
      "mode" -> env.config.mode.name,
      "authProvider" -> authProvider.name,
      "defaultLanguage" -> defaultLanguage.fold(JsNull.as[JsValue])(
        JsString.apply),
      "homePageVisible" -> style.exists(_.homePageVisible),
      "creationSecurity" -> creationSecurity
        .map(JsBoolean)
        .getOrElse(JsBoolean(false))
        .as[JsValue],
      "subscriptionSecurity" -> subscriptionSecurity
        .map(JsBoolean)
        .getOrElse(JsBoolean(true))
        .as[JsValue],
      "hideTeamsPage" -> hideTeamsPage
        .map(JsBoolean)
        .getOrElse(JsBoolean(false))
        .as[JsValue],
      "defaultMessage" -> defaultMessage
        .map(JsString.apply)
        .getOrElse(JsNull)
        .as[JsValue],
      "tenantMode" -> tenantMode
        .map(mode => JsString.apply(mode.name))
        .getOrElse(JsNull)
        .as[JsValue]
    )
  }
  def colorTheme(): Html = {
    style.map { s =>
      Html(s"""<style>${s.colorTheme}</style>""")
    } getOrElse Html("")
  }
  def moareStyle(): Html = {
    style.map { s =>
      val moreCss = s.cssUrl
        .map(u => s"""<link rel="stylesheet" media="screen" href="${u}">""")
        .getOrElse("")

      val moreFontFamily = s.fontFamilyUrl
        .map(u => s"""<style>
             |@font-face{
             |font-family: "custom";
             |src: url("$u")
             |}
             |</style>""".stripMargin)
        .getOrElse("")

      if (s.css.startsWith("http")) {
        Html(
          s"""<link rel="stylesheet" media="screen" href="${s.css}">\n$moreCss\n$moreFontFamily""")
      } else if (s.css.startsWith("/")) {
        Html(
          s"""<link rel="stylesheet" media="screen" href="${s.css}">\n$moreCss\n$moreFontFamily""")
      } else {
        Html(s"""<style>${s.css}</style>\n$moreCss\n$moreFontFamily""")
      }
    } getOrElse Html("")
  }
  def moareJs(): Html = {
    style.map { s =>
      val moreJs =
        s.jsUrl.map(u => s"""<script" src="${u}"></script>""").getOrElse("")
      if (s.js.startsWith("http")) {
        Html(s"""<script" src="${s.js}"></script>\n$moreJs""")
      } else if (s.js.startsWith("<script")) {
        Html(s"""${s.js}\n$moreJs""")
      } else {
        Html(s"""<script>${s.js}</script>\n$moreJs""")
      }
    } getOrElse Html("")
  }
  def favicon(): String = {
    style.flatMap(_.faviconUrl).getOrElse("/assets/images/favicon.png")
  }
}

object Tenant {
  val Default = TenantId("default")
}

object Team {
  val Default = TeamId("none")
}

sealed trait MailerSettings {
  def mailerType: String
  def mailer(implicit env: Env): Mailer
  def asJson: JsValue
}

case class ConsoleMailerSettings()
    extends MailerSettings
    with CanJson[ConsoleMailerSettings] {
  def mailerType: String = "console"
  def asJson: JsValue = Json.obj("type" -> "console")
  def mailer(implicit env: Env): Mailer = {
    new ConsoleMailer()
  }
}

case class MailgunSettings(domain: String,
                           eu: Boolean = false,
                           key: String,
                           fromTitle: String,
                           fromEmail: String,
                           template: Option[String])
    extends MailerSettings
    with CanJson[MailgunSettings] {
  def mailerType: String = "mailgun"
  def asJson: JsValue = json.MailgunSettingsFormat.writes(this)
  def mailer(implicit env: Env): Mailer = {
    new MailgunSender(env.wsClient, this)
  }
}

case class MailjetSettings(apiKeyPublic: String,
                           apiKeyPrivate: String,
                           fromTitle: String,
                           fromEmail: String,
                           template: Option[String])
    extends MailerSettings
    with CanJson[MailjetSettings] {
  def mailerType: String = "mailjet"
  def asJson: JsValue = json.MailjetSettingsFormat.writes(this)
  def mailer(implicit env: Env): Mailer = {
    new MailjetSender(env.wsClient, this)
  }
}

// case class IdentitySettings(
//   identityThroughOtoroshi: Boolean,
//   stateHeaderName: String = "Otoroshi-State",
//   stateRespHeaderName: String = "Otoroshi-State-Resp",
//   claimHeaderName: String = "Otoroshi-Claim",
//   claimSecret: String = "secret",
// ) extends CanJson[OtoroshiSettings] {
//   def asJson: JsValue = json.IdentitySettingsFormat.writes(this)
// }

case class OtoroshiSettings(id: OtoroshiSettingsId,
                            url: String,
                            host: String,
                            clientId: String = "admin-api-apikey-id",
                            clientSecret: String = "admin-api-apikey-secret")
    extends CanJson[OtoroshiSettings] {
  def asJson: JsValue = json.OtoroshiSettingsFormat.writes(this)
  def toUiPayload(): JsValue = {
    Json.obj(
      "_id" -> id.value,
      "url" -> url,
      "host" -> host
    )
  }
}

case class ApiKeyRestrictionPath(method: String, path: String)
    extends CanJson[ApiKeyRestrictionPath] {
  def asJson: JsValue = json.ApiKeyRestrictionPathFormat.writes(this)
}

case class ApiKeyRestrictions(
    enabled: Boolean = false,
    allowLast: Boolean = true,
    allowed: Seq[ApiKeyRestrictionPath] = Seq.empty,
    forbidden: Seq[ApiKeyRestrictionPath] = Seq.empty,
    notFound: Seq[ApiKeyRestrictionPath] = Seq.empty,
) extends CanJson[ApiKeyRestrictions] {
  def asJson: JsValue = json.ApiKeyRestrictionsFormat.writes(this)
}

case class CustomMetadata(key: String, possibleValues: Set[String] = Set.empty)
    extends CanJson[CustomMetadata] {
  def asJson: JsValue = json.CustomMetadataFormat.writes(this)
}
case class ApikeyCustomization(
    dynamicPrefix: Option[String] = None,
    clientIdOnly: Boolean = false,
    readOnly: Boolean = false,
    constrainedServicesOnly: Boolean = false,
    metadata: JsObject = play.api.libs.json.Json.obj(),
    customMetadata: Seq[CustomMetadata] = Seq.empty,
    tags: JsArray = play.api.libs.json.Json.arr(),
    restrictions: ApiKeyRestrictions = ApiKeyRestrictions()
) extends CanJson[ApikeyCustomization] {
  def asJson: JsValue = json.ApikeyCustomizationFormat.writes(this)
}

object OtoroshiTarget {
  val expressionReplacer = ReplaceAllWith("\\$\\{([^}]*)\\}")
  val logger = play.api.Logger("OtoroshiTarget")

  def processValue(value: String, context: Map[String, String]): String = {
    value match {
      case v if v.contains("${") =>
        scala.util.Try {
          OtoroshiTarget.expressionReplacer.replaceOn(value) { expression =>
            context.get(expression).getOrElse("--")
          }
        } recover {
          case e =>
            OtoroshiTarget.logger.error(
              s"Error while parsing expression, returning raw value: $value",
              e)
            value
        } get
      case _ => value
    }
  }
}

case class OtoroshiTarget(
    otoroshiSettings: OtoroshiSettingsId,
    serviceGroup: OtoroshiServiceGroupId,
    apikeyCustomization: ApikeyCustomization = ApikeyCustomization()
) extends CanJson[OtoroshiTarget] {
  def asJson: JsValue = json.OtoroshiTargetFormat.writes(this)
  def processedMetadata(context: Map[String, String]): Map[String, String] = {
    apikeyCustomization.metadata
      .asOpt[Map[String, String]]
      .getOrElse(Map.empty[String, String])
      .view
      .mapValues(v => OtoroshiTarget.processValue(v, context))
      .toMap
  }
  def processedTags(context: Map[String, String]): Seq[String] = {
    apikeyCustomization.tags
      .asOpt[Seq[String]]
      .getOrElse(Seq.empty[String])
      .map(v => OtoroshiTarget.processValue(v, context))
  }
}

case class OtoroshiService(name: String,
                           otoroshiSettings: OtoroshiSettingsId,
                           service: OtoroshiServiceId)
    extends CanJson[OtoroshiService] {
  def asJson: JsValue = json.OtoroshiServiceFormat.writes(this)
}

sealed trait ValueType {
  def value: String
}
case class OtoroshiServiceId(value: String)
    extends ValueType
    with CanJson[OtoroshiServiceId] {
  def asJson: JsValue = JsString(value)
}
case class OtoroshiSettingsId(value: String)
    extends ValueType
    with CanJson[OtoroshiSettingsId] {
  def asJson: JsValue = JsString(value)
}
case class UsagePlanId(value: String)
    extends ValueType
    with CanJson[UsagePlanId] {
  def asJson: JsValue = JsString(value)
}
case class UserId(value: String) extends ValueType with CanJson[UserId] {
  def asJson: JsValue = JsString(value)
}
case class TeamId(value: String) extends ValueType with CanJson[TeamId] {
  def asJson: JsValue = JsString(value)
}
case class ApiId(value: String) extends ValueType with CanJson[ApiId] {
  def asJson: JsValue = JsString(value)
}
case class ApiSubscriptionId(value: String)
    extends ValueType
    with CanJson[ApiSubscriptionId] {
  def asJson: JsValue = JsString(value)
}
case class ApiDocumentationId(value: String)
    extends ValueType
    with CanJson[ApiDocumentationId] {
  def asJson: JsValue = JsString(value)
}
case class ApiDocumentationPageId(value: String)
    extends ValueType
    with CanJson[ApiDocumentationPageId] {
  def asJson: JsValue = JsString(value)
}
case class Version(value: String) extends ValueType with CanJson[Version] {
  def asJson: JsValue = JsString(value)
}
case class TenantId(value: String) extends ValueType with CanJson[TenantId] {
  def asJson: JsValue = JsString(value)
}
case class AssetId(value: String) extends ValueType with CanJson[AssetId] {
  def asJson: JsValue = JsString(value)
}
case class OtoroshiGroup(value: String)
    extends ValueType
    with CanJson[OtoroshiGroup] {
  def asJson: JsValue = JsString(value)
}
case class OtoroshiServiceGroupId(value: String)
    extends ValueType
    with CanJson[OtoroshiServiceGroupId] {
  def asJson: JsValue = JsString(value)
}
case class NotificationId(value: String)
    extends ValueType
    with CanJson[NotificationId] {
  def asJson: JsValue = JsString(value)
}
case class UserSessionId(value: String)
    extends ValueType
    with CanJson[UserSessionId] {
  def asJson: JsValue = JsString(value)
}
case class DatastoreId(value: String) extends ValueType with CanJson[DatastoreId] {
  def asJson: JsValue = JsString(value)
}
case class ChatId(value: String) extends ValueType with CanJson[ChatId] {
  def asJson: JsValue = JsString(value)
}
case class ApiPostId(value: String)
  extends ValueType
    with CanJson[ApiPostId] {
  def asJson: JsValue = JsString(value)
}

trait BillingTimeUnit extends CanJson[BillingTimeUnit] {
  def name: String
  def asJson: JsValue = JsString(name)
}

object BillingTimeUnit {
  case object Hour extends BillingTimeUnit {
    def name: String = "Hour"
  }
  case object Day extends BillingTimeUnit {
    def name: String = "Day"
  }
  case object Month extends BillingTimeUnit {
    def name: String = "Month"
  }
  case object Year extends BillingTimeUnit {
    def name: String = "Year"
  }
  val values: Seq[BillingTimeUnit] =
    Seq(Hour, Day, Month, Year)
  def apply(name: String): Option[BillingTimeUnit] = name.toLowerCase() match {
    case "hour"   => Hour.some
    case "hours"  => Hour.some
    case "day"    => Day.some
    case "days"   => Day.some
    case "month"  => Month.some
    case "months" => Month.some
    case "year"   => Year.some
    case "years"  => Year.some
    case _        => None
  }
}

case class BillingDuration(value: Long, unit: BillingTimeUnit)
    extends CanJson[BillingDuration] {
  def asJson: JsValue = json.BillingDurationFormat.writes(this)
}

sealed trait TeamType {
  def name: String
}

object TeamType {
  case object Personal extends TeamType {
    def name: String = "Personal"
  }
  case object Organization extends TeamType {
    def name: String = "Organization"
  }
  case object Admin extends TeamType {
    def name: String = "Admin"
  }
  val values: Seq[TeamType] =
    Seq(Personal, Organization, Admin)
  def apply(name: String): Option[TeamType] = name match {
    case "Organization" => Organization.some
    case "Personal"     => Personal.some
    case "Admin"        => Admin.some
    case _              => None
  }
}

sealed trait ApiVisibility {
  def name: String
}

object ApiVisibility {
  case object Public extends ApiVisibility {
    def name: String = "Public"
  }
  case object PublicWithAuthorizations extends ApiVisibility {
    def name: String = "PublicWithAuthorizations"
  }
  case object Private extends ApiVisibility {
    def name: String = "Private"
  }
  case object AdminOnly extends ApiVisibility {
    def name: String = "AdminOnly"
  }
  val values: Seq[ApiVisibility] =
    Seq(Public, Private, PublicWithAuthorizations)
  def apply(name: String): Option[ApiVisibility] = name match {
    case "Public"                   => Public.some
    case "Private"                  => Private.some
    case "PublicWithAuthorizations" => PublicWithAuthorizations.some
    case "AdminOnly"                => AdminOnly.some
    case _                          => None
  }
}

sealed trait UsagePlanVisibility {
  def name: String
}

object UsagePlanVisibility {
  case object Public extends UsagePlanVisibility {
    def name: String = "Public"
  }

  case object Private extends UsagePlanVisibility {
    def name: String = "Private"
  }
  val values: Seq[UsagePlanVisibility] =
    Seq(Public, Private)
  def apply(name: String): Option[UsagePlanVisibility] = name match {
    case "Public"  => Public.some
    case "Private" => Private.some
    case _         => None
  }
}

sealed trait SubscriptionProcess {
  def name: String
}

object SubscriptionProcess {
  case object Automatic extends SubscriptionProcess {
    def name: String = "Automatic"
  }
  case object Manual extends SubscriptionProcess {
    def name: String = "Manual"
  }
  val values: Seq[SubscriptionProcess] = Seq(Automatic, Manual)
  def apply(name: String): Option[SubscriptionProcess] = name match {
    case "Automatic" => Automatic.some
    case "Manual"    => Manual.some
    case _           => None
  }
}

sealed trait IntegrationProcess {
  def name: String
}

object IntegrationProcess {
  case object Automatic extends IntegrationProcess {
    def name: String = "Automatic"
  }
  case object ApiKey extends IntegrationProcess {
    def name: String = "ApiKey"
  }
  val values: Seq[IntegrationProcess] = Seq(Automatic, ApiKey)
  def apply(name: String): Option[IntegrationProcess] = name match {
    case "Automatic" => Automatic.some
    case "ApiKey"    => ApiKey.some
    case _           => None
  }
}

case class Currency(code: String) extends CanJson[Currency] {
  def asJson: JsValue = json.CurrencyFormat.writes(this)
}

sealed trait UsagePlan {
  def id: UsagePlanId
  def costPerMonth: BigDecimal
  def maxRequestPerSecond: Option[Long]
  def maxRequestPerDay: Option[Long]
  def maxRequestPerMonth: Option[Long]
  def allowMultipleKeys: Option[Boolean]
  def autoRotation: Option[Boolean]
  def costFor(requests: Long): BigDecimal
  def currency: Currency
  def customName: Option[String]
  def customDescription: Option[String]
  def otoroshiTarget: Option[OtoroshiTarget]
  def trialPeriod: Option[BillingDuration]
  def billingDuration: BillingDuration
  def typeName: String
  def visibility: UsagePlanVisibility
  def authorizedTeams: Seq[TeamId]
  def asJson: JsValue = UsagePlanFormat.writes(this)
  def addAutorizedTeam(teamId: TeamId): UsagePlan
  def addAutorizedTeams(teamIds: Seq[TeamId]): UsagePlan
  def removeAuthorizedTeam(teamId: TeamId): UsagePlan
  def removeAllAuthorizedTeams(): UsagePlan
  def subscriptionProcess: SubscriptionProcess
  def integrationProcess: IntegrationProcess
}

case object UsagePlan {
  case class Admin(
      id: UsagePlanId,
      customName: Option[String] = Some("Administration plan"),
      customDescription: Option[String] = Some("access to admin api"),
      otoroshiTarget: Option[OtoroshiTarget],
      override val authorizedTeams: Seq[TeamId] = Seq.empty
  ) extends UsagePlan {
    override def costPerMonth: BigDecimal = BigDecimal(0)
    override def maxRequestPerSecond: Option[Long] = None
    override def maxRequestPerDay: Option[Long] = None
    override def maxRequestPerMonth: Option[Long] = None
    override def allowMultipleKeys: Option[Boolean] = Some(true)
    override def autoRotation: Option[Boolean] = Some(false)
    override def costFor(requests: Long): BigDecimal = BigDecimal(0)
    override def currency: Currency = Currency(code = "Eur")
    override def trialPeriod: Option[BillingDuration] = None
    override def billingDuration: BillingDuration =
      BillingDuration(1, BillingTimeUnit.Year)
    override def typeName: String = "Admin"
    override def visibility: UsagePlanVisibility = UsagePlanVisibility.Private
    override def addAutorizedTeam(teamId: TeamId): UsagePlan =
      this.copy(authorizedTeams = authorizedTeams :+ teamId)
    override def removeAuthorizedTeam(teamId: TeamId): UsagePlan =
      this.copy(authorizedTeams = authorizedTeams.filter(up => up != teamId))
    override def removeAllAuthorizedTeams(): UsagePlan =
      this.copy(authorizedTeams = Seq.empty)
    override def addAutorizedTeams(teamIds: Seq[TeamId]): UsagePlan =
      this.copy(authorizedTeams = teamIds)
    override def subscriptionProcess: SubscriptionProcess =
      SubscriptionProcess.Automatic
    override def integrationProcess: IntegrationProcess =
      IntegrationProcess.ApiKey
  }
  case class FreeWithoutQuotas(
      id: UsagePlanId,
      currency: Currency,
      billingDuration: BillingDuration,
      customName: Option[String],
      customDescription: Option[String],
      otoroshiTarget: Option[OtoroshiTarget],
      allowMultipleKeys: Option[Boolean],
      autoRotation: Option[Boolean],
      subscriptionProcess: SubscriptionProcess,
      integrationProcess: IntegrationProcess,
      override val visibility: UsagePlanVisibility = UsagePlanVisibility.Public,
      override val authorizedTeams: Seq[TeamId] = Seq.empty
  ) extends UsagePlan {
    override def typeName: String = "FreeWithoutQuotas"
    override def costPerMonth: BigDecimal = BigDecimal(0)
    override def maxRequestPerSecond: Option[Long] = None
    override def maxRequestPerDay: Option[Long] = None
    override def maxRequestPerMonth: Option[Long] = None
    override def costFor(requests: Long): BigDecimal = BigDecimal(0)
    override def trialPeriod: Option[BillingDuration] = None
    override def addAutorizedTeam(teamId: TeamId): UsagePlan =
      this.copy(authorizedTeams = authorizedTeams :+ teamId)
    override def removeAuthorizedTeam(teamId: TeamId): UsagePlan =
      this.copy(authorizedTeams = authorizedTeams.filter(up => up != teamId))
    override def removeAllAuthorizedTeams(): UsagePlan =
      this.copy(authorizedTeams = Seq.empty)
    override def addAutorizedTeams(teamIds: Seq[TeamId]): UsagePlan =
      this.copy(authorizedTeams = teamIds)
  }
  case class FreeWithQuotas(
      id: UsagePlanId,
      maxPerSecond: Long,
      maxPerDay: Long,
      maxPerMonth: Long,
      currency: Currency,
      billingDuration: BillingDuration,
      customName: Option[String],
      customDescription: Option[String],
      otoroshiTarget: Option[OtoroshiTarget],
      allowMultipleKeys: Option[Boolean],
      autoRotation: Option[Boolean],
      subscriptionProcess: SubscriptionProcess,
      integrationProcess: IntegrationProcess,
      override val visibility: UsagePlanVisibility = UsagePlanVisibility.Public,
      override val authorizedTeams: Seq[TeamId] = Seq.empty
  ) extends UsagePlan {
    override def typeName: String = "FreeWithQuotas"
    override def costPerMonth: BigDecimal = BigDecimal(0)
    override def maxRequestPerSecond: Option[Long] = maxPerSecond.some
    override def maxRequestPerDay: Option[Long] = maxPerDay.some
    override def maxRequestPerMonth: Option[Long] = maxPerMonth.some
    override def costFor(requests: Long): BigDecimal = BigDecimal(0)
    override def trialPeriod: Option[BillingDuration] = None
    override def addAutorizedTeam(teamId: TeamId): UsagePlan =
      this.copy(authorizedTeams = authorizedTeams :+ teamId)
    override def removeAuthorizedTeam(teamId: TeamId): UsagePlan =
      this.copy(authorizedTeams = authorizedTeams.filter(up => up != teamId))
    override def removeAllAuthorizedTeams(): UsagePlan =
      this.copy(authorizedTeams = Seq.empty)
    override def addAutorizedTeams(teamIds: Seq[TeamId]): UsagePlan =
      this.copy(authorizedTeams = teamIds)
  }
  case class QuotasWithLimits(
      id: UsagePlanId,
      maxPerSecond: Long,
      maxPerDay: Long,
      maxPerMonth: Long,
      costPerMonth: BigDecimal,
      trialPeriod: Option[BillingDuration],
      currency: Currency,
      billingDuration: BillingDuration,
      customName: Option[String],
      customDescription: Option[String],
      otoroshiTarget: Option[OtoroshiTarget],
      allowMultipleKeys: Option[Boolean],
      autoRotation: Option[Boolean],
      subscriptionProcess: SubscriptionProcess,
      integrationProcess: IntegrationProcess,
      override val visibility: UsagePlanVisibility = UsagePlanVisibility.Public,
      override val authorizedTeams: Seq[TeamId] = Seq.empty
  ) extends UsagePlan {
    override def typeName: String = "QuotasWithLimits"
    override def maxRequestPerSecond: Option[Long] = maxPerSecond.some
    override def maxRequestPerDay: Option[Long] = maxPerDay.some
    override def maxRequestPerMonth: Option[Long] = maxPerMonth.some
    override def costFor(requests: Long): BigDecimal = costPerMonth
    override def addAutorizedTeam(teamId: TeamId): UsagePlan =
      this.copy(authorizedTeams = authorizedTeams :+ teamId)
    override def removeAuthorizedTeam(teamId: TeamId): UsagePlan =
      this.copy(authorizedTeams = authorizedTeams.filter(up => up != teamId))
    override def removeAllAuthorizedTeams(): UsagePlan =
      this.copy(authorizedTeams = Seq.empty)
    override def addAutorizedTeams(teamIds: Seq[TeamId]): UsagePlan =
      this.copy(authorizedTeams = teamIds)
  }
  case class QuotasWithoutLimits(
      id: UsagePlanId,
      maxPerSecond: Long,
      maxPerDay: Long,
      maxPerMonth: Long,
      costPerAdditionalRequest: BigDecimal,
      costPerMonth: BigDecimal,
      trialPeriod: Option[BillingDuration],
      currency: Currency,
      billingDuration: BillingDuration,
      customName: Option[String],
      customDescription: Option[String],
      otoroshiTarget: Option[OtoroshiTarget],
      allowMultipleKeys: Option[Boolean],
      autoRotation: Option[Boolean],
      subscriptionProcess: SubscriptionProcess,
      integrationProcess: IntegrationProcess,
      override val visibility: UsagePlanVisibility = UsagePlanVisibility.Public,
      override val authorizedTeams: Seq[TeamId] = Seq.empty
  ) extends UsagePlan {
    override def typeName: String = "QuotasWithoutLimits"
    override def maxRequestPerSecond: Option[Long] = maxPerSecond.some
    override def maxRequestPerDay: Option[Long] = maxPerDay.some
    override def maxRequestPerMonth: Option[Long] = maxPerMonth.some
    override def costFor(requests: Long): BigDecimal =
      costPerMonth + (Math.max(requests - maxPerMonth, 0) * costPerAdditionalRequest)
    override def addAutorizedTeam(teamId: TeamId): UsagePlan =
      this.copy(authorizedTeams = authorizedTeams :+ teamId)
    override def removeAuthorizedTeam(teamId: TeamId): UsagePlan =
      this.copy(authorizedTeams = authorizedTeams.filter(up => up != teamId))
    override def removeAllAuthorizedTeams(): UsagePlan =
      this.copy(authorizedTeams = Seq.empty)
    override def addAutorizedTeams(teamIds: Seq[TeamId]): UsagePlan =
      this.copy(authorizedTeams = teamIds)
  }
  case class PayPerUse(
      id: UsagePlanId,
      costPerMonth: BigDecimal,
      costPerRequest: BigDecimal,
      trialPeriod: Option[BillingDuration],
      currency: Currency,
      billingDuration: BillingDuration,
      customName: Option[String],
      customDescription: Option[String],
      otoroshiTarget: Option[OtoroshiTarget],
      allowMultipleKeys: Option[Boolean],
      autoRotation: Option[Boolean],
      subscriptionProcess: SubscriptionProcess,
      integrationProcess: IntegrationProcess,
      override val visibility: UsagePlanVisibility = UsagePlanVisibility.Public,
      override val authorizedTeams: Seq[TeamId] = Seq.empty
  ) extends UsagePlan {
    override def typeName: String = "PayPerUse"
    override def costFor(requests: Long): BigDecimal =
      costPerMonth + (requests * costPerRequest)
    override def maxRequestPerMonth: Option[Long] = None
    override def maxRequestPerSecond: Option[Long] = None
    override def maxRequestPerDay: Option[Long] = None
    override def addAutorizedTeam(teamId: TeamId): UsagePlan =
      this.copy(authorizedTeams = authorizedTeams :+ teamId)
    override def removeAuthorizedTeam(teamId: TeamId): UsagePlan =
      this.copy(authorizedTeams = authorizedTeams.filter(up => up != teamId))
    override def removeAllAuthorizedTeams(): UsagePlan =
      this.copy(authorizedTeams = Seq.empty)
    override def addAutorizedTeams(teamIds: Seq[TeamId]): UsagePlan =
      this.copy(authorizedTeams = teamIds)
  }
}

case class OtoroshiApiKey(
    clientName: String,
    clientId: String,
    clientSecret: String
) extends CanJson[OtoroshiApiKey] {
  override def asJson: JsValue = json.OtoroshiApiKeyFormat.writes(this)
}

case class SwaggerAccess(url: String,
                         content: Option[String] = None,
                         headers: Map[String, String] =
                           Map.empty[String, String]) {
  def swaggerContent()(implicit ec: ExecutionContext,
                       env: Env): Future[JsValue] = {
    content match {
      case Some(c) => FastFuture.successful(Json.parse(c))
      case None => {
        val finalUrl =
          if (url.startsWith("/")) s"http://127.0.0.1:${env.config.port}${url}"
          else url
        env.wsClient
          .url(finalUrl)
          .withHttpHeaders(headers.toSeq: _*)
          .get()
          .map { resp =>
            Json.parse(resp.body)
          }
      }
    }
  }
}

case class ApiDocumentation(id: ApiDocumentationId,
                            tenant: TenantId,
                            pages: Seq[ApiDocumentationPageId],
                            lastModificationAt: DateTime)
    extends CanJson[ApiDocumentation] {
  override def asJson: JsValue = json.ApiDocumentationFormat.writes(this)
  def fetchPages(tenant: Tenant)(implicit ec: ExecutionContext, env: Env) = {
    env.dataStore.apiDocumentationPageRepo
      .forTenant(tenant.id)
      .findWithProjection(
        Json.obj(
          "_deleted" -> false,
          "_id" -> Json.obj(
            "$in" -> JsArray(pages.map(_.value).map(JsString.apply).toSeq))),
        Json.obj(
          "_id" -> true,
          "_humanReadableId" -> true,
          "title" -> true,
          "level" -> true,
          "lastModificationAt" -> true,
          "content" -> true,
          "contentType" -> true
        )
      )
      .map { list =>
        // TODO: fetch remote content
        pages
          .map(id => list.find(o => (o \ "_id").as[String] == id.value))
          .collect { case Some(e) => e }
      }
  }
}

// "https://mozilla.github.io/pdf.js/web/compressed.tracemonkey-pldi-09.pdf"
case class ApiDocumentationPage(id: ApiDocumentationPageId,
                                tenant: TenantId,
                                deleted: Boolean = false,
                                // api: ApiId,
                                title: String,
                                //index: Double,
                                level: Int = 0,
                                lastModificationAt: DateTime,
                                content: String,
                                contentType: String = "text/markdown",
                                remoteContentEnabled: Boolean = false,
                                remoteContentUrl: Option[String] = None,
                                remoteContentHeaders: Map[String, String] =
                                  Map.empty[String, String])
    extends CanJson[ApiDocumentationPage] {
  //def humanReadableId = s"$index-$level-${title.urlPathSegmentSanitized}"
  def humanReadableId = s"$level-${title.urlPathSegmentSanitized}"
  override def asJson: JsValue = json.ApiDocumentationPageFormat.writes(this)
  def asWebUiJson: JsValue =
    json.ApiDocumentationPageFormat.writes(this).as[JsObject]
}

case class ApiPost(id: ApiPostId,
                   tenant: TenantId,
                   deleted: Boolean = false,
                   title: String,
                   lastModificationAt: DateTime,
                   content: String)
  extends CanJson[ApiPost] {
  def humanReadableId: String = title.urlPathSegmentSanitized
  override def asJson: JsValue = json.ApiPostFormat.writes(this)
}

object User {
  val DEFAULT_IMAGE = "/assets/images/anonymous.jpg"
}

case class User(
    id: UserId,
    deleted: Boolean = false,
    tenants: Set[TenantId],
    origins: Set[AuthProvider],
    name: String,
    email: String,
    picture: String = User.DEFAULT_IMAGE,
    pictureFromProvider: Boolean = true,
    personalToken: Option[String],
    isDaikokuAdmin: Boolean = false,
    password: Option[String] = None,
    hardwareKeyRegistrations: Seq[JsObject] = Seq.empty,
    lastTenant: Option[TenantId],
    metadata: Map[String, String] = Map.empty,
    defaultLanguage: Option[String],
    isGuest: Boolean = false,
    starredApis: Set[ApiId] = Set.empty[ApiId]
) extends CanJson[User] {
  override def asJson: JsValue = json.UserFormat.writes(this)
  def humanReadableId = email.urlPathSegmentSanitized
  def asSimpleJson: JsValue = {
    Json.obj(
      "_id" -> id.value,
      "_humanReadableId" -> email.urlPathSegmentSanitized,
      "name" -> name,
      "email" -> email,
      "picture" -> picture,
      "isDaikokuAdmin" -> isDaikokuAdmin,
      "starredApis" -> starredApis.map(_.value)
    )
  }
  def toUiPayload(): JsValue = {
    Json.obj(
      "_id" -> id.value,
      "_humanReadableId" -> email.urlPathSegmentSanitized,
      "name" -> name,
      "email" -> email,
      "picture" -> picture,
      "isDaikokuAdmin" -> isDaikokuAdmin,
      "defaultLanguage" -> defaultLanguage.fold(JsNull.as[JsValue])(
        JsString.apply),
      "isGuest" -> isGuest,
      "starredApis" -> starredApis.map(_.value)
    )
  }
}

object GuestUser {
  def apply(tenantId: TenantId): User = User(
    id = UserId("anonymous"),
    tenants = Set(tenantId),
    origins = Set.empty,
    name = "anonymous",
    email = "",
    lastTenant = None,
    defaultLanguage = None,
    personalToken = None,
    isGuest = true
  )
}

object GuestUserSession {
  def apply(user: User, tenant: Tenant): UserSession = {
    val sessionMaxAge =
      tenant.authProviderSettings.\("sessionMaxAge").asOpt[Int].getOrElse(86400)
    UserSession(
      id = DatastoreId(BSONObjectID.generate().stringify),
      userId = user.id,
      userName = user.name,
      userEmail = user.email,
      impersonatorId = None,
      impersonatorName = None,
      impersonatorEmail = None,
      impersonatorSessionId = None,
      sessionId = UserSessionId(IdGenerator.token),
      created = DateTime.now(),
      expires = DateTime.now().plusSeconds(sessionMaxAge),
      ttl = FiniteDuration(sessionMaxAge, TimeUnit.SECONDS)
    )
  }
}

sealed trait TeamPermission {
  def name: String
}

object TeamPermission {
  case object Administrator extends TeamPermission {
    def name: String = "Administrator"
  }
  case object ApiEditor extends TeamPermission {
    def name: String = "ApiEditor"
  }
  case object TeamUser extends TeamPermission {
    def name: String = "User"
  }
  val values: Seq[TeamPermission] =
    Seq(Administrator, ApiEditor, TeamUser)
  def apply(name: String): Option[TeamPermission] = name match {
    case "Administrator" => Administrator.some
    case "ApiEditor"     => ApiEditor.some
    case "User"          => TeamUser.some
    case _               => None
  }
}

case class UserWithPermission(
    userId: UserId,
    teamPermission: TeamPermission
) extends CanJson[UserWithPermission] {
  override def asJson: JsValue = json.UserWithPermissionFormat.writes(this)
}

sealed trait TeamApiKeyVisibility extends CanJson[TeamApiKeyVisibility] {
  def name: String
  def asJson: JsValue = JsString(name)
}

object TeamApiKeyVisibility {
  case object Administrator extends TeamApiKeyVisibility {
    def name: String = "Administrator"
  }
  case object ApiEditor extends TeamApiKeyVisibility {
    def name: String = "ApiEditor"
  }
  case object User extends TeamApiKeyVisibility {
    def name: String = "User"
  }
  val values: Seq[TeamApiKeyVisibility] =
    Seq(Administrator, ApiEditor, User)
  def apply(name: String): Option[TeamApiKeyVisibility] =
    name.toLowerCase() match {
      case "administrator" => Administrator.some
      case "apieditor"     => ApiEditor.some
      case "user"          => User.some
      case _               => None
    }
}

case class Team(
    id: TeamId,
    tenant: TenantId,
    deleted: Boolean = false,
    `type`: TeamType,
    name: String,
    description: String,
    contact: String = "contact@foo.bar",
    avatar: Option[String] = Some("/assets/images/daikoku.svg"),
    users: Set[UserWithPermission] = Set.empty,
    subscriptions: Seq[ApiSubscriptionId] = Seq.empty,
    authorizedOtoroshiGroups: Set[OtoroshiGroup] = Set.empty,
    apiKeyVisibility: Option[TeamApiKeyVisibility] = None,
    metadata: Map[String, String] = Map.empty,
    apisCreationPermission: Option[Boolean] = None,
) extends CanJson[User] {
  override def asJson: JsValue = json.TeamFormat.writes(this)
  def humanReadableId = name.urlPathSegmentSanitized
  def asSimpleJson(implicit env: Env): JsValue = toUiPayload()
  def toUiPayload()(implicit env: Env): JsValue = {
    Json.obj(
      "_id" -> id.value,
      "_humanReadableId" -> humanReadableId,
      "_tenant" -> json.TenantIdFormat.writes(tenant),
      "tenant" -> json.TenantIdFormat.writes(tenant),
      "type" -> json.TeamTypeFormat.writes(`type`),
      "name" -> name,
      "description" -> description,
      "avatar" -> JsString(avatar.getOrElse("/assets/images/daikoku.svg")),
      "contact" -> contact,
      "users" -> json.SetUserWithPermissionFormat.writes(users),
      "apiKeyVisibility" -> apiKeyVisibility
        .getOrElse(env.config.defaultApiKeyVisibility)
        .asJson,
      "apisCreationPermission" -> apisCreationPermission
        .map(JsBoolean)
        .getOrElse(JsNull)
        .as[JsValue]
    )
  }
  def includeUser(userId: UserId): Boolean = {
    users.exists(_.userId == userId)
  }
  def admins(): Set[UserId] =
    users.filter(u => u.teamPermission == Administrator).map(_.userId)
}

sealed trait TestingAuth {
  def name: String
}

object TestingAuth {
  case object ApiKey extends TestingAuth {
    def name: String = "ApiKey"
  }
  case object Basic extends TestingAuth {
    def name: String = "Basic"
  }
}

case class TestingConfig(
    otoroshiSettings: OtoroshiSettingsId,
    serviceGroup: OtoroshiServiceGroupId,
    clientName: String,
    api: ApiId,
    tag: String,
    customMetadata: Option[JsObject],
    customMaxPerSecond: Option[Long],
    customMaxPerDay: Option[Long],
    customMaxPerMonth: Option[Long],
    customReadOnly: Option[Boolean]
) extends CanJson[TestingConfig] {
  override def asJson: JsValue = json.TestingConfigFormat.writes(this)
}

case class Testing(
    enabled: Boolean = false,
    auth: TestingAuth = TestingAuth.Basic,
    name: Option[String] = None,
    username: Option[String] = None,
    password: Option[String] = None,
    config: Option[TestingConfig] = None,
) extends CanJson[Testing] {
  override def asJson: JsValue = json.TestingFormat.writes(this)
}

case class Api(
    id: ApiId,
    tenant: TenantId,
    deleted: Boolean = false,
    team: TeamId,
    name: String,
    smallDescription: String,
    header: Option[String] = None,
    image: Option[String] = None,
    description: String,
    currentVersion: Version = Version("1.0.0"),
    supportedVersions: Set[Version] = Set(Version("1.0.0")),
    lastUpdate: DateTime,
    published: Boolean = false,
    testing: Testing = Testing(),
    documentation: ApiDocumentation,
    swagger: Option[SwaggerAccess] = Some(
      SwaggerAccess(url = "/assets/swaggers/petstore.json")),
    tags: Set[String] = Set.empty,
    categories: Set[String] = Set.empty,
    visibility: ApiVisibility,
    possibleUsagePlans: Seq[UsagePlan],
    defaultUsagePlan: UsagePlanId,
    authorizedTeams: Seq[TeamId] = Seq.empty,
<<<<<<< HEAD
    posts: Seq[ApiPostId] = Seq.empty
=======
    stars: Int = 0
>>>>>>> 2572172d
) extends CanJson[User] {
  def humanReadableId = name.urlPathSegmentSanitized
  override def asJson: JsValue = json.ApiFormat.writes(this)
  def asSimpleJson: JsValue = Json.obj(
    "_id" -> id.asJson,
    "_humanReadableId" -> name.urlPathSegmentSanitized,
    "_tenant" -> tenant.asJson,
    "team" -> team.value,
    "name" -> name,
    "smallDescription" -> smallDescription,
    "header" -> header.map(JsString).getOrElse(JsNull).as[JsValue],
    "image" -> image.map(JsString).getOrElse(JsNull).as[JsValue],
    "description" -> description,
    "currentVersion" -> currentVersion.asJson,
    "supportedVersions" -> JsArray(supportedVersions.map(_.asJson).toSeq),
    "tags" -> JsArray(tags.map(JsString.apply).toSeq),
    "categories" -> JsArray(categories.map(JsString.apply).toSeq),
    "visibility" -> visibility.name,
    "possibleUsagePlans" -> JsArray(possibleUsagePlans.map(_.asJson).toSeq),
<<<<<<< HEAD
    "posts" -> SeqPostIdFormat.writes(posts)
=======
    "stars" -> stars
>>>>>>> 2572172d
  )
  def asIntegrationJson(teams: Seq[Team]): JsValue = {
    val t = teams.find(_.id == team).get.name.urlPathSegmentSanitized
    Json.obj(
      "id" -> s"${t}/${name.urlPathSegmentSanitized}",
      "team" -> t,
      "name" -> name,
      "smallDescription" -> smallDescription,
      "currentVersion" -> currentVersion.asJson,
      "supportedVersions" -> JsArray(supportedVersions.map(_.asJson).toSeq),
      "tags" -> JsArray(tags.map(JsString.apply).toSeq),
      "categories" -> JsArray(categories.map(JsString.apply).toSeq),
      "visibility" -> visibility.name,
      "stars" -> stars
    )
  }
}

case class ApiKeyRotation(
    enabled: Boolean = true,
    rotationEvery: Long = 31 * 24,
    gracePeriod: Long = 7 * 24,
    nextSecret: Option[String] = None
)

case class ApiSubscriptionRotation(
    enabled: Boolean = true,
    rotationEvery: Long = 31 * 24,
    gracePeriod: Long = 7 * 24,
    pendingRotation: Boolean = false
)

case class ApiSubscription(
    id: ApiSubscriptionId,
    tenant: TenantId,
    deleted: Boolean = false,
    apiKey: OtoroshiApiKey, // TODO: add the actual plan at the time of the subscription
    plan: UsagePlanId,
    createdAt: DateTime,
    team: TeamId,
    api: ApiId,
    by: UserId,
    customName: Option[String],
    enabled: Boolean = true,
    rotation: Option[ApiSubscriptionRotation],
    integrationToken: String,
    customMetadata: Option[JsObject] = None,
    customMaxPerSecond: Option[Long] = None,
    customMaxPerDay: Option[Long] = None,
    customMaxPerMonth: Option[Long] = None,
    customReadOnly: Option[Boolean] = None
) extends CanJson[ApiSubscription] {
  override def asJson: JsValue = json.ApiSubscriptionFormat.writes(this)
  def asAuthorizedJson(permission: TeamPermission,
                       planIntegration: IntegrationProcess,
                       isDaikokuAdmin: Boolean): JsValue =
    (permission, planIntegration) match {
      case (_, _) if isDaikokuAdmin => json.ApiSubscriptionFormat.writes(this)
      case (Administrator, _)       => json.ApiSubscriptionFormat.writes(this)
      case (_, IntegrationProcess.ApiKey) =>
        json.ApiSubscriptionFormat.writes(this)
      case (_, IntegrationProcess.Automatic) =>
        json.ApiSubscriptionFormat.writes(this).as[JsObject] - "apiKey"
    }
  def asSafeJson: JsValue =
    json.ApiSubscriptionFormat
      .writes(this)
      .as[JsObject] - "apiKey" - "integrationToken" ++ Json.obj(
      "apiKey" -> Json.obj("clientName" -> apiKey.clientName))
  def asSimpleJson: JsValue = Json.obj(
    "_id" -> json.ApiSubscriptionIdFormat.writes(id),
    "_tenant" -> json.TenantIdFormat.writes(tenant),
    "_deleted" -> deleted,
    "plan" -> json.UsagePlanIdFormat.writes(plan),
    "team" -> json.TeamIdFormat.writes(team),
    "api" -> json.ApiIdFormat.writes(api),
    "createdAt" -> json.DateTimeFormat.writes(createdAt),
    "customName" -> customName
      .map(id => JsString(id))
      .getOrElse(JsNull)
      .as[JsValue],
    "enabled" -> JsBoolean(enabled)
  )
}

object RemainingQuotas {
  val MaxValue: Long = 10000000L
}

case class ActualOtoroshiApiKey(
    clientId: String = IdGenerator.token(16),
    clientSecret: String = IdGenerator.token(64),
    clientName: String,
    authorizedGroup: String,
    enabled: Boolean = true,
    allowClientIdOnly: Boolean = false,
    readOnly: Boolean = false,
    constrainedServicesOnly: Boolean = false,
    throttlingQuota: Long = RemainingQuotas.MaxValue,
    dailyQuota: Long = RemainingQuotas.MaxValue,
    monthlyQuota: Long = RemainingQuotas.MaxValue,
    tags: Seq[String] = Seq.empty[String],
    metadata: Map[String, String] = Map.empty[String, String],
    restrictions: ApiKeyRestrictions = ApiKeyRestrictions(),
    rotation: Option[ApiKeyRotation])
    extends CanJson[OtoroshiApiKey] {
  override def asJson: JsValue = json.ActualOtoroshiApiKeyFormat.writes(this)
}

sealed trait NotificationStatus

object NotificationStatus {
  case object Pending extends NotificationStatus with Product with Serializable
  case class Accepted(date: DateTime = DateTime.now())
      extends NotificationStatus
      with Product
      with Serializable
  case class Rejected(date: DateTime = DateTime.now())
      extends NotificationStatus
      with Product
      with Serializable
}

sealed trait NotificationAction
sealed trait OtoroshiSyncNotificationAction extends NotificationAction {
  def message: String
  def json: JsValue
}

object NotificationAction {
  case class ApiAccess(api: ApiId, team: TeamId) extends NotificationAction

  case class TeamAccess(team: TeamId) extends NotificationAction

  case class TeamInvitation(team: TeamId, user: UserId)
      extends NotificationAction

  case class ApiSubscriptionDemand(api: ApiId, plan: UsagePlanId, team: TeamId)
      extends NotificationAction

  case class OtoroshiSyncSubscriptionError(subscription: ApiSubscription,
                                           message: String)
      extends OtoroshiSyncNotificationAction {
    def json: JsValue =
      Json.obj("errType" -> "OtoroshiSyncSubscriptionError",
               "errMessage" -> message,
               "subscription" -> subscription.asJson)
  }
  case class OtoroshiSyncApiError(api: Api, message: String)
      extends OtoroshiSyncNotificationAction {
    def json: JsValue =
      Json.obj("errType" -> "OtoroshiSyncApiError",
               "errMessage" -> message,
               "api" -> api.asJson)
  }
  case class ApiKeyDeletionInformation(api: String, clientId: String)
      extends NotificationAction

  case class ApiKeyRotationInProgress(clientId: String,
                                      api: String,
                                      plan: String)
      extends NotificationAction

  case class ApiKeyRotationEnded(clientId: String, api: String, plan: String)
      extends NotificationAction

  case class ApiKeyRefresh(subscription: String, api: String, plan: String)
      extends NotificationAction

  case class NewPostPublished(teamId: String, apiName: String)
      extends NotificationAction
}

sealed trait NotificationType {
  def value: String
}

object NotificationType {
  case object AcceptOrReject extends NotificationType {
    override def value: String = "AcceptOrReject"
  }
  case object AcceptOnly extends NotificationType {
    override def value: String = "AcceptOnly"
  }
}

case class Notification(
    id: NotificationId,
    tenant: TenantId,
    deleted: Boolean = false,
    team: Option[TeamId],
    sender: User,
    date: DateTime = DateTime.now(),
    notificationType: NotificationType = NotificationType.AcceptOrReject,
    status: NotificationStatus = Pending,
    action: NotificationAction
) extends CanJson[Notification] {
  override def asJson: JsValue = json.NotificationFormat.writes(this)
}

case class UserSession(id: DatastoreId,
                       sessionId: UserSessionId,
                       userId: UserId,
                       userName: String,
                       userEmail: String,
                       impersonatorId: Option[UserId],
                       impersonatorName: Option[String],
                       impersonatorEmail: Option[String],
                       impersonatorSessionId: Option[UserSessionId],
                       created: DateTime,
                       ttl: FiniteDuration,
                       expires: DateTime)
    extends CanJson[UserSession] {
  override def asJson: JsValue = json.UserSessionFormat.writes(this)
  def invalidate()(implicit ec: ExecutionContext, env: Env): Future[Unit] = {
    env.dataStore.userSessionRepo.deleteById(id).map(_ => ())
  }
  def asSimpleJson: JsValue = Json.obj(
    "created" -> created.toDate.getTime,
    "expires" -> expires.toDate.getTime,
    "ttl" -> ttl.toMillis,
  )
  def impersonatorJson(): JsValue = {
    impersonatorId.map { _ =>
      Json.obj(
        "_id" -> impersonatorId.get.value,
        "name" -> impersonatorName.get,
        "email" -> impersonatorEmail.get
      )
    } getOrElse {
      JsNull
    }
  }
}

case class ApiKeyConsumption(
                              id: DatastoreId,
                              tenant: TenantId,
                              team: TeamId,
                              api: ApiId,
                              plan: UsagePlanId,
                              clientId: String,
                              hits: Long,
                              globalInformations: ApiKeyGlobalConsumptionInformations,
                              quotas: ApiKeyQuotas,
                              billing: ApiKeyBilling,
                              from: DateTime,
                              to: DateTime)
    extends CanJson[ApiKeyConsumption] {
  override def asJson: JsValue = json.ConsumptionFormat.writes(this)
}

case class ApiKeyGlobalConsumptionInformations(hits: Long,
                                               dataIn: Long,
                                               dataOut: Long,
                                               avgDuration: Option[Double],
                                               avgOverhead: Option[Double])
    extends CanJson[ApiKeyGlobalConsumptionInformations] {
  override def asJson: JsValue =
    json.GlobalConsumptionInformationsFormat.writes(this)
}

case class ApiKeyQuotas(authorizedCallsPerSec: Long,
                        currentCallsPerSec: Long,
                        remainingCallsPerSec: Long,
                        authorizedCallsPerDay: Long,
                        currentCallsPerDay: Long,
                        remainingCallsPerDay: Long,
                        authorizedCallsPerMonth: Long,
                        currentCallsPerMonth: Long,
                        remainingCallsPerMonth: Long)
    extends CanJson[ApiKeyQuotas] {
  override def asJson: JsValue = json.ApiKeyQuotasFormat.writes(this)
}

case class ApiKeyBilling(hits: Long, total: BigDecimal)
    extends CanJson[ApiKeyBilling] {
  override def asJson: JsValue = json.ApiKeyBillingFormat.writes(this)
}

case class PasswordReset(
                          id: DatastoreId,
                          deleted: Boolean = false,
                          randomId: String,
                          email: String,
                          password: String,
                          user: UserId,
                          creationDate: DateTime,
                          validUntil: DateTime,
) extends CanJson[PasswordReset] {
  override def asJson: JsValue = json.PasswordResetFormat.writes(this)
}

case class AccountCreation(
                            id: DatastoreId,
                            deleted: Boolean = false,
                            randomId: String,
                            email: String,
                            name: String,
                            avatar: String,
                            password: String,
                            creationDate: DateTime,
                            validUntil: DateTime,
) extends CanJson[AccountCreation] {
  override def asJson: JsValue = json.AccountCreationFormat.writes(this)
}
sealed trait TranslationElement

object TranslationElement {
  case class ApiTranslationElement(api: ApiId) extends TranslationElement
  case class TenantTranslationElement(tenant: TenantId)
      extends TranslationElement
  case class TeamTranslationElement(team: TeamId) extends TranslationElement
}

case class Translation(id: DatastoreId,
                       tenant: TenantId,
                       element: TranslationElement,
                       language: String,
                       key: String,
                       value: String)
    extends CanJson[Translation] {
  override def asJson: JsValue = json.TranslationFormat.writes(this)
  def asUiTranslationJson: JsValue = {
    Json.obj(
      key -> value,
    )
  }
}

sealed trait MessageType {
  def value: ValueType
}
object MessageType {
  case class Tenant(value: TenantId) extends MessageType
}

case class Message(id: DatastoreId,
                   tenant: TenantId,
                   messageType: MessageType,
                   participants: Set[UserId],
                   readBy: Set[UserId],
                   chat: UserId,
                   date: DateTime,
                   sender: UserId,
                   message: String,
                   closed: Option[DateTime] = None,
                   send: Boolean = false)
    extends CanJson[Message] {
  override def asJson: JsValue = json.MessageFormat.writes(this)
}<|MERGE_RESOLUTION|>--- conflicted
+++ resolved
@@ -1231,11 +1231,8 @@
     possibleUsagePlans: Seq[UsagePlan],
     defaultUsagePlan: UsagePlanId,
     authorizedTeams: Seq[TeamId] = Seq.empty,
-<<<<<<< HEAD
-    posts: Seq[ApiPostId] = Seq.empty
-=======
+    posts: Seq[ApiPostId] = Seq.empty,
     stars: Int = 0
->>>>>>> 2572172d
 ) extends CanJson[User] {
   def humanReadableId = name.urlPathSegmentSanitized
   override def asJson: JsValue = json.ApiFormat.writes(this)
@@ -1255,11 +1252,8 @@
     "categories" -> JsArray(categories.map(JsString.apply).toSeq),
     "visibility" -> visibility.name,
     "possibleUsagePlans" -> JsArray(possibleUsagePlans.map(_.asJson).toSeq),
-<<<<<<< HEAD
-    "posts" -> SeqPostIdFormat.writes(posts)
-=======
+    "posts" -> SeqPostIdFormat.writes(posts),
     "stars" -> stars
->>>>>>> 2572172d
   )
   def asIntegrationJson(teams: Seq[Team]): JsValue = {
     val t = teams.find(_.id == team).get.name.urlPathSegmentSanitized
