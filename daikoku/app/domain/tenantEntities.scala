package fr.maif.otoroshi.daikoku.domain

import cats.implicits.catsSyntaxOptionId
import com.github.jknack.handlebars.{Context, Handlebars, Options}
import controllers.AppError.toJson
import controllers.{AppError, Assets}
import domain.JsonNodeValueResolver
import fr.maif.otoroshi.daikoku.actions.{DaikokuActionContext, DaikokuActionMaybeWithoutUserContext}
import fr.maif.otoroshi.daikoku.audit.config.{ElasticAnalyticsConfig, Webhook}
import fr.maif.otoroshi.daikoku.audit.{AuditTrailEvent, KafkaConfig}
import fr.maif.otoroshi.daikoku.ctrls.authorizations.async.{_TeamMemberOnly, _UberPublicUserAccess}
import fr.maif.otoroshi.daikoku.domain.json.{SeqThirdPartyPaymentSettingsFormat, SeqValidationStepFormat}
import fr.maif.otoroshi.daikoku.env.Env
import fr.maif.otoroshi.daikoku.login.AuthProvider
import fr.maif.otoroshi.daikoku.utils.StringImplicits.BetterString
import fr.maif.otoroshi.daikoku.utils._
import org.apache.pekko.http.scaladsl.util.FastFuture
import org.joda.time.DateTime
import play.api.i18n.MessagesApi
import play.api.libs.json._
import play.api.mvc.Request
import services.CmsPage
import storage.TenantCapableRepo

import java.util
import java.util.concurrent.Executors
import scala.concurrent.duration.DurationInt
import scala.concurrent.{Await, ExecutionContext, Future}

object Tenant {
  val Default: TenantId = TenantId("default")
  val jsCmsPageId = "tenant-js"
  val cssCmsPageId = "tenant-css"
  val colorThemePageId = "tenant-color-theme"
  val colorTheme: String = s""":root {
  --error-color: #dc3545;
  --info-color: #17a2b8;
  --success-color: #65B741;
  --warning-color: #ffc107;
  --danger-color: #dc3545;

  --body_bg-color: #f1f3f6;
  --body_text-color: #8a8a8a;
  --body_link-color: #4c4c4d;
  --body_link-hover-color: orange;

  --level2_bg-color: #e5e7ea;
  --level2_text-color: #4c4c4d;
  --level2_link-color: #605c5c;
  --level2_link-hover-color: #000;


  --level3_bg-color: #fff;
  --level3_text-color: #222;
  --level3_link-color: #4c4c4d;
  --level3_link-hover-color: #000;
  --level3_link-hover-bg-color: grey;

  --sidebar-bg-color: #e5e7ea;
  --sidebar-text-color: #4c4c4d;
  --sidebar-text-hover-color: orange;

  --menu-bg-color: #fff;
  --menu-text-color: #aaa;
  --menu-text-hover-bg-color: #444;
  --menu-text-hover-color: #fff;
  --menu-link-color: #666;


  --card_header-bg-color: #404040;
  --card_header-text-color: #fff;
  --card_bg-color: #282828;
  --card_text-color: #fff;
  --card_link-color: #97b0c7;
  --card_link-hover-color : #a9cbea;

  --btn-bg-color: #fff;
  --btn-text-color: #495057;
  --btn-border-color: #97b0c7;

  --badge-tags-bg-color: #ffc107;
  --badge-tags-bg-hover-color: #ffe1a7;
  --badge-tags-text-color: #212529;

  --form-text-color: #000;
  --form-border-color: #586069;
  --form-bg-color: #fff;

  --form-select-focused-color: lightgrey;
  --form-select-focused-text-color: white;
  --form-select-heading-color: yellow;
  --form-select-hover-color: lightgrey;
  --form-select-hover-text-color: white;
}


:root[data-theme="DARK"] {
  --error-color: #dc3545;
  --info-color: #17a2b8;
  --success-color: #65B741;
  --warning-color: #ffc107;
  --danger-color: #dc3545;

  --body_bg-color: #000;
  --body_text-color: #b3b3b3;
  --body_link-color: #b3b3b3;
  --body_link-hover-color: orange;

  --level2_bg-color: #121212;
  --level2_text-color: #b3b3b3;
  --level2_link-color: #9f9e9e;
  --level2_link-hover-color: #fff;

  --level3_bg-color: #242424;
  --level3_text-color: #e8e8e8;
  --level3_link-color: #9f9e9e;
  --level3_link-hover-color: #fff;
  --level3_link-hover-bg-color: grey;

  --sidebar-bg-color: #121212;
  --sidebar-text-color: #b3b3b3;
  --sidebar-text-hover-color: orange;

  --menu-bg-color: #242424;
  --menu-text-color: #fff;
  --menu-text-hover-bg-color: #121212;
  --menu-text-hover-color: #fff;
  --menu-link-color: #b3b3b3;

  --card_header-bg-color: #404040;
  --card_header-text-color: #fff;
  --card_bg-color: #282828;
  --card_text-color: #fff;
  --card_link-color: #97b0c7;
  --card_link-hover-color : #a9cbea;


  --btn-bg-color: #fff;
  --btn-text-color: #495057;
  --btn-border-color: #97b0c7;

  --badge-tags-bg-color: #ffc107;
  --badge-tags-bg-hover-color: #ffe1a7;
  --badge-tags-text-color: #212529;

  --form-text-color: #000;
  --form-border-color: #586069;
  --form-bg-color: #fff;

  --form-select-focused-color: grey;
  --form-select-focused-text-color: white;
  --form-select-heading-color: yellow;
  --form-select-hover-color: grey;
  --form-select-hover-text-color: white;
}"""

  def getCustomizationCmsPage(
      tenantId: TenantId,
      pageId: String,
      contentType: String,
      body: String
  ) =
    CmsPage(
      id = CmsPageId(s"${tenantId.value}-$pageId"),
      tenant = tenantId,
      visible = true,
      authenticated = false,
      name = pageId,
      forwardRef = None,
      tags = List(),
      metadata = Map(),
      contentType = contentType,
      body = body,
      path = s"/customization/$pageId.${if (contentType.contains("css")) "css"
      else "js"}".some
    )

}

object DaikokuStyle {
  def template(tenantId: TenantId) =
    DaikokuStyle(
      jsCmsPage = s"${tenantId.value}-script",
      cssCmsPage = s"${tenantId.value}-style",
      colorThemeCmsPage = s"${tenantId.value}-color-theme"
    )
}

/**
  * Entity representing the UI style of the tenant
  *
  * @param js Javascript code injected in each page
  * @param css CSS code injected in each page
  * @param colorTheme CSS code to customize colors of the current tenant
  */
case class DaikokuStyle(
    jsCmsPage: String,
    cssCmsPage: String,
    colorThemeCmsPage: String,
    jsUrl: Option[String] = None,
    cssUrl: Option[String] = None,
    faviconUrl: Option[String] = None,
    fontFamilyUrl: Option[String] = None,
    title: String = "New Organization",
    description: String = "A new organization to host very fine APIs",
    unloggedHome: String = "",
    homePageVisible: Boolean = false,
    homeCmsPage: Option[String] = None,
    notFoundCmsPage: Option[String] = None,
    authenticatedCmsPage: Option[String] = None,
    logo: String = "/assets/images/daikoku.svg",
    footer: Option[String] = None
) extends CanJson[DaikokuStyle] {
  override def asJson: JsValue = {
    json.DaikokuStyleFormat.writes(this)
  }
}
sealed trait ItemType {
  def name: String
}
object ItemType {
  case object User extends ItemType {
    def name: String = "User"
  }
  case object Team extends ItemType {
    def name: String = "Team"
  }
  case object Api extends ItemType {
    def name: String = "Api"
  }
  case object Subscription extends ItemType {
    def name: String = "Subscription"
  }
  case object ApiKeyConsumption extends ItemType {
    def name: String = "ApiKeyConsumption"
  }
  case object ThirdPartySubscription extends ItemType {
    def name: String = "ThirdPartySubscription"
  }
  case object ThirdPartyProduct extends ItemType {
    def name: String = "ThirdPartyProduct"
  }
  val values: Seq[ItemType] =
    Seq(User, Team, Api, Subscription)
  def apply(name: String): Option[ItemType] =
    name match {
      case "User"                   => User.some
      case "Team"                   => Team.some
      case "Api"                    => Api.some
      case "Subscription"           => Subscription.some
      case "ApiKeyConsumption"      => ApiKeyConsumption.some
      case "ThirdPartySubscription" => ThirdPartySubscription.some
      case "ThirdPartyProduct"      => ThirdPartyProduct.some
      case _                        => None
    }
}

sealed trait OperationAction {
  def name: String
}

object OperationAction {
  case object Delete extends OperationAction {
    def name: String = "DELETE"
  }

  case object Sync extends OperationAction {
    def name: String = "SYNC"
  }

  val values: Seq[OperationAction] = Seq(Delete, Sync)

  def apply(name: String): Option[OperationAction] =
    name match {
      case "DELETE" => Delete.some
      case "SYNC"   => Sync.some
      case _        => None
    }
}

sealed trait OperationStatus {
  def name: String
}

object OperationStatus {
  case object Idle extends OperationStatus {
    def name: String = "IDLE"
  }
  case object InProgress extends OperationStatus {
    def name: String = "IN_PROGRESS"
  }
  case object Success extends OperationStatus {
    def name: String = "SUCCESS"
  }
  case object Error extends OperationStatus {
    def name: String = "ERROR"
  }

  def values: Seq[OperationStatus] =
    Seq(Idle, InProgress, Success, Error)

  def apply(name: String): Option[OperationStatus] =
    name match {
      case "IDLE"        => Idle.some
      case "IN_PROGRESS" => InProgress.some
      case "SUCCESS"     => Success.some
      case "ERROR"       => Error.some
      case _             => None
    }
}
case class Operation(
    id: DatastoreId,
    tenant: TenantId,
    itemId: String,
    itemType: ItemType,
    action: OperationAction,
    payload: Option[JsObject] = None,
    status: OperationStatus = OperationStatus.Idle
) extends CanJson[Operation] {
  override def asJson: JsValue = json.OperationFormat.writes(this)
}

case class AuditTrailConfig(
    elasticConfigs: Option[ElasticAnalyticsConfig] = None,
    auditWebhooks: Seq[Webhook] = Seq.empty[Webhook],
    alertsEmails: Seq[String] = Seq.empty[String],
    kafkaConfig: Option[KafkaConfig] = None
) extends CanJson[AuditTrailConfig] {
  override def asJson: JsValue = json.AuditTrailConfigFormat.writes(this)
}

sealed trait TenantMode {
  def name: String
}

object TenantMode {
  case object Maintenance extends TenantMode {
    def name: String = "Maintenance"
  }
  case object Construction extends TenantMode {
    def name: String = "Construction"
  }
  case object Default extends TenantMode {
    def name: String = "Default"
  }
  case object Translation extends TenantMode {
    def name: String = "Translation"
  }
  def apply(name: String): Option[TenantMode] =
    name.toLowerCase() match {
      case "maintenance"  => Some(Maintenance)
      case "construction" => Some(Construction)
      case "default"      => Some(Default)
      case "translation"  => Some(Translation)
      case _              => Some(Default)
    }
}
sealed trait TenantDisplay {
  def name: String
}

object TenantDisplay {
  case object Environment extends TenantDisplay {
    def name: String = "environment"
  }
  case object Default extends TenantDisplay {
    def name: String = "default"
  }
  def apply(name: String): TenantDisplay =
    name.toLowerCase() match {
      case "environment" => Environment
      case _             => Default
    }
}

sealed trait ThirdPartyPaymentSettings {
  def id: ThirdPartyPaymentSettingsId

  def typeName: String

  def name: String

  def asJson: JsValue = json.ThirdPartyPaymentSettingsFormat.writes(this)

  def toUiPayload: JsValue
}

case object ThirdPartyPaymentSettings {
  case class StripeSettings(
      id: ThirdPartyPaymentSettingsId,
      name: String,
      publicKey: String,
      secretKey: String
  ) extends ThirdPartyPaymentSettings {
    override def typeName: String = "Stripe"

    override def toUiPayload: JsValue =
      json.StripeSettingsFormat.writes(this).as[JsObject] ++ Json.obj(
        "type" -> "Stripe"
      ) - "publicKey" - "privateKey"
  }
}

case class Tenant(
    id: TenantId,
    enabled: Boolean = true,
    deleted: Boolean = false,
    name: String,
    domain: String,
    contact: String,
    style: Option[DaikokuStyle],
    defaultLanguage: Option[String],
    otoroshiSettings: Set[OtoroshiSettings],
    mailerSettings: Option[MailerSettings],
    bucketSettings: Option[S3Configuration],
    authProvider: AuthProvider,
    authProviderSettings: JsObject,
    auditTrailConfig: AuditTrailConfig = AuditTrailConfig(),
    isPrivate: Boolean = true,
    adminApi: ApiId,
    adminSubscriptions: Seq[ApiSubscriptionId] = Seq.empty,
    creationSecurity: Option[Boolean] = None,
    subscriptionSecurity: Option[Boolean] = None,
    apiReferenceHideForGuest: Option[Boolean] = Some(true),
    defaultMessage: Option[String] = None,
    tenantMode: Option[TenantMode] = None,
    aggregationApiKeysSecurity: Option[Boolean] = None,
    environmentAggregationApiKeysSecurity: Option[Boolean] = None,
    robotTxt: Option[String] = None,
    thirdPartyPaymentSettings: Seq[ThirdPartyPaymentSettings] = Seq.empty,
    display: TenantDisplay = TenantDisplay.Default,
    environments: Set[String] = Set.empty,
    clientNamePattern: Option[String] = None,
    accountCreationProcess: Seq[ValidationStep] = Seq.empty
) extends CanJson[Tenant] {

  override def asJson: JsValue = json.TenantFormat.writes(this)
  def asJsonWithJwt(implicit env: Env): JsValue =
    json.TenantFormat.writes(this).as[JsObject] ++ json.DaikokuHeader
      .jsonHeader(id)
  def mailer(implicit env: Env): Mailer =
    mailerSettings.map(_.mailer).getOrElse(ConsoleMailer())
  def humanReadableId = name.urlPathSegmentSanitized
  def toUiPayload(env: Env): JsValue = {
    Json.obj(
      "_id" -> id.value,
      "_humanReadableId" -> name.urlPathSegmentSanitized,
      "name" -> name,
      "title" -> style
        .map(a => JsString(a.title))
        .getOrElse(JsNull)
        .as[JsValue],
      "description" -> style
        .map(a => JsString(a.description))
        .getOrElse(JsNull)
        .as[JsValue],
      "contact" -> contact,
      "unloggedHome" -> style
        .map(a => JsString(a.unloggedHome))
        .getOrElse(JsNull)
        .as[JsValue],
      "footer" -> style
        .flatMap(_.footer)
        .map(f => JsString(f))
        .getOrElse(JsNull)
        .as[JsValue],
      "logo" -> style.map(a => JsString(a.logo)).getOrElse(JsNull).as[JsValue],
      "mode" -> env.config.mode.name,
      "authProvider" -> authProvider.name,
      "defaultLanguage" -> defaultLanguage
        .fold(JsNull.as[JsValue])(JsString.apply),
      "homePageVisible" -> style.exists(_.homePageVisible),
      "homeCmsPage" -> style
        .flatMap(_.homeCmsPage)
        .map(JsString)
        .getOrElse(JsNull)
        .as[JsValue],
      "creationSecurity" -> creationSecurity
        .map(JsBoolean)
        .getOrElse(JsBoolean(false))
        .as[JsValue],
      "subscriptionSecurity" -> subscriptionSecurity
        .map(JsBoolean)
        .getOrElse(JsBoolean(true))
        .as[JsValue],
      "apiReferenceHideForGuest" -> apiReferenceHideForGuest
        .map(JsBoolean)
        .getOrElse(JsBoolean(true))
        .as[JsValue],
      "defaultMessage" -> defaultMessage
        .map(JsString.apply)
        .getOrElse(JsNull)
        .as[JsValue],
      "tenantMode" -> tenantMode
        .map(mode => JsString.apply(mode.name))
        .getOrElse(JsNull)
        .as[JsValue],
      "aggregationApiKeysSecurity" -> aggregationApiKeysSecurity
        .map(JsBoolean)
        .getOrElse(JsBoolean(false))
        .as[JsValue],
      "environmentAggregationApiKeysSecurity" -> environmentAggregationApiKeysSecurity
        .map(JsBoolean)
        .getOrElse(JsBoolean(false))
        .as[JsValue],
      "display" -> display.name,
      "environments" -> JsArray(environments.map(JsString.apply).toSeq),
      "loginProvider" -> authProvider.name,
      "cssUrl" -> style
        .flatMap(_.cssUrl)
        .map(JsString.apply)
        .getOrElse(JsNull)
        .as[JsValue],
      "jsUrl" -> style
        .flatMap(_.jsUrl)
        .map(JsString.apply)
        .getOrElse(JsNull)
        .as[JsValue],
      "faviconUrl" -> favicon(),
      "fontFamilyUrl" -> style
        .flatMap(_.fontFamilyUrl)
        .map(JsString.apply)
        .getOrElse(JsNull)
        .as[JsValue],
      "otoroshiSettings" -> JsArray(
        otoroshiSettings.map(_.toUiPayload()).toSeq
      ),
      "thirdPartyPaymentSettings" -> JsArray(
        thirdPartyPaymentSettings.map(_.toUiPayload)
      ),
      "accountCreationProcess" -> SeqValidationStepFormat.writes(
<<<<<<< HEAD
        accountCreationProcess)
=======
        accountCreationProcess),
      "isPrivate" -> isPrivate
>>>>>>> ce1a4d02
    )
  }
  def favicon(): String = {
    style.flatMap(_.faviconUrl).getOrElse("/assets/images/daikoku.svg")
  }
}

sealed trait MailerSettings {
  def mailerType: String
  def mailer(implicit env: Env): Mailer
  def asJson: JsValue
  def template: Option[String]
}

case class ConsoleMailerSettings(template: Option[String] = None)
    extends MailerSettings
    with CanJson[ConsoleMailerSettings] {
  def mailerType: String = "console"
  def asJson: JsValue = json.ConsoleSettingsFormat.writes(this)
  def mailer(implicit env: Env): Mailer = {
    new ConsoleMailer(this)
  }
}

case class MailgunSettings(
    domain: String,
    eu: Boolean = false,
    key: String,
    fromTitle: String,
    fromEmail: String,
    template: Option[String],
    testingEmail: Option[String] = None
) extends MailerSettings
    with CanJson[MailgunSettings] {
  def mailerType: String = "mailgun"
  def asJson: JsValue = json.MailgunSettingsFormat.writes(this)
  def mailer(implicit env: Env): Mailer = {
    new MailgunSender(env.wsClient, this)
  }
}

case class MailjetSettings(
    apiKeyPublic: String,
    apiKeyPrivate: String,
    fromTitle: String,
    fromEmail: String,
    template: Option[String]
) extends MailerSettings
    with CanJson[MailjetSettings] {
  def mailerType: String = "mailjet"
  def asJson: JsValue = json.MailjetSettingsFormat.writes(this)
  def mailer(implicit env: Env): Mailer = {
    new MailjetSender(env.wsClient, this)
  }
}

case class SimpleSMTPSettings(
    host: String,
    port: String = "25",
    fromTitle: String,
    fromEmail: String,
    template: Option[String]
) extends MailerSettings
    with CanJson[SimpleSMTPSettings] {
  def mailerType: String = "smtpClient"
  def asJson: JsValue = json.SimpleSMTPClientSettingsFormat.writes(this)
  def mailer(implicit env: Env): Mailer = {
    new SimpleSMTPSender(this)
  }
}

case class SendgridSettings(
    apikey: String,
    fromTitle: String,
    fromEmail: String,
    template: Option[String]
) extends MailerSettings
    with CanJson[SendgridSettings] {
  def mailerType: String = "sendgrid"
  def asJson: JsValue = json.SendGridSettingsFormat.writes(this)
  def mailer(implicit env: Env): Mailer = {
    new SendgridSender(env.wsClient, this)
  }
}

// case class IdentitySettings(
//   identityThroughOtoroshi: Boolean,
//   stateHeaderName: String = "Otoroshi-State",
//   stateRespHeaderName: String = "Otoroshi-State-Resp",
//   claimHeaderName: String = "Otoroshi-Claim",
//   claimSecret: String = "secret",
// ) extends CanJson[OtoroshiSettings] {
//   def asJson: JsValue = json.IdentitySettingsFormat.writes(this)
// }

case class OtoroshiSettings(
    id: OtoroshiSettingsId,
    url: String,
    host: String,
    clientId: String = "admin-api-apikey-id",
    clientSecret: String = "admin-api-apikey-secret",
    elasticConfig: Option[ElasticAnalyticsConfig] = None
) extends CanJson[OtoroshiSettings] {
  def asJson: JsValue = json.OtoroshiSettingsFormat.writes(this)
  def toUiPayload(): JsValue = {
    Json.obj(
      "_id" -> id.value,
      "url" -> url,
      "host" -> host
    )
  }
}

case class ApiKeyRestrictionPath(method: String, path: String)
    extends CanJson[ApiKeyRestrictionPath] {
  def asJson: JsValue = json.ApiKeyRestrictionPathFormat.writes(this)
}

case class ApiKeyRestrictions(
    enabled: Boolean = false,
    allowLast: Boolean = true,
    allowed: Seq[ApiKeyRestrictionPath] = Seq.empty,
    forbidden: Seq[ApiKeyRestrictionPath] = Seq.empty,
    notFound: Seq[ApiKeyRestrictionPath] = Seq.empty
) extends CanJson[ApiKeyRestrictions] {
  def asJson: JsValue = json.ApiKeyRestrictionsFormat.writes(this)
}

case class Asset(id: AssetId, tenant: TenantId, slug: String)
    extends CanJson[Asset] {
  override def asJson: JsValue = json.AssetFormat.writes(this)
}<|MERGE_RESOLUTION|>--- conflicted
+++ resolved
@@ -529,12 +529,8 @@
         thirdPartyPaymentSettings.map(_.toUiPayload)
       ),
       "accountCreationProcess" -> SeqValidationStepFormat.writes(
-<<<<<<< HEAD
-        accountCreationProcess)
-=======
         accountCreationProcess),
       "isPrivate" -> isPrivate
->>>>>>> ce1a4d02
     )
   }
   def favicon(): String = {
