--- conflicted
+++ resolved
@@ -18,13 +18,10 @@
 import play.api.libs.json._
 import sangria.ast.{ObjectValue, StringValue}
 import sangria.execution.deferred.{DeferredResolver, Fetcher, HasId}
-<<<<<<< HEAD
+import sangria.macros.derive.{deriveObjectType, _}
 import sangria.macros.derive
 import sangria.macros.derive._
 import sangria.marshalling.FromInput
-=======
-import sangria.macros.derive.{deriveObjectType, _}
->>>>>>> 1bf4e28b
 import sangria.schema.{Context, _}
 import sangria.util.tag.@@
 import sangria.validation.ValueCoercionViolation
@@ -1238,11 +1235,8 @@
       ReplaceField("billing", Field("billing", ApiKeyBillingType, resolve = _.value.billing)),
       ReplaceField("from", Field("from", DateTimeUnitype, resolve = _.value.from)),
       ReplaceField("to", Field("to", DateTimeUnitype, resolve = _.value.to)),
-<<<<<<< HEAD
+      ReplaceField("clientId", Field("clientId", StringType, resolve = _.value.clientId)),
       ReplaceField("state", Field("state", StringType, resolve = _.value.state.name))
-=======
-      ReplaceField("clientId", Field("clientId", StringType, resolve = _.value.clientId))
->>>>>>> 1bf4e28b
     )
 
     val  PasswordResetType = deriveObjectType[(DataStore, DaikokuActionContext[JsValue]), PasswordReset](
@@ -1451,16 +1445,13 @@
     val IDS = Argument("ids", OptionInputType(ListInputType(StringType)), description = "List of filtered ids (if empty, no filter)")
     val TEAM_ID = Argument("teamId", OptionInputType(StringType), description = "The id of the team")
     val TEAM_ID_NOT_OPT = Argument("teamId", StringType, description = "The id of the team")
-<<<<<<< HEAD
-    val API_IDS = Argument("apiIds", OptionInputType(ListInputType(StringType)), description = "The ids of apis to filter request (optional)")
-=======
     val PLAN_ID_OPT = Argument("planIdOpt", OptionInputType(StringType), description = "The optional id of a plan")
     val FROM = Argument("from", OptionInputType(LongType), description = "Date from")
     val PAGE_NUMBER = Argument("pageNumber", OptionInputType(IntType), description = "The number of the current page", defaultValue = 0)
     val PAGE_SIZE = Argument("pageSize", OptionInputType(IntType), description = "The number of items displayed on the current page", defaultValue = 10)
     val TO = Argument("to", OptionInputType(LongType), description = "Date to")
     val VERSION = Argument("version", StringType, description = "a version")
->>>>>>> 1bf4e28b
+    val API_IDS = Argument("apiIds", OptionInputType(ListInputType(StringType)), description = "The ids of apis to filter request (optional)")
     def teamQueryFields(): List[Field[(DataStore, DaikokuActionContext[JsValue]), Unit]] = List(
       Field("myTeams", ListType(TeamObjectType),
         resolve = ctx =>
@@ -1716,7 +1707,6 @@
 
     (
       Schema(ObjectType("Query",
-<<<<<<< HEAD
         () => fields[(DataStore, DaikokuActionContext[JsValue]), Unit](allFields() ++
           teamQueryFields() ++
           apiQueryFields()++
@@ -1725,10 +1715,13 @@
           teamSubscriptionDemands() ++
           getAllTagsQueryFields() ++
           getAllCategoriesQueryFields() ++
+          apiWithSubscriptionsQueryFields() ++
+          apiConsumptionQuery() ++
+          apiSubscriptionsQueryFields() ++
+          teamIncomeQuery() ++
+          myNotificationQuery() ++
+          allTeamsQuery() ++
           cmsPageFields():_*)
-=======
-        () => fields[(DataStore, DaikokuActionContext[JsValue]), Unit](allFields() ++ teamQueryFields() ++ apiQueryFields()++ getAllTagsQueryFields() ++ getAllCategoriesQueryFields() ++ apiWithSubscriptionsQueryFields() ++ apiConsumptionQuery() ++ apiSubscriptionsQueryFields() ++ teamIncomeQuery() ++ myNotificationQuery() ++ allTeamsQuery() ++ cmsPageFields():_*)
->>>>>>> 1bf4e28b
       )),
       DeferredResolver.fetchers(teamsFetcher, usersFetcher, apisFetcher)
     )
