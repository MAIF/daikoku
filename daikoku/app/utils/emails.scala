--- conflicted
+++ resolved
@@ -49,12 +49,7 @@
         "html" -> Seq(body)
       )
     )
-<<<<<<< HEAD
-
     logger.info(s"Sent email: $email")
-=======
-    logger.info(s"Sent email: ${email}")
->>>>>>> f7fd04c5
     FastFuture.successful(())
   }
 }
