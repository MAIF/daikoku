--- conflicted
+++ resolved
@@ -56,12 +56,6 @@
   "com.sun.xml.bind" % "jaxb-core" % "2.3.0.1",
   "com.sun.xml.bind" % "jaxb-impl" % "2.3.0.1",
 
-<<<<<<< HEAD
-  "org.postgresql" % "postgresql" % "42.2.18",
-  "org.jooq" % "jooq" % "3.14.4",
-  "org.jooq" % "jooq-meta" % "3.14.4",
-=======
->>>>>>> 7a81d198
   "io.vertx" % "vertx-pg-client" % "4.0.0",
 
   "org.reactivemongo" %% "play2-reactivemongo" % s"$reactiveMongoVersion-play28",
