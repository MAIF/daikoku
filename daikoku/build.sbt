import com.typesafe.sbt.packager.docker.{Cmd, ExecCmd}
import com.typesafe.sbt.packager.docker.DockerChmodType
import com.typesafe.sbt.packager.docker.DockerPermissionStrategy

name := """daikoku"""
organization := "fr.maif.otoroshi"
maintainer := "oss@maif.fr"
packageName in Universal := "daikoku"

scalaVersion := "2.13.1"

val reactiveMongoVersion = "0.20.10"
val wiremockVersion = "2.26.3"

lazy val root = (project in file("."))
  .enablePlugins(PlayScala, DockerPlugin, BuildInfoPlugin)
  .disablePlugins(PlayFilters)
  .settings(
    buildInfoKeys := Seq[BuildInfoKey](name, version, scalaVersion, sbtVersion),
    buildInfoPackage := "daikoku"
  )

javaOptions in Test += "-Dconfig.file=conf/application.test.conf"

assemblyMergeStrategy in assembly := {
  case PathList("org", "apache", "commons", "logging", xs @ _*) =>
    MergeStrategy.first
  case PathList(ps @ _*) if ps.contains("module-info.class") =>
    MergeStrategy.first // ???
  case PathList(ps @ _*) if ps.contains("ModuleUtil.class") =>
    MergeStrategy.first // ???
  case PathList(ps @ _*) if ps.contains("reflection-config.json") =>
    MergeStrategy.first // ???
  case PathList(ps @ _*) if ps.contains("mime.types") =>
    MergeStrategy.first //???
  case PathList(ps @ _*) if ps.contains("native-image") =>
    MergeStrategy.first //???
  case "META-INF/mailcap.default"   => MergeStrategy.last
  case "META-INF/mimetypes.default" => MergeStrategy.last
  case x =>
    val oldStrategy = (assemblyMergeStrategy in assembly).value
    oldStrategy(x)
}

libraryDependencies ++= Seq(
  jdbc,
  ws,
  filters,
  "org.scalatestplus.play" %% "scalatestplus-play" % "5.0.0" % Test,
  "com.themillhousegroup" %% "scoup" % "0.5.0" % Test,
  "com.github.tomakehurst" % "wiremock" % wiremockVersion % Test,
  "com.github.tomakehurst" % "wiremock-jre8" % wiremockVersion % Test,
  "org.apache.commons" % "commons-lang3" % "3.10",
  "org.bouncycastle" % "bcprov-jdk15on" % "1.65",
  "com.typesafe.play" %% "play-json" % "2.8.1",
  "com.typesafe.play" %% "play-json-joda" % "2.8.1",
  "com.auth0" % "java-jwt" % "3.10.3",
  "com.auth0" % "jwks-rsa" % "0.11.0", // https://github.com/auth0/jwks-rsa-java
  "com.nimbusds" % "nimbus-jose-jwt" % "8.16",
  "com.softwaremill.macwire" %% "macros" % "2.3.4" % "provided",
  "javax.xml.bind" % "jaxb-api" % "2.3.1",
  "com.sun.xml.bind" % "jaxb-core" % "2.3.0.1",
  "com.sun.xml.bind" % "jaxb-impl" % "2.3.0.1",
  "io.vertx" % "vertx-pg-client" % "4.0.0",
  "com.ongres.scram" % "common" % "2.1",
  "com.ongres.scram" % "client" % "2.1",
  "io.nayuki" % "qrcodegen" % "1.6.0",
  "com.eatthepath" % "java-otp" % "0.2.0",
  "com.sun.mail" % "javax.mail" % "1.6.2",
  "org.gnieh" %% "diffson-play-json" % "4.1.1" excludeAll ExclusionRule(
    organization = "com.typesafe.akka"),
  "org.reactivemongo" %% "play2-reactivemongo" % s"$reactiveMongoVersion-play28",
  "org.reactivemongo" %% "reactivemongo-play-json" % s"$reactiveMongoVersion-play28",
  "org.reactivemongo" %% "reactivemongo-akkastream" % s"$reactiveMongoVersion",
  "com.typesafe.akka" %% "akka-stream-kafka" % "2.0.2",
  "org.typelevel" %% "cats-core" % "2.1.1",
  "de.svenkubiak" % "jBCrypt" % "0.4.1",
  "com.lightbend.akka" %% "akka-stream-alpakka-s3" % "2.0.0",
  "com.amazonaws" % "aws-java-sdk-core" % "1.11.779",
  "com.googlecode.owasp-java-html-sanitizer" % "owasp-java-html-sanitizer" % "20191001.1",
  "com.amazonaws" % "aws-java-sdk-s3" % "1.11.893",
  "commons-logging" % "commons-logging" % "1.1.1",
<<<<<<< HEAD
  "com.github.jknack" % "handlebars" % "4.3.0"
=======
  "org.sangria-graphql" % "sangria_2.13" % "2.1.3",
  "org.sangria-graphql" % "sangria-play-json_2.13" % "2.0.2" excludeAll ExclusionRule(
    organization = "com.typesafe.play"
  ),
  "com.fasterxml.jackson.module" %% "jackson-module-scala" % "2.12.2",
  "org.apache.logging.log4j" % "log4j-api" % "2.16.0"
>>>>>>> 6545294d
)

dependencyOverrides += "io.netty" % "netty-handler" % "4.1.58.Final"

scalacOptions ++= Seq(
  "-feature",
  "-language:higherKinds",
  "-language:implicitConversions",
  "-language:existentials",
  "-language:postfixOps",
//  "-Ypartial-unification",
  "-Xfatal-warnings"
)

resolvers += "bintray" at "https://jcenter.bintray.com"

resolvers += "Millhouse Bintray" at "https://dl.bintray.com/themillhousegroup/maven"

PlayKeys.devSettings := Seq("play.server.http.port" -> "9000")

sources in (Compile, doc) := Seq.empty
publishArtifact in (Compile, packageDoc) := false

scalafmtVersion in ThisBuild := "1.2.0"

/// ASSEMBLY CONFIG

mainClass in assembly := Some("play.core.server.ProdServerStart")
test in assembly := {}
assemblyJarName in assembly := "daikoku.jar"
fullClasspath in assembly += Attributed.blank(PlayKeys.playPackageAssets.value)
assemblyMergeStrategy in assembly := {
  //case PathList("META-INF", xs @ _*) => MergeStrategy.discard
  case PathList("javax", xs @ _*) =>
    MergeStrategy.first
  case PathList("org", "apache", "commons", "logging", xs @ _*) =>
    MergeStrategy.first
  case PathList("org", "apache", "commons", "lang", xs @ _*) =>
    MergeStrategy.first
  case PathList("org", "apache", "commons", "collections", xs @ _*) =>
    MergeStrategy.first
  case PathList(ps @ _*) if ps.last == "io.netty.versions.properties" =>
    MergeStrategy.first
  case PathList(ps @ _*) if ps.contains("reference-overrides.conf") =>
    MergeStrategy.concat
  case PathList(ps @ _*) if ps.last endsWith ".conf" => MergeStrategy.concat
  case PathList(ps @ _*) if ps.contains("buildinfo") =>
    MergeStrategy.discard
  case o =>
    val oldStrategy = (assemblyMergeStrategy in assembly).value
    oldStrategy(o)
}

lazy val packageAll = taskKey[Unit]("PackageAll")
packageAll := {
  (dist in Compile).value
  (assembly in Compile).value
}

/// DOCKER CONFIG

dockerExposedPorts := Seq(
  8080
)
packageName in Docker := "daikoku"
maintainer in Docker := "MAIF OSS Team <oss@maif.fr>"
dockerBaseImage := "openjdk:11-jre-slim"
dockerUsername := Some("maif")
dockerUpdateLatest := true
dockerCommands := dockerCommands.value.filterNot {
  case ExecCmd("CMD", args @ _*) => true
  case cmd                       => false
}
dockerPackageMappings in Docker += (baseDirectory.value / "docker" / "start.sh") -> "/opt/docker/bin/start.sh"
dockerEntrypoint := Seq("/opt/docker/bin/start.sh")
dockerUpdateLatest := true

// swaggerDomainNameSpaces := Seq("fr.maif.otoroshi.daikoku.domain")
// swaggerV3 := true
// swaggerPrettyJson := true

import sbtrelease.ReleasePlugin.autoImport.ReleaseTransformations._

releaseProcess := Seq[ReleaseStep](
  checkSnapshotDependencies, // : ReleaseStep
  inquireVersions, // : ReleaseStep
  runClean, // : ReleaseStep
  // runTest,                                // : ReleaseStep
  setReleaseVersion, // : ReleaseStep
  commitReleaseVersion, // : ReleaseStep, performs the initial git checks
  tagRelease, // : ReleaseStep
  // publishArtifacts,                       // : ReleaseStep, checks whether `publishTo` is properly set up
  setNextVersion, // : ReleaseStep
  commitNextVersion, // : ReleaseStep
  pushChanges // : ReleaseStep, also checks that an upstream branch is properly configured
)<|MERGE_RESOLUTION|>--- conflicted
+++ resolved
@@ -80,16 +80,13 @@
   "com.googlecode.owasp-java-html-sanitizer" % "owasp-java-html-sanitizer" % "20191001.1",
   "com.amazonaws" % "aws-java-sdk-s3" % "1.11.893",
   "commons-logging" % "commons-logging" % "1.1.1",
-<<<<<<< HEAD
-  "com.github.jknack" % "handlebars" % "4.3.0"
-=======
+  "com.github.jknack" % "handlebars" % "4.3.0",
   "org.sangria-graphql" % "sangria_2.13" % "2.1.3",
   "org.sangria-graphql" % "sangria-play-json_2.13" % "2.0.2" excludeAll ExclusionRule(
     organization = "com.typesafe.play"
   ),
   "com.fasterxml.jackson.module" %% "jackson-module-scala" % "2.12.2",
   "org.apache.logging.log4j" % "log4j-api" % "2.16.0"
->>>>>>> 6545294d
 )
 
 dependencyOverrides += "io.netty" % "netty-handler" % "4.1.58.Final"
